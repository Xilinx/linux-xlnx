// SPDX-License-Identifier: GPL-2.0-or-later
/* In-software asymmetric public-key crypto subtype
 *
 * See Documentation/crypto/asymmetric-keys.rst
 *
 * Copyright (C) 2012 Red Hat, Inc. All Rights Reserved.
 * Written by David Howells (dhowells@redhat.com)
 */

#define pr_fmt(fmt) "PKEY: "fmt
#include <crypto/akcipher.h>
#include <crypto/public_key.h>
#include <crypto/sig.h>
#include <keys/asymmetric-subtype.h>
#include <linux/asn1.h>
#include <linux/err.h>
#include <linux/kernel.h>
#include <linux/module.h>
#include <linux/seq_file.h>
#include <linux/slab.h>
#include <linux/string.h>

MODULE_DESCRIPTION("In-software asymmetric public-key subtype");
MODULE_AUTHOR("Red Hat, Inc.");
MODULE_LICENSE("GPL");

/*
 * Provide a part of a description of the key for /proc/keys.
 */
static void public_key_describe(const struct key *asymmetric_key,
				struct seq_file *m)
{
	struct public_key *key = asymmetric_key->payload.data[asym_crypto];

	if (key)
		seq_printf(m, "%s.%s", key->id_type, key->pkey_algo);
}

/*
 * Destroy a public key algorithm key.
 */
void public_key_free(struct public_key *key)
{
	if (key) {
		kfree_sensitive(key->key);
		kfree(key->params);
		kfree(key);
	}
}
EXPORT_SYMBOL_GPL(public_key_free);

/*
 * Destroy a public key algorithm key.
 */
static void public_key_destroy(void *payload0, void *payload3)
{
	public_key_free(payload0);
	public_key_signature_free(payload3);
}

/*
 * Given a public_key, and an encoding and hash_algo to be used for signing
 * and/or verification with that key, determine the name of the corresponding
 * akcipher algorithm.  Also check that encoding and hash_algo are allowed.
 */
static int
software_key_determine_akcipher(const struct public_key *pkey,
				const char *encoding, const char *hash_algo,
				char alg_name[CRYPTO_MAX_ALG_NAME], bool *sig,
				enum kernel_pkey_operation op)
{
	int n;

	*sig = true;

	if (!encoding)
		return -EINVAL;

	if (strcmp(pkey->pkey_algo, "rsa") == 0) {
		/*
		 * RSA signatures usually use EMSA-PKCS1-1_5 [RFC3447 sec 8.2].
		 */
		if (strcmp(encoding, "pkcs1") == 0) {
			*sig = op == kernel_pkey_sign ||
			       op == kernel_pkey_verify;
			if (!hash_algo) {
				n = snprintf(alg_name, CRYPTO_MAX_ALG_NAME,
					     "pkcs1pad(%s)",
					     pkey->pkey_algo);
			} else {
				n = snprintf(alg_name, CRYPTO_MAX_ALG_NAME,
					     "pkcs1pad(%s,%s)",
					     pkey->pkey_algo, hash_algo);
			}
			return n >= CRYPTO_MAX_ALG_NAME ? -EINVAL : 0;
		}
		if (strcmp(encoding, "raw") != 0)
			return -EINVAL;
		/*
		 * Raw RSA cannot differentiate between different hash
		 * algorithms.
		 */
		if (hash_algo)
			return -EINVAL;
		*sig = false;
	} else if (strncmp(pkey->pkey_algo, "ecdsa", 5) == 0) {
		if (strcmp(encoding, "x962") != 0)
			return -EINVAL;
		/*
		 * ECDSA signatures are taken over a raw hash, so they don't
		 * differentiate between different hash algorithms.  That means
		 * that the verifier should hard-code a specific hash algorithm.
		 * Unfortunately, in practice ECDSA is used with multiple SHAs,
		 * so we have to allow all of them and not just one.
		 */
		if (!hash_algo)
			return -EINVAL;
		if (strcmp(hash_algo, "sha1") != 0 &&
		    strcmp(hash_algo, "sha224") != 0 &&
		    strcmp(hash_algo, "sha256") != 0 &&
		    strcmp(hash_algo, "sha384") != 0 &&
		    strcmp(hash_algo, "sha512") != 0 &&
		    strcmp(hash_algo, "sha3-256") != 0 &&
		    strcmp(hash_algo, "sha3-384") != 0 &&
		    strcmp(hash_algo, "sha3-512") != 0)
			return -EINVAL;
	} else if (strcmp(pkey->pkey_algo, "ecrdsa") == 0) {
		if (strcmp(encoding, "raw") != 0)
			return -EINVAL;
		if (!hash_algo)
			return -EINVAL;
		if (strcmp(hash_algo, "streebog256") != 0 &&
		    strcmp(hash_algo, "streebog512") != 0)
			return -EINVAL;
	} else {
		/* Unknown public key algorithm */
		return -ENOPKG;
	}
	if (strscpy(alg_name, pkey->pkey_algo, CRYPTO_MAX_ALG_NAME) < 0)
		return -EINVAL;
	return 0;
}

static u8 *pkey_pack_u32(u8 *dst, u32 val)
{
	memcpy(dst, &val, sizeof(val));
	return dst + sizeof(val);
}

/*
 * Query information about a key.
 */
static int software_key_query(const struct kernel_pkey_params *params,
			      struct kernel_pkey_query *info)
{
	struct crypto_akcipher *tfm;
	struct public_key *pkey = params->key->payload.data[asym_crypto];
	char alg_name[CRYPTO_MAX_ALG_NAME];
	struct crypto_sig *sig;
	u8 *key, *ptr;
	int ret, len;
	bool issig;

	ret = software_key_determine_akcipher(pkey, params->encoding,
					      params->hash_algo, alg_name,
					      &issig, kernel_pkey_sign);
	if (ret < 0)
		return ret;

	key = kmalloc(pkey->keylen + sizeof(u32) * 2 + pkey->paramlen,
		      GFP_KERNEL);
	if (!key)
		return -ENOMEM;

	memcpy(key, pkey->key, pkey->keylen);
	ptr = key + pkey->keylen;
	ptr = pkey_pack_u32(ptr, pkey->algo);
	ptr = pkey_pack_u32(ptr, pkey->paramlen);
	memcpy(ptr, pkey->params, pkey->paramlen);

	if (issig) {
		sig = crypto_alloc_sig(alg_name, 0, 0);
		if (IS_ERR(sig)) {
			ret = PTR_ERR(sig);
			goto error_free_key;
		}

		if (pkey->key_is_private)
			ret = crypto_sig_set_privkey(sig, key, pkey->keylen);
		else
			ret = crypto_sig_set_pubkey(sig, key, pkey->keylen);
		if (ret < 0)
			goto error_free_tfm;

		len = crypto_sig_maxsize(sig);

		info->supported_ops = KEYCTL_SUPPORTS_VERIFY;
		if (pkey->key_is_private)
			info->supported_ops |= KEYCTL_SUPPORTS_SIGN;

		if (strcmp(params->encoding, "pkcs1") == 0) {
			info->supported_ops |= KEYCTL_SUPPORTS_ENCRYPT;
			if (pkey->key_is_private)
				info->supported_ops |= KEYCTL_SUPPORTS_DECRYPT;
		}
	} else {
		tfm = crypto_alloc_akcipher(alg_name, 0, 0);
		if (IS_ERR(tfm)) {
			ret = PTR_ERR(tfm);
			goto error_free_key;
		}

		if (pkey->key_is_private)
			ret = crypto_akcipher_set_priv_key(tfm, key, pkey->keylen);
		else
			ret = crypto_akcipher_set_pub_key(tfm, key, pkey->keylen);
		if (ret < 0)
			goto error_free_tfm;

		len = crypto_akcipher_maxsize(tfm);

		info->supported_ops = KEYCTL_SUPPORTS_ENCRYPT;
		if (pkey->key_is_private)
			info->supported_ops |= KEYCTL_SUPPORTS_DECRYPT;
	}

	info->key_size = len * 8;

	if (strncmp(pkey->pkey_algo, "ecdsa", 5) == 0) {
		int slen = len;
		/*
		 * ECDSA key sizes are much smaller than RSA, and thus could
		 * operate on (hashed) inputs that are larger than key size.
		 * For example SHA384-hashed input used with secp256r1
		 * based keys.  Set max_data_size to be at least as large as
		 * the largest supported hash size (SHA512)
		 */
		info->max_data_size = 64;

		/*
		 * Verify takes ECDSA-Sig (described in RFC 5480) as input,
		 * which is actually 2 'key_size'-bit integers encoded in
		 * ASN.1.  Account for the ASN.1 encoding overhead here.
		 *
		 * NIST P192/256/384 may prepend a '0' to a coordinate to
		 * indicate a positive integer. NIST P521 never needs it.
<<<<<<< HEAD
		 */
		if (strcmp(pkey->pkey_algo, "ecdsa-nist-p521") != 0)
			slen += 1;
		/* Length of encoding the x & y coordinates */
		slen = 2 * (slen + 2);
		/*
		 * If coordinate encoding takes at least 128 bytes then an
		 * additional byte for length encoding is needed.
		 */
=======
		 */
		if (strcmp(pkey->pkey_algo, "ecdsa-nist-p521") != 0)
			slen += 1;
		/* Length of encoding the x & y coordinates */
		slen = 2 * (slen + 2);
		/*
		 * If coordinate encoding takes at least 128 bytes then an
		 * additional byte for length encoding is needed.
		 */
>>>>>>> a686015d
		info->max_sig_size = 1 + (slen >= 128) + 1 + slen;
	} else {
		info->max_data_size = len;
		info->max_sig_size = len;
	}

	info->max_enc_size = len;
	info->max_dec_size = len;

	ret = 0;

error_free_tfm:
	if (issig)
		crypto_free_sig(sig);
	else
		crypto_free_akcipher(tfm);
error_free_key:
	kfree_sensitive(key);
	pr_devel("<==%s() = %d\n", __func__, ret);
	return ret;
}

/*
 * Do encryption, decryption and signing ops.
 */
static int software_key_eds_op(struct kernel_pkey_params *params,
			       const void *in, void *out)
{
	const struct public_key *pkey = params->key->payload.data[asym_crypto];
	char alg_name[CRYPTO_MAX_ALG_NAME];
	struct crypto_akcipher *tfm;
	struct crypto_sig *sig;
	char *key, *ptr;
	bool issig;
	int ksz;
	int ret;

	pr_devel("==>%s()\n", __func__);

	ret = software_key_determine_akcipher(pkey, params->encoding,
					      params->hash_algo, alg_name,
					      &issig, params->op);
	if (ret < 0)
		return ret;

	key = kmalloc(pkey->keylen + sizeof(u32) * 2 + pkey->paramlen,
		      GFP_KERNEL);
	if (!key)
		return -ENOMEM;

	memcpy(key, pkey->key, pkey->keylen);
	ptr = key + pkey->keylen;
	ptr = pkey_pack_u32(ptr, pkey->algo);
	ptr = pkey_pack_u32(ptr, pkey->paramlen);
	memcpy(ptr, pkey->params, pkey->paramlen);

	if (issig) {
		sig = crypto_alloc_sig(alg_name, 0, 0);
		if (IS_ERR(sig)) {
			ret = PTR_ERR(sig);
			goto error_free_key;
		}

		if (pkey->key_is_private)
			ret = crypto_sig_set_privkey(sig, key, pkey->keylen);
		else
			ret = crypto_sig_set_pubkey(sig, key, pkey->keylen);
		if (ret)
			goto error_free_tfm;

		ksz = crypto_sig_maxsize(sig);
	} else {
		tfm = crypto_alloc_akcipher(alg_name, 0, 0);
		if (IS_ERR(tfm)) {
			ret = PTR_ERR(tfm);
			goto error_free_key;
		}

		if (pkey->key_is_private)
			ret = crypto_akcipher_set_priv_key(tfm, key, pkey->keylen);
		else
			ret = crypto_akcipher_set_pub_key(tfm, key, pkey->keylen);
		if (ret)
			goto error_free_tfm;

		ksz = crypto_akcipher_maxsize(tfm);
	}

	ret = -EINVAL;

	/* Perform the encryption calculation. */
	switch (params->op) {
	case kernel_pkey_encrypt:
		if (issig)
			break;
		ret = crypto_akcipher_sync_encrypt(tfm, in, params->in_len,
						   out, params->out_len);
		break;
	case kernel_pkey_decrypt:
		if (issig)
			break;
		ret = crypto_akcipher_sync_decrypt(tfm, in, params->in_len,
						   out, params->out_len);
		break;
	case kernel_pkey_sign:
		if (!issig)
			break;
		ret = crypto_sig_sign(sig, in, params->in_len,
				      out, params->out_len);
		break;
	default:
		BUG();
	}

	if (ret == 0)
		ret = ksz;

error_free_tfm:
	if (issig)
		crypto_free_sig(sig);
	else
		crypto_free_akcipher(tfm);
error_free_key:
	kfree_sensitive(key);
	pr_devel("<==%s() = %d\n", __func__, ret);
	return ret;
}

/*
 * Verify a signature using a public key.
 */
int public_key_verify_signature(const struct public_key *pkey,
				const struct public_key_signature *sig)
{
	char alg_name[CRYPTO_MAX_ALG_NAME];
	struct crypto_sig *tfm;
	char *key, *ptr;
	bool issig;
	int ret;

	pr_devel("==>%s()\n", __func__);

	BUG_ON(!pkey);
	BUG_ON(!sig);
	BUG_ON(!sig->s);

	/*
	 * If the signature specifies a public key algorithm, it *must* match
	 * the key's actual public key algorithm.
	 *
	 * Small exception: ECDSA signatures don't specify the curve, but ECDSA
	 * keys do.  So the strings can mismatch slightly in that case:
	 * "ecdsa-nist-*" for the key, but "ecdsa" for the signature.
	 */
	if (sig->pkey_algo) {
		if (strcmp(pkey->pkey_algo, sig->pkey_algo) != 0 &&
		    (strncmp(pkey->pkey_algo, "ecdsa-", 6) != 0 ||
		     strcmp(sig->pkey_algo, "ecdsa") != 0))
			return -EKEYREJECTED;
	}

	ret = software_key_determine_akcipher(pkey, sig->encoding,
					      sig->hash_algo, alg_name,
					      &issig, kernel_pkey_verify);
	if (ret < 0)
		return ret;

	tfm = crypto_alloc_sig(alg_name, 0, 0);
	if (IS_ERR(tfm))
		return PTR_ERR(tfm);

	key = kmalloc(pkey->keylen + sizeof(u32) * 2 + pkey->paramlen,
		      GFP_KERNEL);
	if (!key) {
		ret = -ENOMEM;
		goto error_free_tfm;
	}

	memcpy(key, pkey->key, pkey->keylen);
	ptr = key + pkey->keylen;
	ptr = pkey_pack_u32(ptr, pkey->algo);
	ptr = pkey_pack_u32(ptr, pkey->paramlen);
	memcpy(ptr, pkey->params, pkey->paramlen);

	if (pkey->key_is_private)
		ret = crypto_sig_set_privkey(tfm, key, pkey->keylen);
	else
		ret = crypto_sig_set_pubkey(tfm, key, pkey->keylen);
	if (ret)
		goto error_free_key;

	ret = crypto_sig_verify(tfm, sig->s, sig->s_size,
				sig->digest, sig->digest_size);

error_free_key:
	kfree_sensitive(key);
error_free_tfm:
	crypto_free_sig(tfm);
	pr_devel("<==%s() = %d\n", __func__, ret);
	if (WARN_ON_ONCE(ret > 0))
		ret = -EINVAL;
	return ret;
}
EXPORT_SYMBOL_GPL(public_key_verify_signature);

static int public_key_verify_signature_2(const struct key *key,
					 const struct public_key_signature *sig)
{
	const struct public_key *pk = key->payload.data[asym_crypto];
	return public_key_verify_signature(pk, sig);
}

/*
 * Public key algorithm asymmetric key subtype
 */
struct asymmetric_key_subtype public_key_subtype = {
	.owner			= THIS_MODULE,
	.name			= "public_key",
	.name_len		= sizeof("public_key") - 1,
	.describe		= public_key_describe,
	.destroy		= public_key_destroy,
	.query			= software_key_query,
	.eds_op			= software_key_eds_op,
	.verify_signature	= public_key_verify_signature_2,
};
EXPORT_SYMBOL_GPL(public_key_subtype);<|MERGE_RESOLUTION|>--- conflicted
+++ resolved
@@ -244,7 +244,6 @@
 		 *
 		 * NIST P192/256/384 may prepend a '0' to a coordinate to
 		 * indicate a positive integer. NIST P521 never needs it.
-<<<<<<< HEAD
 		 */
 		if (strcmp(pkey->pkey_algo, "ecdsa-nist-p521") != 0)
 			slen += 1;
@@ -254,17 +253,6 @@
 		 * If coordinate encoding takes at least 128 bytes then an
 		 * additional byte for length encoding is needed.
 		 */
-=======
-		 */
-		if (strcmp(pkey->pkey_algo, "ecdsa-nist-p521") != 0)
-			slen += 1;
-		/* Length of encoding the x & y coordinates */
-		slen = 2 * (slen + 2);
-		/*
-		 * If coordinate encoding takes at least 128 bytes then an
-		 * additional byte for length encoding is needed.
-		 */
->>>>>>> a686015d
 		info->max_sig_size = 1 + (slen >= 128) + 1 + slen;
 	} else {
 		info->max_data_size = len;
