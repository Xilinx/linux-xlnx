// SPDX-License-Identifier: GPL-2.0+
/*
 * Copyright (c) 2021 IBM Corporation
 */

#include <linux/module.h>
#include <crypto/internal/akcipher.h>
#include <crypto/internal/ecc.h>
#include <crypto/akcipher.h>
#include <crypto/ecdh.h>
#include <crypto/ecdsa.h>
#include <linux/asn1_decoder.h>
#include <linux/scatterlist.h>

#include "ecdsasignature.asn1.h"

struct ecc_ctx {
	unsigned int curve_id;
	const struct ecc_curve *curve;

	bool pub_key_set;
	u64 x[ECC_MAX_DIGITS]; /* pub key x and y coordinates */
	u64 y[ECC_MAX_DIGITS];
	struct ecc_point pub_key;
};

/*
 * Get the r and s components of a signature from the X509 certificate.
 */
int ecdsa_get_signature_rs(u64 *dest, size_t hdrlen, unsigned char tag,
			   const void *value, size_t vlen, unsigned int ndigits)
{
	size_t bufsize = ndigits * sizeof(u64);
	ssize_t diff = vlen - bufsize;
	const char *d = value;

	if (!value || !vlen)
		return -EINVAL;

	/* diff = 0: 'value' has exacly the right size
	 * diff > 0: 'value' has too many bytes; one leading zero is allowed that
	 *           makes the value a positive integer; error on more
	 * diff < 0: 'value' is missing leading zeros
	 */
	if (diff > 0) {
		/* skip over leading zeros that make 'value' a positive int */
		if (*d == 0) {
			vlen -= 1;
			diff--;
			d++;
		}
		if (diff)
			return -EINVAL;
	}
	if (-diff >= bufsize)
		return -EINVAL;

	ecc_digits_from_bytes(d, vlen, dest, ndigits);

	return 0;
}
EXPORT_SYMBOL(ecdsa_get_signature_rs);

int ecdsa_get_signature_r(void *context, size_t hdrlen, unsigned char tag,
			  const void *value, size_t vlen)
{
	struct ecdsa_signature_ctx *sig = context;

	return ecdsa_get_signature_rs(sig->r, hdrlen, tag, value, vlen,
				      sig->curve->g.ndigits);
}

int ecdsa_get_signature_s(void *context, size_t hdrlen, unsigned char tag,
			  const void *value, size_t vlen)
{
	struct ecdsa_signature_ctx *sig = context;

	return ecdsa_get_signature_rs(sig->s, hdrlen, tag, value, vlen,
				      sig->curve->g.ndigits);
}

static int _ecdsa_verify(struct ecc_ctx *ctx, const u64 *hash, const u64 *r, const u64 *s)
{
	const struct ecc_curve *curve = ctx->curve;
	unsigned int ndigits = curve->g.ndigits;
	u64 s1[ECC_MAX_DIGITS];
	u64 u1[ECC_MAX_DIGITS];
	u64 u2[ECC_MAX_DIGITS];
	u64 x1[ECC_MAX_DIGITS];
	u64 y1[ECC_MAX_DIGITS];
	struct ecc_point res = ECC_POINT_INIT(x1, y1, ndigits);

	/* 0 < r < n  and 0 < s < n */
	if (vli_is_zero(r, ndigits) || vli_cmp(r, curve->n, ndigits) >= 0 ||
	    vli_is_zero(s, ndigits) || vli_cmp(s, curve->n, ndigits) >= 0)
		return -EBADMSG;

	/* hash is given */
	pr_devel("hash : %016llx %016llx ... %016llx\n",
		 hash[ndigits - 1], hash[ndigits - 2], hash[0]);

	/* s1 = (s^-1) mod n */
	vli_mod_inv(s1, s, curve->n, ndigits);
	/* u1 = (hash * s1) mod n */
	vli_mod_mult_slow(u1, hash, s1, curve->n, ndigits);
	/* u2 = (r * s1) mod n */
	vli_mod_mult_slow(u2, r, s1, curve->n, ndigits);
	/* res = u1*G + u2 * pub_key */
	ecc_point_mult_shamir(&res, u1, &curve->g, u2, &ctx->pub_key, curve);

	/* res.x = res.x mod n (if res.x > order) */
	if (unlikely(vli_cmp(res.x, curve->n, ndigits) == 1))
		/* faster alternative for NIST p521, p384, p256 & p192 */
		vli_sub(res.x, res.x, curve->n, ndigits);

	if (!vli_cmp(res.x, r, ndigits))
		return 0;

	return -EKEYREJECTED;
}

/*
 * Verify an ECDSA signature.
 */
static int ecdsa_verify(struct akcipher_request *req)
{
	struct crypto_akcipher *tfm = crypto_akcipher_reqtfm(req);
	struct ecc_ctx *ctx = akcipher_tfm_ctx(tfm);
	size_t bufsize = ctx->curve->g.ndigits * sizeof(u64);
	struct ecdsa_signature_ctx sig_ctx = {
		.curve = ctx->curve,
	};
	u64 hash[ECC_MAX_DIGITS];
	unsigned char *buffer;
	int ret;

	if (unlikely(!ctx->pub_key_set))
		return -EINVAL;

	buffer = kmalloc(req->src_len + req->dst_len, GFP_KERNEL);
	if (!buffer)
		return -ENOMEM;

	sg_pcopy_to_buffer(req->src,
		sg_nents_for_len(req->src, req->src_len + req->dst_len),
		buffer, req->src_len + req->dst_len, 0);

	ret = asn1_ber_decoder(&ecdsasignature_decoder, &sig_ctx,
			       buffer, req->src_len);
	if (ret < 0)
		goto error;

<<<<<<< HEAD
	/* if the hash is shorter then we will add leading zeros to fit to ndigits */
	diff = bufsize - req->dst_len;
	if (diff >= 0) {
		if (diff)
			memset(rawhash, 0, diff);
		memcpy(&rawhash[diff], buffer + req->src_len, req->dst_len);
	} else if (diff < 0) {
		/* given hash is longer, we take the left-most bytes */
		memcpy(&rawhash, buffer + req->src_len, bufsize);
	}
=======
	if (bufsize > req->dst_len)
		bufsize = req->dst_len;
>>>>>>> a686015d

	ecc_digits_from_bytes(buffer + req->src_len, bufsize,
			      hash, ctx->curve->g.ndigits);

	ret = _ecdsa_verify(ctx, hash, sig_ctx.r, sig_ctx.s);

error:
	kfree(buffer);

	return ret;
}

static int ecdsa_ecc_ctx_init(struct ecc_ctx *ctx, unsigned int curve_id)
{
	ctx->curve_id = curve_id;
	ctx->curve = ecc_get_curve(curve_id);
	if (!ctx->curve)
		return -EINVAL;

	return 0;
}


static void ecdsa_ecc_ctx_deinit(struct ecc_ctx *ctx)
{
	ctx->pub_key_set = false;
}

static int ecdsa_ecc_ctx_reset(struct ecc_ctx *ctx)
{
	unsigned int curve_id = ctx->curve_id;
	int ret;

	ecdsa_ecc_ctx_deinit(ctx);
	ret = ecdsa_ecc_ctx_init(ctx, curve_id);
	if (ret == 0)
		ctx->pub_key = ECC_POINT_INIT(ctx->x, ctx->y,
					      ctx->curve->g.ndigits);
	return ret;
}

/*
 * Set the public ECC key as defined by RFC5480 section 2.2 "Subject Public
 * Key". Only the uncompressed format is supported.
 */
static int ecdsa_set_pub_key(struct crypto_akcipher *tfm, const void *key, unsigned int keylen)
{
	struct ecc_ctx *ctx = akcipher_tfm_ctx(tfm);
	unsigned int digitlen, ndigits;
	const unsigned char *d = key;
	int ret;

	ret = ecdsa_ecc_ctx_reset(ctx);
	if (ret < 0)
		return ret;

	if (keylen < 1 || ((keylen - 1) & 1) != 0)
		return -EINVAL;
	/* we only accept uncompressed format indicated by '4' */
	if (d[0] != 4)
		return -EINVAL;

	keylen--;
	digitlen = keylen >> 1;

	ndigits = DIV_ROUND_UP(digitlen, sizeof(u64));
	if (ndigits != ctx->curve->g.ndigits)
		return -EINVAL;

	d++;

	ecc_digits_from_bytes(d, digitlen, ctx->pub_key.x, ndigits);
	ecc_digits_from_bytes(&d[digitlen], digitlen, ctx->pub_key.y, ndigits);

	ret = ecc_is_pubkey_valid_full(ctx->curve, &ctx->pub_key);

	ctx->pub_key_set = ret == 0;

	return ret;
}

static void ecdsa_exit_tfm(struct crypto_akcipher *tfm)
{
	struct ecc_ctx *ctx = akcipher_tfm_ctx(tfm);

	ecdsa_ecc_ctx_deinit(ctx);
}

static unsigned int ecdsa_max_size(struct crypto_akcipher *tfm)
{
	struct ecc_ctx *ctx = akcipher_tfm_ctx(tfm);

	return DIV_ROUND_UP(ctx->curve->nbits, 8);
<<<<<<< HEAD
}

static int ecdsa_nist_p521_init_tfm(struct crypto_akcipher *tfm)
{
	struct ecc_ctx *ctx = akcipher_tfm_ctx(tfm);

	return ecdsa_ecc_ctx_init(ctx, ECC_CURVE_NIST_P521);
}

=======
}

static int ecdsa_nist_p521_init_tfm(struct crypto_akcipher *tfm)
{
	struct ecc_ctx *ctx = akcipher_tfm_ctx(tfm);

	return ecdsa_ecc_ctx_init(ctx, ECC_CURVE_NIST_P521);
}

>>>>>>> a686015d
static struct akcipher_alg ecdsa_nist_p521 = {
	.verify = ecdsa_verify,
	.set_pub_key = ecdsa_set_pub_key,
	.max_size = ecdsa_max_size,
	.init = ecdsa_nist_p521_init_tfm,
	.exit = ecdsa_exit_tfm,
	.base = {
		.cra_name = "ecdsa-nist-p521",
		.cra_driver_name = "ecdsa-nist-p521-generic",
		.cra_priority = 100,
		.cra_module = THIS_MODULE,
		.cra_ctxsize = sizeof(struct ecc_ctx),
	},
};

static int ecdsa_nist_p384_init_tfm(struct crypto_akcipher *tfm)
{
	struct ecc_ctx *ctx = akcipher_tfm_ctx(tfm);

	return ecdsa_ecc_ctx_init(ctx, ECC_CURVE_NIST_P384);
}

static struct akcipher_alg ecdsa_nist_p384 = {
	.verify = ecdsa_verify,
	.set_pub_key = ecdsa_set_pub_key,
	.max_size = ecdsa_max_size,
	.init = ecdsa_nist_p384_init_tfm,
	.exit = ecdsa_exit_tfm,
	.base = {
		.cra_name = "ecdsa-nist-p384",
		.cra_driver_name = "ecdsa-nist-p384-generic",
		.cra_priority = 100,
		.cra_module = THIS_MODULE,
		.cra_ctxsize = sizeof(struct ecc_ctx),
	},
};

static int ecdsa_nist_p256_init_tfm(struct crypto_akcipher *tfm)
{
	struct ecc_ctx *ctx = akcipher_tfm_ctx(tfm);

	return ecdsa_ecc_ctx_init(ctx, ECC_CURVE_NIST_P256);
}

static struct akcipher_alg ecdsa_nist_p256 = {
	.verify = ecdsa_verify,
	.set_pub_key = ecdsa_set_pub_key,
	.max_size = ecdsa_max_size,
	.init = ecdsa_nist_p256_init_tfm,
	.exit = ecdsa_exit_tfm,
	.base = {
		.cra_name = "ecdsa-nist-p256",
		.cra_driver_name = "ecdsa-nist-p256-generic",
		.cra_priority = 100,
		.cra_module = THIS_MODULE,
		.cra_ctxsize = sizeof(struct ecc_ctx),
	},
};

static int ecdsa_nist_p192_init_tfm(struct crypto_akcipher *tfm)
{
	struct ecc_ctx *ctx = akcipher_tfm_ctx(tfm);

	return ecdsa_ecc_ctx_init(ctx, ECC_CURVE_NIST_P192);
}

static struct akcipher_alg ecdsa_nist_p192 = {
	.verify = ecdsa_verify,
	.set_pub_key = ecdsa_set_pub_key,
	.max_size = ecdsa_max_size,
	.init = ecdsa_nist_p192_init_tfm,
	.exit = ecdsa_exit_tfm,
	.base = {
		.cra_name = "ecdsa-nist-p192",
		.cra_driver_name = "ecdsa-nist-p192-generic",
		.cra_priority = 100,
		.cra_module = THIS_MODULE,
		.cra_ctxsize = sizeof(struct ecc_ctx),
	},
};
static bool ecdsa_nist_p192_registered;

static int __init ecdsa_init(void)
{
	int ret;

	/* NIST p192 may not be available in FIPS mode */
	ret = crypto_register_akcipher(&ecdsa_nist_p192);
	ecdsa_nist_p192_registered = ret == 0;

	ret = crypto_register_akcipher(&ecdsa_nist_p256);
	if (ret)
		goto nist_p256_error;

	ret = crypto_register_akcipher(&ecdsa_nist_p384);
	if (ret)
		goto nist_p384_error;

	ret = crypto_register_akcipher(&ecdsa_nist_p521);
	if (ret)
		goto nist_p521_error;

	return 0;

nist_p521_error:
	crypto_unregister_akcipher(&ecdsa_nist_p384);

nist_p384_error:
	crypto_unregister_akcipher(&ecdsa_nist_p256);

nist_p256_error:
	if (ecdsa_nist_p192_registered)
		crypto_unregister_akcipher(&ecdsa_nist_p192);
	return ret;
}

static void __exit ecdsa_exit(void)
{
	if (ecdsa_nist_p192_registered)
		crypto_unregister_akcipher(&ecdsa_nist_p192);
	crypto_unregister_akcipher(&ecdsa_nist_p256);
	crypto_unregister_akcipher(&ecdsa_nist_p384);
	crypto_unregister_akcipher(&ecdsa_nist_p521);
}

subsys_initcall(ecdsa_init);
module_exit(ecdsa_exit);

MODULE_LICENSE("GPL");
MODULE_AUTHOR("Stefan Berger <stefanb@linux.ibm.com>");
MODULE_DESCRIPTION("ECDSA generic algorithm");
MODULE_ALIAS_CRYPTO("ecdsa-nist-p192");
MODULE_ALIAS_CRYPTO("ecdsa-nist-p256");
MODULE_ALIAS_CRYPTO("ecdsa-nist-p384");
MODULE_ALIAS_CRYPTO("ecdsa-nist-p521");
MODULE_ALIAS_CRYPTO("ecdsa-generic");<|MERGE_RESOLUTION|>--- conflicted
+++ resolved
@@ -150,21 +150,8 @@
 	if (ret < 0)
 		goto error;
 
-<<<<<<< HEAD
-	/* if the hash is shorter then we will add leading zeros to fit to ndigits */
-	diff = bufsize - req->dst_len;
-	if (diff >= 0) {
-		if (diff)
-			memset(rawhash, 0, diff);
-		memcpy(&rawhash[diff], buffer + req->src_len, req->dst_len);
-	} else if (diff < 0) {
-		/* given hash is longer, we take the left-most bytes */
-		memcpy(&rawhash, buffer + req->src_len, bufsize);
-	}
-=======
 	if (bufsize > req->dst_len)
 		bufsize = req->dst_len;
->>>>>>> a686015d
 
 	ecc_digits_from_bytes(buffer + req->src_len, bufsize,
 			      hash, ctx->curve->g.ndigits);
@@ -258,7 +245,6 @@
 	struct ecc_ctx *ctx = akcipher_tfm_ctx(tfm);
 
 	return DIV_ROUND_UP(ctx->curve->nbits, 8);
-<<<<<<< HEAD
 }
 
 static int ecdsa_nist_p521_init_tfm(struct crypto_akcipher *tfm)
@@ -268,17 +254,6 @@
 	return ecdsa_ecc_ctx_init(ctx, ECC_CURVE_NIST_P521);
 }
 
-=======
-}
-
-static int ecdsa_nist_p521_init_tfm(struct crypto_akcipher *tfm)
-{
-	struct ecc_ctx *ctx = akcipher_tfm_ctx(tfm);
-
-	return ecdsa_ecc_ctx_init(ctx, ECC_CURVE_NIST_P521);
-}
-
->>>>>>> a686015d
 static struct akcipher_alg ecdsa_nist_p521 = {
 	.verify = ecdsa_verify,
 	.set_pub_key = ecdsa_set_pub_key,
