// SPDX-License-Identifier: GPL-2.0-or-later
/*
 *	UDP over IPv6
 *	Linux INET6 implementation
 *
 *	Authors:
 *	Pedro Roque		<roque@di.fc.ul.pt>
 *
 *	Based on linux/ipv4/udp.c
 *
 *	Fixes:
 *	Hideaki YOSHIFUJI	:	sin6_scope_id support
 *	YOSHIFUJI Hideaki @USAGI and:	Support IPV6_V6ONLY socket option, which
 *	Alexey Kuznetsov		allow both IPv4 and IPv6 sockets to bind
 *					a single port at the same time.
 *      Kazunori MIYAZAWA @USAGI:       change process style to use ip6_append_data
 *      YOSHIFUJI Hideaki @USAGI:	convert /proc/net/udp6 to seq_file.
 */

#include <linux/bpf-cgroup.h>
#include <linux/errno.h>
#include <linux/types.h>
#include <linux/socket.h>
#include <linux/sockios.h>
#include <linux/net.h>
#include <linux/in6.h>
#include <linux/netdevice.h>
#include <linux/if_arp.h>
#include <linux/ipv6.h>
#include <linux/icmpv6.h>
#include <linux/init.h>
#include <linux/module.h>
#include <linux/skbuff.h>
#include <linux/slab.h>
#include <linux/uaccess.h>
#include <linux/indirect_call_wrapper.h>
#include <trace/events/udp.h>

#include <net/addrconf.h>
#include <net/ndisc.h>
#include <net/protocol.h>
#include <net/transp_v6.h>
#include <net/ip6_route.h>
#include <net/raw.h>
#include <net/seg6.h>
#include <net/tcp_states.h>
#include <net/ip6_checksum.h>
#include <net/ip6_tunnel.h>
#include <trace/events/udp.h>
#include <net/xfrm.h>
#include <net/inet_hashtables.h>
#include <net/inet6_hashtables.h>
#include <net/busy_poll.h>
#include <net/sock_reuseport.h>
#include <net/gro.h>

#include <linux/proc_fs.h>
#include <linux/seq_file.h>
#include <trace/events/skb.h>
#include "udp_impl.h"

static void udpv6_destruct_sock(struct sock *sk)
{
	udp_destruct_common(sk);
	inet6_sock_destruct(sk);
}

int udpv6_init_sock(struct sock *sk)
{
	udp_lib_init_sock(sk);
	sk->sk_destruct = udpv6_destruct_sock;
	set_bit(SOCK_SUPPORT_ZC, &sk->sk_socket->flags);
	return 0;
}

INDIRECT_CALLABLE_SCOPE
u32 udp6_ehashfn(const struct net *net,
		 const struct in6_addr *laddr,
		 const u16 lport,
		 const struct in6_addr *faddr,
		 const __be16 fport)
{
	u32 lhash, fhash;

	net_get_random_once(&udp6_ehash_secret,
			    sizeof(udp6_ehash_secret));
	net_get_random_once(&udp_ipv6_hash_secret,
			    sizeof(udp_ipv6_hash_secret));

	lhash = (__force u32)laddr->s6_addr32[3];
	fhash = __ipv6_addr_jhash(faddr, udp_ipv6_hash_secret);

	return __inet6_ehashfn(lhash, lport, fhash, fport,
			       udp6_ehash_secret + net_hash_mix(net));
}

int udp_v6_get_port(struct sock *sk, unsigned short snum)
{
	unsigned int hash2_nulladdr =
		ipv6_portaddr_hash(sock_net(sk), &in6addr_any, snum);
	unsigned int hash2_partial =
		ipv6_portaddr_hash(sock_net(sk), &sk->sk_v6_rcv_saddr, 0);

	/* precompute partial secondary hash */
	udp_sk(sk)->udp_portaddr_hash = hash2_partial;
	return udp_lib_get_port(sk, snum, hash2_nulladdr);
}

void udp_v6_rehash(struct sock *sk)
{
	u16 new_hash = ipv6_portaddr_hash(sock_net(sk),
					  &sk->sk_v6_rcv_saddr,
					  inet_sk(sk)->inet_num);

	udp_lib_rehash(sk, new_hash);
}

static int compute_score(struct sock *sk, struct net *net,
			 const struct in6_addr *saddr, __be16 sport,
			 const struct in6_addr *daddr, unsigned short hnum,
			 int dif, int sdif)
{
	int bound_dev_if, score;
	struct inet_sock *inet;
	bool dev_match;

	if (!net_eq(sock_net(sk), net) ||
	    udp_sk(sk)->udp_port_hash != hnum ||
	    sk->sk_family != PF_INET6)
		return -1;

	if (!ipv6_addr_equal(&sk->sk_v6_rcv_saddr, daddr))
		return -1;

	score = 0;
	inet = inet_sk(sk);

	if (inet->inet_dport) {
		if (inet->inet_dport != sport)
			return -1;
		score++;
	}

	if (!ipv6_addr_any(&sk->sk_v6_daddr)) {
		if (!ipv6_addr_equal(&sk->sk_v6_daddr, saddr))
			return -1;
		score++;
	}

	bound_dev_if = READ_ONCE(sk->sk_bound_dev_if);
	dev_match = udp_sk_bound_dev_eq(net, bound_dev_if, dif, sdif);
	if (!dev_match)
		return -1;
	if (bound_dev_if)
		score++;

	if (READ_ONCE(sk->sk_incoming_cpu) == raw_smp_processor_id())
		score++;

	return score;
}

/* called with rcu_read_lock() */
static struct sock *udp6_lib_lookup2(struct net *net,
		const struct in6_addr *saddr, __be16 sport,
		const struct in6_addr *daddr, unsigned int hnum,
		int dif, int sdif, struct udp_hslot *hslot2,
		struct sk_buff *skb)
{
	struct sock *sk, *result;
	int score, badness;
	bool need_rescore;

	result = NULL;
	badness = -1;
	udp_portaddr_for_each_entry_rcu(sk, &hslot2->head) {
		need_rescore = false;
rescore:
		score = compute_score(need_rescore ? result : sk, net, saddr,
				      sport, daddr, hnum, dif, sdif);
		if (score > badness) {
			badness = score;

<<<<<<< HEAD
=======
			if (need_rescore)
				continue;

>>>>>>> 0c383648
			if (sk->sk_state == TCP_ESTABLISHED) {
				result = sk;
				continue;
			}

			result = inet6_lookup_reuseport(net, sk, skb, sizeof(struct udphdr),
							saddr, sport, daddr, hnum, udp6_ehashfn);
			if (!result) {
				result = sk;
				continue;
			}

			/* Fall back to scoring if group has connections */
			if (!reuseport_has_conns(sk))
				return result;

			/* Reuseport logic returned an error, keep original score. */
			if (IS_ERR(result))
				continue;

<<<<<<< HEAD
			badness = compute_score(sk, net, saddr, sport,
						daddr, hnum, dif, sdif);
=======
			/* compute_score is too long of a function to be
			 * inlined, and calling it again here yields
			 * measureable overhead for some
			 * workloads. Work around it by jumping
			 * backwards to rescore 'result'.
			 */
			need_rescore = true;
			goto rescore;
>>>>>>> 0c383648
		}
	}
	return result;
}

/* rcu_read_lock() must be held */
struct sock *__udp6_lib_lookup(struct net *net,
			       const struct in6_addr *saddr, __be16 sport,
			       const struct in6_addr *daddr, __be16 dport,
			       int dif, int sdif, struct udp_table *udptable,
			       struct sk_buff *skb)
{
	unsigned short hnum = ntohs(dport);
	unsigned int hash2, slot2;
	struct udp_hslot *hslot2;
	struct sock *result, *sk;

	hash2 = ipv6_portaddr_hash(net, daddr, hnum);
	slot2 = hash2 & udptable->mask;
	hslot2 = &udptable->hash2[slot2];

	/* Lookup connected or non-wildcard sockets */
	result = udp6_lib_lookup2(net, saddr, sport,
				  daddr, hnum, dif, sdif,
				  hslot2, skb);
	if (!IS_ERR_OR_NULL(result) && result->sk_state == TCP_ESTABLISHED)
		goto done;

	/* Lookup redirect from BPF */
	if (static_branch_unlikely(&bpf_sk_lookup_enabled) &&
	    udptable == net->ipv4.udp_table) {
		sk = inet6_lookup_run_sk_lookup(net, IPPROTO_UDP, skb, sizeof(struct udphdr),
						saddr, sport, daddr, hnum, dif,
						udp6_ehashfn);
		if (sk) {
			result = sk;
			goto done;
		}
	}

	/* Got non-wildcard socket or error on first lookup */
	if (result)
		goto done;

	/* Lookup wildcard sockets */
	hash2 = ipv6_portaddr_hash(net, &in6addr_any, hnum);
	slot2 = hash2 & udptable->mask;
	hslot2 = &udptable->hash2[slot2];

	result = udp6_lib_lookup2(net, saddr, sport,
				  &in6addr_any, hnum, dif, sdif,
				  hslot2, skb);
done:
	if (IS_ERR(result))
		return NULL;
	return result;
}
EXPORT_SYMBOL_GPL(__udp6_lib_lookup);

static struct sock *__udp6_lib_lookup_skb(struct sk_buff *skb,
					  __be16 sport, __be16 dport,
					  struct udp_table *udptable)
{
	const struct ipv6hdr *iph = ipv6_hdr(skb);

	return __udp6_lib_lookup(dev_net(skb->dev), &iph->saddr, sport,
				 &iph->daddr, dport, inet6_iif(skb),
				 inet6_sdif(skb), udptable, skb);
}

struct sock *udp6_lib_lookup_skb(const struct sk_buff *skb,
				 __be16 sport, __be16 dport)
{
	const u16 offset = NAPI_GRO_CB(skb)->network_offsets[skb->encapsulation];
	const struct ipv6hdr *iph = (struct ipv6hdr *)(skb->data + offset);
	struct net *net = dev_net(skb->dev);
	int iif, sdif;

	inet6_get_iif_sdif(skb, &iif, &sdif);

	return __udp6_lib_lookup(net, &iph->saddr, sport,
				 &iph->daddr, dport, iif,
				 sdif, net->ipv4.udp_table, NULL);
}

/* Must be called under rcu_read_lock().
 * Does increment socket refcount.
 */
#if IS_ENABLED(CONFIG_NF_TPROXY_IPV6) || IS_ENABLED(CONFIG_NF_SOCKET_IPV6)
struct sock *udp6_lib_lookup(struct net *net, const struct in6_addr *saddr, __be16 sport,
			     const struct in6_addr *daddr, __be16 dport, int dif)
{
	struct sock *sk;

	sk =  __udp6_lib_lookup(net, saddr, sport, daddr, dport,
				dif, 0, net->ipv4.udp_table, NULL);
	if (sk && !refcount_inc_not_zero(&sk->sk_refcnt))
		sk = NULL;
	return sk;
}
EXPORT_SYMBOL_GPL(udp6_lib_lookup);
#endif

/* do not use the scratch area len for jumbogram: their length execeeds the
 * scratch area space; note that the IP6CB flags is still in the first
 * cacheline, so checking for jumbograms is cheap
 */
static int udp6_skb_len(struct sk_buff *skb)
{
	return unlikely(inet6_is_jumbogram(skb)) ? skb->len : udp_skb_len(skb);
}

/*
 *	This should be easy, if there is something there we
 *	return it, otherwise we block.
 */

int udpv6_recvmsg(struct sock *sk, struct msghdr *msg, size_t len,
		  int flags, int *addr_len)
{
	struct ipv6_pinfo *np = inet6_sk(sk);
	struct inet_sock *inet = inet_sk(sk);
	struct sk_buff *skb;
	unsigned int ulen, copied;
	int off, err, peeking = flags & MSG_PEEK;
	int is_udplite = IS_UDPLITE(sk);
	struct udp_mib __percpu *mib;
	bool checksum_valid = false;
	int is_udp4;

	if (flags & MSG_ERRQUEUE)
		return ipv6_recv_error(sk, msg, len, addr_len);

	if (np->rxpmtu && np->rxopt.bits.rxpmtu)
		return ipv6_recv_rxpmtu(sk, msg, len, addr_len);

try_again:
	off = sk_peek_offset(sk, flags);
	skb = __skb_recv_udp(sk, flags, &off, &err);
	if (!skb)
		return err;

	ulen = udp6_skb_len(skb);
	copied = len;
	if (copied > ulen - off)
		copied = ulen - off;
	else if (copied < ulen)
		msg->msg_flags |= MSG_TRUNC;

	is_udp4 = (skb->protocol == htons(ETH_P_IP));
	mib = __UDPX_MIB(sk, is_udp4);

	/*
	 * If checksum is needed at all, try to do it while copying the
	 * data.  If the data is truncated, or if we only want a partial
	 * coverage checksum (UDP-Lite), do it before the copy.
	 */

	if (copied < ulen || peeking ||
	    (is_udplite && UDP_SKB_CB(skb)->partial_cov)) {
		checksum_valid = udp_skb_csum_unnecessary(skb) ||
				!__udp_lib_checksum_complete(skb);
		if (!checksum_valid)
			goto csum_copy_err;
	}

	if (checksum_valid || udp_skb_csum_unnecessary(skb)) {
		if (udp_skb_is_linear(skb))
			err = copy_linear_skb(skb, copied, off, &msg->msg_iter);
		else
			err = skb_copy_datagram_msg(skb, off, msg, copied);
	} else {
		err = skb_copy_and_csum_datagram_msg(skb, off, msg);
		if (err == -EINVAL)
			goto csum_copy_err;
	}
	if (unlikely(err)) {
		if (!peeking) {
			atomic_inc(&sk->sk_drops);
			SNMP_INC_STATS(mib, UDP_MIB_INERRORS);
		}
		kfree_skb(skb);
		return err;
	}
	if (!peeking)
		SNMP_INC_STATS(mib, UDP_MIB_INDATAGRAMS);

	sock_recv_cmsgs(msg, sk, skb);

	/* Copy the address. */
	if (msg->msg_name) {
		DECLARE_SOCKADDR(struct sockaddr_in6 *, sin6, msg->msg_name);
		sin6->sin6_family = AF_INET6;
		sin6->sin6_port = udp_hdr(skb)->source;
		sin6->sin6_flowinfo = 0;

		if (is_udp4) {
			ipv6_addr_set_v4mapped(ip_hdr(skb)->saddr,
					       &sin6->sin6_addr);
			sin6->sin6_scope_id = 0;
		} else {
			sin6->sin6_addr = ipv6_hdr(skb)->saddr;
			sin6->sin6_scope_id =
				ipv6_iface_scope_id(&sin6->sin6_addr,
						    inet6_iif(skb));
		}
		*addr_len = sizeof(*sin6);

		BPF_CGROUP_RUN_PROG_UDP6_RECVMSG_LOCK(sk,
						      (struct sockaddr *)sin6,
						      addr_len);
	}

	if (udp_test_bit(GRO_ENABLED, sk))
		udp_cmsg_recv(msg, sk, skb);

	if (np->rxopt.all)
		ip6_datagram_recv_common_ctl(sk, msg, skb);

	if (is_udp4) {
		if (inet_cmsg_flags(inet))
			ip_cmsg_recv_offset(msg, sk, skb,
					    sizeof(struct udphdr), off);
	} else {
		if (np->rxopt.all)
			ip6_datagram_recv_specific_ctl(sk, msg, skb);
	}

	err = copied;
	if (flags & MSG_TRUNC)
		err = ulen;

	skb_consume_udp(sk, skb, peeking ? -err : err);
	return err;

csum_copy_err:
	if (!__sk_queue_drop_skb(sk, &udp_sk(sk)->reader_queue, skb, flags,
				 udp_skb_destructor)) {
		SNMP_INC_STATS(mib, UDP_MIB_CSUMERRORS);
		SNMP_INC_STATS(mib, UDP_MIB_INERRORS);
	}
	kfree_skb(skb);

	/* starting over for a new packet, but check if we need to yield */
	cond_resched();
	msg->msg_flags &= ~MSG_TRUNC;
	goto try_again;
}

DECLARE_STATIC_KEY_FALSE(udpv6_encap_needed_key);
void udpv6_encap_enable(void)
{
	static_branch_inc(&udpv6_encap_needed_key);
}
EXPORT_SYMBOL(udpv6_encap_enable);

/* Handler for tunnels with arbitrary destination ports: no socket lookup, go
 * through error handlers in encapsulations looking for a match.
 */
static int __udp6_lib_err_encap_no_sk(struct sk_buff *skb,
				      struct inet6_skb_parm *opt,
				      u8 type, u8 code, int offset, __be32 info)
{
	int i;

	for (i = 0; i < MAX_IPTUN_ENCAP_OPS; i++) {
		int (*handler)(struct sk_buff *skb, struct inet6_skb_parm *opt,
			       u8 type, u8 code, int offset, __be32 info);
		const struct ip6_tnl_encap_ops *encap;

		encap = rcu_dereference(ip6tun_encaps[i]);
		if (!encap)
			continue;
		handler = encap->err_handler;
		if (handler && !handler(skb, opt, type, code, offset, info))
			return 0;
	}

	return -ENOENT;
}

/* Try to match ICMP errors to UDP tunnels by looking up a socket without
 * reversing source and destination port: this will match tunnels that force the
 * same destination port on both endpoints (e.g. VXLAN, GENEVE). Note that
 * lwtunnels might actually break this assumption by being configured with
 * different destination ports on endpoints, in this case we won't be able to
 * trace ICMP messages back to them.
 *
 * If this doesn't match any socket, probe tunnels with arbitrary destination
 * ports (e.g. FoU, GUE): there, the receiving socket is useless, as the port
 * we've sent packets to won't necessarily match the local destination port.
 *
 * Then ask the tunnel implementation to match the error against a valid
 * association.
 *
 * Return an error if we can't find a match, the socket if we need further
 * processing, zero otherwise.
 */
static struct sock *__udp6_lib_err_encap(struct net *net,
					 const struct ipv6hdr *hdr, int offset,
					 struct udphdr *uh,
					 struct udp_table *udptable,
					 struct sock *sk,
					 struct sk_buff *skb,
					 struct inet6_skb_parm *opt,
					 u8 type, u8 code, __be32 info)
{
	int (*lookup)(struct sock *sk, struct sk_buff *skb);
	int network_offset, transport_offset;
	struct udp_sock *up;

	network_offset = skb_network_offset(skb);
	transport_offset = skb_transport_offset(skb);

	/* Network header needs to point to the outer IPv6 header inside ICMP */
	skb_reset_network_header(skb);

	/* Transport header needs to point to the UDP header */
	skb_set_transport_header(skb, offset);

	if (sk) {
		up = udp_sk(sk);

		lookup = READ_ONCE(up->encap_err_lookup);
		if (lookup && lookup(sk, skb))
			sk = NULL;

		goto out;
	}

	sk = __udp6_lib_lookup(net, &hdr->daddr, uh->source,
			       &hdr->saddr, uh->dest,
			       inet6_iif(skb), 0, udptable, skb);
	if (sk) {
		up = udp_sk(sk);

		lookup = READ_ONCE(up->encap_err_lookup);
		if (!lookup || lookup(sk, skb))
			sk = NULL;
	}

out:
	if (!sk) {
		sk = ERR_PTR(__udp6_lib_err_encap_no_sk(skb, opt, type, code,
							offset, info));
	}

	skb_set_transport_header(skb, transport_offset);
	skb_set_network_header(skb, network_offset);

	return sk;
}

int __udp6_lib_err(struct sk_buff *skb, struct inet6_skb_parm *opt,
		   u8 type, u8 code, int offset, __be32 info,
		   struct udp_table *udptable)
{
	struct ipv6_pinfo *np;
	const struct ipv6hdr *hdr = (const struct ipv6hdr *)skb->data;
	const struct in6_addr *saddr = &hdr->saddr;
	const struct in6_addr *daddr = seg6_get_daddr(skb, opt) ? : &hdr->daddr;
	struct udphdr *uh = (struct udphdr *)(skb->data+offset);
	bool tunnel = false;
	struct sock *sk;
	int harderr;
	int err;
	struct net *net = dev_net(skb->dev);

	sk = __udp6_lib_lookup(net, daddr, uh->dest, saddr, uh->source,
			       inet6_iif(skb), inet6_sdif(skb), udptable, NULL);

	if (!sk || READ_ONCE(udp_sk(sk)->encap_type)) {
		/* No socket for error: try tunnels before discarding */
		if (static_branch_unlikely(&udpv6_encap_needed_key)) {
			sk = __udp6_lib_err_encap(net, hdr, offset, uh,
						  udptable, sk, skb,
						  opt, type, code, info);
			if (!sk)
				return 0;
		} else
			sk = ERR_PTR(-ENOENT);

		if (IS_ERR(sk)) {
			__ICMP6_INC_STATS(net, __in6_dev_get(skb->dev),
					  ICMP6_MIB_INERRORS);
			return PTR_ERR(sk);
		}

		tunnel = true;
	}

	harderr = icmpv6_err_convert(type, code, &err);
	np = inet6_sk(sk);

	if (type == ICMPV6_PKT_TOOBIG) {
		if (!ip6_sk_accept_pmtu(sk))
			goto out;
		ip6_sk_update_pmtu(skb, sk, info);
		if (READ_ONCE(np->pmtudisc) != IPV6_PMTUDISC_DONT)
			harderr = 1;
	}
	if (type == NDISC_REDIRECT) {
		if (tunnel) {
			ip6_redirect(skb, sock_net(sk), inet6_iif(skb),
				     READ_ONCE(sk->sk_mark), sk->sk_uid);
		} else {
			ip6_sk_redirect(skb, sk);
		}
		goto out;
	}

	/* Tunnels don't have an application socket: don't pass errors back */
	if (tunnel) {
		if (udp_sk(sk)->encap_err_rcv)
			udp_sk(sk)->encap_err_rcv(sk, skb, err, uh->dest,
						  ntohl(info), (u8 *)(uh+1));
		goto out;
	}

	if (!inet6_test_bit(RECVERR6, sk)) {
		if (!harderr || sk->sk_state != TCP_ESTABLISHED)
			goto out;
	} else {
		ipv6_icmp_error(sk, skb, err, uh->dest, ntohl(info), (u8 *)(uh+1));
	}

	sk->sk_err = err;
	sk_error_report(sk);
out:
	return 0;
}

static int __udpv6_queue_rcv_skb(struct sock *sk, struct sk_buff *skb)
{
	int rc;

	if (!ipv6_addr_any(&sk->sk_v6_daddr)) {
		sock_rps_save_rxhash(sk, skb);
		sk_mark_napi_id(sk, skb);
		sk_incoming_cpu_update(sk);
	} else {
		sk_mark_napi_id_once(sk, skb);
	}

	rc = __udp_enqueue_schedule_skb(sk, skb);
	if (rc < 0) {
		int is_udplite = IS_UDPLITE(sk);
		enum skb_drop_reason drop_reason;

		/* Note that an ENOMEM error is charged twice */
		if (rc == -ENOMEM) {
			UDP6_INC_STATS(sock_net(sk),
					 UDP_MIB_RCVBUFERRORS, is_udplite);
			drop_reason = SKB_DROP_REASON_SOCKET_RCVBUFF;
		} else {
			UDP6_INC_STATS(sock_net(sk),
				       UDP_MIB_MEMERRORS, is_udplite);
			drop_reason = SKB_DROP_REASON_PROTO_MEM;
		}
		UDP6_INC_STATS(sock_net(sk), UDP_MIB_INERRORS, is_udplite);
		trace_udp_fail_queue_rcv_skb(rc, sk, skb);
		kfree_skb_reason(skb, drop_reason);
		return -1;
	}

	return 0;
}

static __inline__ int udpv6_err(struct sk_buff *skb,
				struct inet6_skb_parm *opt, u8 type,
				u8 code, int offset, __be32 info)
{
	return __udp6_lib_err(skb, opt, type, code, offset, info,
			      dev_net(skb->dev)->ipv4.udp_table);
}

static int udpv6_queue_rcv_one_skb(struct sock *sk, struct sk_buff *skb)
{
	enum skb_drop_reason drop_reason = SKB_DROP_REASON_NOT_SPECIFIED;
	struct udp_sock *up = udp_sk(sk);
	int is_udplite = IS_UDPLITE(sk);

	if (!xfrm6_policy_check(sk, XFRM_POLICY_IN, skb)) {
		drop_reason = SKB_DROP_REASON_XFRM_POLICY;
		goto drop;
	}
	nf_reset_ct(skb);

	if (static_branch_unlikely(&udpv6_encap_needed_key) &&
	    READ_ONCE(up->encap_type)) {
		int (*encap_rcv)(struct sock *sk, struct sk_buff *skb);

		/*
		 * This is an encapsulation socket so pass the skb to
		 * the socket's udp_encap_rcv() hook. Otherwise, just
		 * fall through and pass this up the UDP socket.
		 * up->encap_rcv() returns the following value:
		 * =0 if skb was successfully passed to the encap
		 *    handler or was discarded by it.
		 * >0 if skb should be passed on to UDP.
		 * <0 if skb should be resubmitted as proto -N
		 */

		/* if we're overly short, let UDP handle it */
		encap_rcv = READ_ONCE(up->encap_rcv);
		if (encap_rcv) {
			int ret;

			/* Verify checksum before giving to encap */
			if (udp_lib_checksum_complete(skb))
				goto csum_error;

			ret = encap_rcv(sk, skb);
			if (ret <= 0) {
				__UDP6_INC_STATS(sock_net(sk),
						 UDP_MIB_INDATAGRAMS,
						 is_udplite);
				return -ret;
			}
		}

		/* FALLTHROUGH -- it's a UDP Packet */
	}

	/*
	 * UDP-Lite specific tests, ignored on UDP sockets (see net/ipv4/udp.c).
	 */
	if (udp_test_bit(UDPLITE_RECV_CC, sk) && UDP_SKB_CB(skb)->partial_cov) {
		u16 pcrlen = READ_ONCE(up->pcrlen);

		if (pcrlen == 0) {          /* full coverage was set  */
			net_dbg_ratelimited("UDPLITE6: partial coverage %d while full coverage %d requested\n",
					    UDP_SKB_CB(skb)->cscov, skb->len);
			goto drop;
		}
		if (UDP_SKB_CB(skb)->cscov < pcrlen) {
			net_dbg_ratelimited("UDPLITE6: coverage %d too small, need min %d\n",
					    UDP_SKB_CB(skb)->cscov, pcrlen);
			goto drop;
		}
	}

	prefetch(&sk->sk_rmem_alloc);
	if (rcu_access_pointer(sk->sk_filter) &&
	    udp_lib_checksum_complete(skb))
		goto csum_error;

	if (sk_filter_trim_cap(sk, skb, sizeof(struct udphdr))) {
		drop_reason = SKB_DROP_REASON_SOCKET_FILTER;
		goto drop;
	}

	udp_csum_pull_header(skb);

	skb_dst_drop(skb);

	return __udpv6_queue_rcv_skb(sk, skb);

csum_error:
	drop_reason = SKB_DROP_REASON_UDP_CSUM;
	__UDP6_INC_STATS(sock_net(sk), UDP_MIB_CSUMERRORS, is_udplite);
drop:
	__UDP6_INC_STATS(sock_net(sk), UDP_MIB_INERRORS, is_udplite);
	atomic_inc(&sk->sk_drops);
	kfree_skb_reason(skb, drop_reason);
	return -1;
}

static int udpv6_queue_rcv_skb(struct sock *sk, struct sk_buff *skb)
{
	struct sk_buff *next, *segs;
	int ret;

	if (likely(!udp_unexpected_gso(sk, skb)))
		return udpv6_queue_rcv_one_skb(sk, skb);

	__skb_push(skb, -skb_mac_offset(skb));
	segs = udp_rcv_segment(sk, skb, false);
	skb_list_walk_safe(segs, skb, next) {
		__skb_pull(skb, skb_transport_offset(skb));

		udp_post_segment_fix_csum(skb);
		ret = udpv6_queue_rcv_one_skb(sk, skb);
		if (ret > 0)
			ip6_protocol_deliver_rcu(dev_net(skb->dev), skb, ret,
						 true);
	}
	return 0;
}

static bool __udp_v6_is_mcast_sock(struct net *net, const struct sock *sk,
				   __be16 loc_port, const struct in6_addr *loc_addr,
				   __be16 rmt_port, const struct in6_addr *rmt_addr,
				   int dif, int sdif, unsigned short hnum)
{
	const struct inet_sock *inet = inet_sk(sk);

	if (!net_eq(sock_net(sk), net))
		return false;

	if (udp_sk(sk)->udp_port_hash != hnum ||
	    sk->sk_family != PF_INET6 ||
	    (inet->inet_dport && inet->inet_dport != rmt_port) ||
	    (!ipv6_addr_any(&sk->sk_v6_daddr) &&
		    !ipv6_addr_equal(&sk->sk_v6_daddr, rmt_addr)) ||
	    !udp_sk_bound_dev_eq(net, READ_ONCE(sk->sk_bound_dev_if), dif, sdif) ||
	    (!ipv6_addr_any(&sk->sk_v6_rcv_saddr) &&
		    !ipv6_addr_equal(&sk->sk_v6_rcv_saddr, loc_addr)))
		return false;
	if (!inet6_mc_check(sk, loc_addr, rmt_addr))
		return false;
	return true;
}

static void udp6_csum_zero_error(struct sk_buff *skb)
{
	/* RFC 2460 section 8.1 says that we SHOULD log
	 * this error. Well, it is reasonable.
	 */
	net_dbg_ratelimited("IPv6: udp checksum is 0 for [%pI6c]:%u->[%pI6c]:%u\n",
			    &ipv6_hdr(skb)->saddr, ntohs(udp_hdr(skb)->source),
			    &ipv6_hdr(skb)->daddr, ntohs(udp_hdr(skb)->dest));
}

/*
 * Note: called only from the BH handler context,
 * so we don't need to lock the hashes.
 */
static int __udp6_lib_mcast_deliver(struct net *net, struct sk_buff *skb,
		const struct in6_addr *saddr, const struct in6_addr *daddr,
		struct udp_table *udptable, int proto)
{
	struct sock *sk, *first = NULL;
	const struct udphdr *uh = udp_hdr(skb);
	unsigned short hnum = ntohs(uh->dest);
	struct udp_hslot *hslot = udp_hashslot(udptable, net, hnum);
	unsigned int offset = offsetof(typeof(*sk), sk_node);
	unsigned int hash2 = 0, hash2_any = 0, use_hash2 = (hslot->count > 10);
	int dif = inet6_iif(skb);
	int sdif = inet6_sdif(skb);
	struct hlist_node *node;
	struct sk_buff *nskb;

	if (use_hash2) {
		hash2_any = ipv6_portaddr_hash(net, &in6addr_any, hnum) &
			    udptable->mask;
		hash2 = ipv6_portaddr_hash(net, daddr, hnum) & udptable->mask;
start_lookup:
		hslot = &udptable->hash2[hash2];
		offset = offsetof(typeof(*sk), __sk_common.skc_portaddr_node);
	}

	sk_for_each_entry_offset_rcu(sk, node, &hslot->head, offset) {
		if (!__udp_v6_is_mcast_sock(net, sk, uh->dest, daddr,
					    uh->source, saddr, dif, sdif,
					    hnum))
			continue;
		/* If zero checksum and no_check is not on for
		 * the socket then skip it.
		 */
		if (!uh->check && !udp_get_no_check6_rx(sk))
			continue;
		if (!first) {
			first = sk;
			continue;
		}
		nskb = skb_clone(skb, GFP_ATOMIC);
		if (unlikely(!nskb)) {
			atomic_inc(&sk->sk_drops);
			__UDP6_INC_STATS(net, UDP_MIB_RCVBUFERRORS,
					 IS_UDPLITE(sk));
			__UDP6_INC_STATS(net, UDP_MIB_INERRORS,
					 IS_UDPLITE(sk));
			continue;
		}

		if (udpv6_queue_rcv_skb(sk, nskb) > 0)
			consume_skb(nskb);
	}

	/* Also lookup *:port if we are using hash2 and haven't done so yet. */
	if (use_hash2 && hash2 != hash2_any) {
		hash2 = hash2_any;
		goto start_lookup;
	}

	if (first) {
		if (udpv6_queue_rcv_skb(first, skb) > 0)
			consume_skb(skb);
	} else {
		kfree_skb(skb);
		__UDP6_INC_STATS(net, UDP_MIB_IGNOREDMULTI,
				 proto == IPPROTO_UDPLITE);
	}
	return 0;
}

static void udp6_sk_rx_dst_set(struct sock *sk, struct dst_entry *dst)
{
	if (udp_sk_rx_dst_set(sk, dst))
		sk->sk_rx_dst_cookie = rt6_get_cookie(dst_rt6_info(dst));
}

/* wrapper for udp_queue_rcv_skb tacking care of csum conversion and
 * return code conversion for ip layer consumption
 */
static int udp6_unicast_rcv_skb(struct sock *sk, struct sk_buff *skb,
				struct udphdr *uh)
{
	int ret;

	if (inet_get_convert_csum(sk) && uh->check && !IS_UDPLITE(sk))
		skb_checksum_try_convert(skb, IPPROTO_UDP, ip6_compute_pseudo);

	ret = udpv6_queue_rcv_skb(sk, skb);

	/* a return value > 0 means to resubmit the input */
	if (ret > 0)
		return ret;
	return 0;
}

int __udp6_lib_rcv(struct sk_buff *skb, struct udp_table *udptable,
		   int proto)
{
	enum skb_drop_reason reason = SKB_DROP_REASON_NOT_SPECIFIED;
	const struct in6_addr *saddr, *daddr;
	struct net *net = dev_net(skb->dev);
	struct udphdr *uh;
	struct sock *sk;
	bool refcounted;
	u32 ulen = 0;

	if (!pskb_may_pull(skb, sizeof(struct udphdr)))
		goto discard;

	saddr = &ipv6_hdr(skb)->saddr;
	daddr = &ipv6_hdr(skb)->daddr;
	uh = udp_hdr(skb);

	ulen = ntohs(uh->len);
	if (ulen > skb->len)
		goto short_packet;

	if (proto == IPPROTO_UDP) {
		/* UDP validates ulen. */

		/* Check for jumbo payload */
		if (ulen == 0)
			ulen = skb->len;

		if (ulen < sizeof(*uh))
			goto short_packet;

		if (ulen < skb->len) {
			if (pskb_trim_rcsum(skb, ulen))
				goto short_packet;
			saddr = &ipv6_hdr(skb)->saddr;
			daddr = &ipv6_hdr(skb)->daddr;
			uh = udp_hdr(skb);
		}
	}

	if (udp6_csum_init(skb, uh, proto))
		goto csum_error;

	/* Check if the socket is already available, e.g. due to early demux */
	sk = inet6_steal_sock(net, skb, sizeof(struct udphdr), saddr, uh->source, daddr, uh->dest,
			      &refcounted, udp6_ehashfn);
	if (IS_ERR(sk))
		goto no_sk;

	if (sk) {
		struct dst_entry *dst = skb_dst(skb);
		int ret;

		if (unlikely(rcu_dereference(sk->sk_rx_dst) != dst))
			udp6_sk_rx_dst_set(sk, dst);

		if (!uh->check && !udp_get_no_check6_rx(sk)) {
			if (refcounted)
				sock_put(sk);
			goto report_csum_error;
		}

		ret = udp6_unicast_rcv_skb(sk, skb, uh);
		if (refcounted)
			sock_put(sk);
		return ret;
	}

	/*
	 *	Multicast receive code
	 */
	if (ipv6_addr_is_multicast(daddr))
		return __udp6_lib_mcast_deliver(net, skb,
				saddr, daddr, udptable, proto);

	/* Unicast */
	sk = __udp6_lib_lookup_skb(skb, uh->source, uh->dest, udptable);
	if (sk) {
		if (!uh->check && !udp_get_no_check6_rx(sk))
			goto report_csum_error;
		return udp6_unicast_rcv_skb(sk, skb, uh);
	}
no_sk:
	reason = SKB_DROP_REASON_NO_SOCKET;

	if (!uh->check)
		goto report_csum_error;

	if (!xfrm6_policy_check(NULL, XFRM_POLICY_IN, skb))
		goto discard;
	nf_reset_ct(skb);

	if (udp_lib_checksum_complete(skb))
		goto csum_error;

	__UDP6_INC_STATS(net, UDP_MIB_NOPORTS, proto == IPPROTO_UDPLITE);
	icmpv6_send(skb, ICMPV6_DEST_UNREACH, ICMPV6_PORT_UNREACH, 0);

	kfree_skb_reason(skb, reason);
	return 0;

short_packet:
	if (reason == SKB_DROP_REASON_NOT_SPECIFIED)
		reason = SKB_DROP_REASON_PKT_TOO_SMALL;
	net_dbg_ratelimited("UDP%sv6: short packet: From [%pI6c]:%u %d/%d to [%pI6c]:%u\n",
			    proto == IPPROTO_UDPLITE ? "-Lite" : "",
			    saddr, ntohs(uh->source),
			    ulen, skb->len,
			    daddr, ntohs(uh->dest));
	goto discard;

report_csum_error:
	udp6_csum_zero_error(skb);
csum_error:
	if (reason == SKB_DROP_REASON_NOT_SPECIFIED)
		reason = SKB_DROP_REASON_UDP_CSUM;
	__UDP6_INC_STATS(net, UDP_MIB_CSUMERRORS, proto == IPPROTO_UDPLITE);
discard:
	__UDP6_INC_STATS(net, UDP_MIB_INERRORS, proto == IPPROTO_UDPLITE);
	kfree_skb_reason(skb, reason);
	return 0;
}


static struct sock *__udp6_lib_demux_lookup(struct net *net,
			__be16 loc_port, const struct in6_addr *loc_addr,
			__be16 rmt_port, const struct in6_addr *rmt_addr,
			int dif, int sdif)
{
	struct udp_table *udptable = net->ipv4.udp_table;
	unsigned short hnum = ntohs(loc_port);
	unsigned int hash2, slot2;
	struct udp_hslot *hslot2;
	__portpair ports;
	struct sock *sk;

	hash2 = ipv6_portaddr_hash(net, loc_addr, hnum);
	slot2 = hash2 & udptable->mask;
	hslot2 = &udptable->hash2[slot2];
	ports = INET_COMBINED_PORTS(rmt_port, hnum);

	udp_portaddr_for_each_entry_rcu(sk, &hslot2->head) {
		if (sk->sk_state == TCP_ESTABLISHED &&
		    inet6_match(net, sk, rmt_addr, loc_addr, ports, dif, sdif))
			return sk;
		/* Only check first socket in chain */
		break;
	}
	return NULL;
}

void udp_v6_early_demux(struct sk_buff *skb)
{
	struct net *net = dev_net(skb->dev);
	const struct udphdr *uh;
	struct sock *sk;
	struct dst_entry *dst;
	int dif = skb->dev->ifindex;
	int sdif = inet6_sdif(skb);

	if (!pskb_may_pull(skb, skb_transport_offset(skb) +
	    sizeof(struct udphdr)))
		return;

	uh = udp_hdr(skb);

	if (skb->pkt_type == PACKET_HOST)
		sk = __udp6_lib_demux_lookup(net, uh->dest,
					     &ipv6_hdr(skb)->daddr,
					     uh->source, &ipv6_hdr(skb)->saddr,
					     dif, sdif);
	else
		return;

	if (!sk)
		return;

	skb->sk = sk;
	DEBUG_NET_WARN_ON_ONCE(sk_is_refcounted(sk));
	skb->destructor = sock_pfree;
	dst = rcu_dereference(sk->sk_rx_dst);

	if (dst)
		dst = dst_check(dst, sk->sk_rx_dst_cookie);
	if (dst) {
		/* set noref for now.
		 * any place which wants to hold dst has to call
		 * dst_hold_safe()
		 */
		skb_dst_set_noref(skb, dst);
	}
}

INDIRECT_CALLABLE_SCOPE int udpv6_rcv(struct sk_buff *skb)
{
	return __udp6_lib_rcv(skb, dev_net(skb->dev)->ipv4.udp_table, IPPROTO_UDP);
}

/*
 * Throw away all pending data and cancel the corking. Socket is locked.
 */
static void udp_v6_flush_pending_frames(struct sock *sk)
{
	struct udp_sock *up = udp_sk(sk);

	if (up->pending == AF_INET)
		udp_flush_pending_frames(sk);
	else if (up->pending) {
		up->len = 0;
		WRITE_ONCE(up->pending, 0);
		ip6_flush_pending_frames(sk);
	}
}

static int udpv6_pre_connect(struct sock *sk, struct sockaddr *uaddr,
			     int addr_len)
{
	if (addr_len < offsetofend(struct sockaddr, sa_family))
		return -EINVAL;
	/* The following checks are replicated from __ip6_datagram_connect()
	 * and intended to prevent BPF program called below from accessing
	 * bytes that are out of the bound specified by user in addr_len.
	 */
	if (uaddr->sa_family == AF_INET) {
		if (ipv6_only_sock(sk))
			return -EAFNOSUPPORT;
		return udp_pre_connect(sk, uaddr, addr_len);
	}

	if (addr_len < SIN6_LEN_RFC2133)
		return -EINVAL;

	return BPF_CGROUP_RUN_PROG_INET6_CONNECT_LOCK(sk, uaddr, &addr_len);
}

/**
 *	udp6_hwcsum_outgoing  -  handle outgoing HW checksumming
 *	@sk:	socket we are sending on
 *	@skb:	sk_buff containing the filled-in UDP header
 *		(checksum field must be zeroed out)
 *	@saddr: source address
 *	@daddr: destination address
 *	@len:	length of packet
 */
static void udp6_hwcsum_outgoing(struct sock *sk, struct sk_buff *skb,
				 const struct in6_addr *saddr,
				 const struct in6_addr *daddr, int len)
{
	unsigned int offset;
	struct udphdr *uh = udp_hdr(skb);
	struct sk_buff *frags = skb_shinfo(skb)->frag_list;
	__wsum csum = 0;

	if (!frags) {
		/* Only one fragment on the socket.  */
		skb->csum_start = skb_transport_header(skb) - skb->head;
		skb->csum_offset = offsetof(struct udphdr, check);
		uh->check = ~csum_ipv6_magic(saddr, daddr, len, IPPROTO_UDP, 0);
	} else {
		/*
		 * HW-checksum won't work as there are two or more
		 * fragments on the socket so that all csums of sk_buffs
		 * should be together
		 */
		offset = skb_transport_offset(skb);
		skb->csum = skb_checksum(skb, offset, skb->len - offset, 0);
		csum = skb->csum;

		skb->ip_summed = CHECKSUM_NONE;

		do {
			csum = csum_add(csum, frags->csum);
		} while ((frags = frags->next));

		uh->check = csum_ipv6_magic(saddr, daddr, len, IPPROTO_UDP,
					    csum);
		if (uh->check == 0)
			uh->check = CSUM_MANGLED_0;
	}
}

/*
 *	Sending
 */

static int udp_v6_send_skb(struct sk_buff *skb, struct flowi6 *fl6,
			   struct inet_cork *cork)
{
	struct sock *sk = skb->sk;
	struct udphdr *uh;
	int err = 0;
	int is_udplite = IS_UDPLITE(sk);
	__wsum csum = 0;
	int offset = skb_transport_offset(skb);
	int len = skb->len - offset;
	int datalen = len - sizeof(*uh);

	/*
	 * Create a UDP header
	 */
	uh = udp_hdr(skb);
	uh->source = fl6->fl6_sport;
	uh->dest = fl6->fl6_dport;
	uh->len = htons(len);
	uh->check = 0;

	if (cork->gso_size) {
		const int hlen = skb_network_header_len(skb) +
				 sizeof(struct udphdr);

		if (hlen + cork->gso_size > cork->fragsize) {
			kfree_skb(skb);
			return -EINVAL;
		}
		if (datalen > cork->gso_size * UDP_MAX_SEGMENTS) {
			kfree_skb(skb);
			return -EINVAL;
		}
		if (udp_get_no_check6_tx(sk)) {
			kfree_skb(skb);
			return -EINVAL;
		}
		if (skb->ip_summed != CHECKSUM_PARTIAL || is_udplite ||
		    dst_xfrm(skb_dst(skb))) {
			kfree_skb(skb);
			return -EIO;
		}

		if (datalen > cork->gso_size) {
			skb_shinfo(skb)->gso_size = cork->gso_size;
			skb_shinfo(skb)->gso_type = SKB_GSO_UDP_L4;
			skb_shinfo(skb)->gso_segs = DIV_ROUND_UP(datalen,
								 cork->gso_size);
		}
		goto csum_partial;
	}

	if (is_udplite)
		csum = udplite_csum(skb);
	else if (udp_get_no_check6_tx(sk)) {   /* UDP csum disabled */
		skb->ip_summed = CHECKSUM_NONE;
		goto send;
	} else if (skb->ip_summed == CHECKSUM_PARTIAL) { /* UDP hardware csum */
csum_partial:
		udp6_hwcsum_outgoing(sk, skb, &fl6->saddr, &fl6->daddr, len);
		goto send;
	} else
		csum = udp_csum(skb);

	/* add protocol-dependent pseudo-header */
	uh->check = csum_ipv6_magic(&fl6->saddr, &fl6->daddr,
				    len, fl6->flowi6_proto, csum);
	if (uh->check == 0)
		uh->check = CSUM_MANGLED_0;

send:
	err = ip6_send_skb(skb);
	if (err) {
		if (err == -ENOBUFS && !inet6_test_bit(RECVERR6, sk)) {
			UDP6_INC_STATS(sock_net(sk),
				       UDP_MIB_SNDBUFERRORS, is_udplite);
			err = 0;
		}
	} else {
		UDP6_INC_STATS(sock_net(sk),
			       UDP_MIB_OUTDATAGRAMS, is_udplite);
	}
	return err;
}

static int udp_v6_push_pending_frames(struct sock *sk)
{
	struct sk_buff *skb;
	struct udp_sock  *up = udp_sk(sk);
	int err = 0;

	if (up->pending == AF_INET)
		return udp_push_pending_frames(sk);

	skb = ip6_finish_skb(sk);
	if (!skb)
		goto out;

	err = udp_v6_send_skb(skb, &inet_sk(sk)->cork.fl.u.ip6,
			      &inet_sk(sk)->cork.base);
out:
	up->len = 0;
	WRITE_ONCE(up->pending, 0);
	return err;
}

int udpv6_sendmsg(struct sock *sk, struct msghdr *msg, size_t len)
{
	struct ipv6_txoptions opt_space;
	struct udp_sock *up = udp_sk(sk);
	struct inet_sock *inet = inet_sk(sk);
	struct ipv6_pinfo *np = inet6_sk(sk);
	DECLARE_SOCKADDR(struct sockaddr_in6 *, sin6, msg->msg_name);
	struct in6_addr *daddr, *final_p, final;
	struct ipv6_txoptions *opt = NULL;
	struct ipv6_txoptions *opt_to_free = NULL;
	struct ip6_flowlabel *flowlabel = NULL;
	struct inet_cork_full cork;
	struct flowi6 *fl6 = &cork.fl.u.ip6;
	struct dst_entry *dst;
	struct ipcm6_cookie ipc6;
	int addr_len = msg->msg_namelen;
	bool connected = false;
	int ulen = len;
	int corkreq = udp_test_bit(CORK, sk) || msg->msg_flags & MSG_MORE;
	int err;
	int is_udplite = IS_UDPLITE(sk);
	int (*getfrag)(void *, char *, int, int, int, struct sk_buff *);

	ipcm6_init(&ipc6);
	ipc6.gso_size = READ_ONCE(up->gso_size);
	ipc6.sockc.tsflags = READ_ONCE(sk->sk_tsflags);
	ipc6.sockc.mark = READ_ONCE(sk->sk_mark);

	/* destination address check */
	if (sin6) {
		if (addr_len < offsetof(struct sockaddr, sa_data))
			return -EINVAL;

		switch (sin6->sin6_family) {
		case AF_INET6:
			if (addr_len < SIN6_LEN_RFC2133)
				return -EINVAL;
			daddr = &sin6->sin6_addr;
			if (ipv6_addr_any(daddr) &&
			    ipv6_addr_v4mapped(&np->saddr))
				ipv6_addr_set_v4mapped(htonl(INADDR_LOOPBACK),
						       daddr);
			break;
		case AF_INET:
			goto do_udp_sendmsg;
		case AF_UNSPEC:
			msg->msg_name = sin6 = NULL;
			msg->msg_namelen = addr_len = 0;
			daddr = NULL;
			break;
		default:
			return -EINVAL;
		}
	} else if (!READ_ONCE(up->pending)) {
		if (sk->sk_state != TCP_ESTABLISHED)
			return -EDESTADDRREQ;
		daddr = &sk->sk_v6_daddr;
	} else
		daddr = NULL;

	if (daddr) {
		if (ipv6_addr_v4mapped(daddr)) {
			struct sockaddr_in sin;
			sin.sin_family = AF_INET;
			sin.sin_port = sin6 ? sin6->sin6_port : inet->inet_dport;
			sin.sin_addr.s_addr = daddr->s6_addr32[3];
			msg->msg_name = &sin;
			msg->msg_namelen = sizeof(sin);
do_udp_sendmsg:
			err = ipv6_only_sock(sk) ?
				-ENETUNREACH : udp_sendmsg(sk, msg, len);
			msg->msg_name = sin6;
			msg->msg_namelen = addr_len;
			return err;
		}
	}

	/* Rough check on arithmetic overflow,
	   better check is made in ip6_append_data().
	   */
	if (len > INT_MAX - sizeof(struct udphdr))
		return -EMSGSIZE;

	getfrag  =  is_udplite ?  udplite_getfrag : ip_generic_getfrag;
	if (READ_ONCE(up->pending)) {
		if (READ_ONCE(up->pending) == AF_INET)
			return udp_sendmsg(sk, msg, len);
		/*
		 * There are pending frames.
		 * The socket lock must be held while it's corked.
		 */
		lock_sock(sk);
		if (likely(up->pending)) {
			if (unlikely(up->pending != AF_INET6)) {
				release_sock(sk);
				return -EAFNOSUPPORT;
			}
			dst = NULL;
			goto do_append_data;
		}
		release_sock(sk);
	}
	ulen += sizeof(struct udphdr);

	memset(fl6, 0, sizeof(*fl6));

	if (sin6) {
		if (sin6->sin6_port == 0)
			return -EINVAL;

		fl6->fl6_dport = sin6->sin6_port;
		daddr = &sin6->sin6_addr;

		if (inet6_test_bit(SNDFLOW, sk)) {
			fl6->flowlabel = sin6->sin6_flowinfo&IPV6_FLOWINFO_MASK;
			if (fl6->flowlabel & IPV6_FLOWLABEL_MASK) {
				flowlabel = fl6_sock_lookup(sk, fl6->flowlabel);
				if (IS_ERR(flowlabel))
					return -EINVAL;
			}
		}

		/*
		 * Otherwise it will be difficult to maintain
		 * sk->sk_dst_cache.
		 */
		if (sk->sk_state == TCP_ESTABLISHED &&
		    ipv6_addr_equal(daddr, &sk->sk_v6_daddr))
			daddr = &sk->sk_v6_daddr;

		if (addr_len >= sizeof(struct sockaddr_in6) &&
		    sin6->sin6_scope_id &&
		    __ipv6_addr_needs_scope_id(__ipv6_addr_type(daddr)))
			fl6->flowi6_oif = sin6->sin6_scope_id;
	} else {
		if (sk->sk_state != TCP_ESTABLISHED)
			return -EDESTADDRREQ;

		fl6->fl6_dport = inet->inet_dport;
		daddr = &sk->sk_v6_daddr;
		fl6->flowlabel = np->flow_label;
		connected = true;
	}

	if (!fl6->flowi6_oif)
		fl6->flowi6_oif = READ_ONCE(sk->sk_bound_dev_if);

	if (!fl6->flowi6_oif)
		fl6->flowi6_oif = np->sticky_pktinfo.ipi6_ifindex;

	fl6->flowi6_uid = sk->sk_uid;

	if (msg->msg_controllen) {
		opt = &opt_space;
		memset(opt, 0, sizeof(struct ipv6_txoptions));
		opt->tot_len = sizeof(*opt);
		ipc6.opt = opt;

		err = udp_cmsg_send(sk, msg, &ipc6.gso_size);
		if (err > 0) {
			err = ip6_datagram_send_ctl(sock_net(sk), sk, msg, fl6,
						    &ipc6);
			connected = false;
		}
		if (err < 0) {
			fl6_sock_release(flowlabel);
			return err;
		}
		if ((fl6->flowlabel&IPV6_FLOWLABEL_MASK) && !flowlabel) {
			flowlabel = fl6_sock_lookup(sk, fl6->flowlabel);
			if (IS_ERR(flowlabel))
				return -EINVAL;
		}
		if (!(opt->opt_nflen|opt->opt_flen))
			opt = NULL;
	}
	if (!opt) {
		opt = txopt_get(np);
		opt_to_free = opt;
	}
	if (flowlabel)
		opt = fl6_merge_options(&opt_space, flowlabel, opt);
	opt = ipv6_fixup_options(&opt_space, opt);
	ipc6.opt = opt;

	fl6->flowi6_proto = sk->sk_protocol;
	fl6->flowi6_mark = ipc6.sockc.mark;
	fl6->daddr = *daddr;
	if (ipv6_addr_any(&fl6->saddr) && !ipv6_addr_any(&np->saddr))
		fl6->saddr = np->saddr;
	fl6->fl6_sport = inet->inet_sport;

	if (cgroup_bpf_enabled(CGROUP_UDP6_SENDMSG) && !connected) {
		err = BPF_CGROUP_RUN_PROG_UDP6_SENDMSG_LOCK(sk,
					   (struct sockaddr *)sin6,
					   &addr_len,
					   &fl6->saddr);
		if (err)
			goto out_no_dst;
		if (sin6) {
			if (ipv6_addr_v4mapped(&sin6->sin6_addr)) {
				/* BPF program rewrote IPv6-only by IPv4-mapped
				 * IPv6. It's currently unsupported.
				 */
				err = -ENOTSUPP;
				goto out_no_dst;
			}
			if (sin6->sin6_port == 0) {
				/* BPF program set invalid port. Reject it. */
				err = -EINVAL;
				goto out_no_dst;
			}
			fl6->fl6_dport = sin6->sin6_port;
			fl6->daddr = sin6->sin6_addr;
		}
	}

	if (ipv6_addr_any(&fl6->daddr))
		fl6->daddr.s6_addr[15] = 0x1; /* :: means loopback (BSD'ism) */

	final_p = fl6_update_dst(fl6, opt, &final);
	if (final_p)
		connected = false;

	if (!fl6->flowi6_oif && ipv6_addr_is_multicast(&fl6->daddr)) {
		fl6->flowi6_oif = READ_ONCE(np->mcast_oif);
		connected = false;
	} else if (!fl6->flowi6_oif)
		fl6->flowi6_oif = READ_ONCE(np->ucast_oif);

	security_sk_classify_flow(sk, flowi6_to_flowi_common(fl6));

	if (ipc6.tclass < 0)
		ipc6.tclass = np->tclass;

	fl6->flowlabel = ip6_make_flowinfo(ipc6.tclass, fl6->flowlabel);

	dst = ip6_sk_dst_lookup_flow(sk, fl6, final_p, connected);
	if (IS_ERR(dst)) {
		err = PTR_ERR(dst);
		dst = NULL;
		goto out;
	}

	if (ipc6.hlimit < 0)
		ipc6.hlimit = ip6_sk_dst_hoplimit(np, fl6, dst);

	if (msg->msg_flags&MSG_CONFIRM)
		goto do_confirm;
back_from_confirm:

	/* Lockless fast path for the non-corking case */
	if (!corkreq) {
		struct sk_buff *skb;

		skb = ip6_make_skb(sk, getfrag, msg, ulen,
				   sizeof(struct udphdr), &ipc6,
				   dst_rt6_info(dst),
				   msg->msg_flags, &cork);
		err = PTR_ERR(skb);
		if (!IS_ERR_OR_NULL(skb))
			err = udp_v6_send_skb(skb, fl6, &cork.base);
		/* ip6_make_skb steals dst reference */
		goto out_no_dst;
	}

	lock_sock(sk);
	if (unlikely(up->pending)) {
		/* The socket is already corked while preparing it. */
		/* ... which is an evident application bug. --ANK */
		release_sock(sk);

		net_dbg_ratelimited("udp cork app bug 2\n");
		err = -EINVAL;
		goto out;
	}

	WRITE_ONCE(up->pending, AF_INET6);

do_append_data:
	if (ipc6.dontfrag < 0)
		ipc6.dontfrag = inet6_test_bit(DONTFRAG, sk);
	up->len += ulen;
	err = ip6_append_data(sk, getfrag, msg, ulen, sizeof(struct udphdr),
			      &ipc6, fl6, dst_rt6_info(dst),
			      corkreq ? msg->msg_flags|MSG_MORE : msg->msg_flags);
	if (err)
		udp_v6_flush_pending_frames(sk);
	else if (!corkreq)
		err = udp_v6_push_pending_frames(sk);
	else if (unlikely(skb_queue_empty(&sk->sk_write_queue)))
		WRITE_ONCE(up->pending, 0);

	if (err > 0)
		err = inet6_test_bit(RECVERR6, sk) ? net_xmit_errno(err) : 0;
	release_sock(sk);

out:
	dst_release(dst);
out_no_dst:
	fl6_sock_release(flowlabel);
	txopt_put(opt_to_free);
	if (!err)
		return len;
	/*
	 * ENOBUFS = no kernel mem, SOCK_NOSPACE = no sndbuf space.  Reporting
	 * ENOBUFS might not be good (it's not tunable per se), but otherwise
	 * we don't have a good statistic (IpOutDiscards but it can be too many
	 * things).  We could add another new stat but at least for now that
	 * seems like overkill.
	 */
	if (err == -ENOBUFS || test_bit(SOCK_NOSPACE, &sk->sk_socket->flags)) {
		UDP6_INC_STATS(sock_net(sk),
			       UDP_MIB_SNDBUFERRORS, is_udplite);
	}
	return err;

do_confirm:
	if (msg->msg_flags & MSG_PROBE)
		dst_confirm_neigh(dst, &fl6->daddr);
	if (!(msg->msg_flags&MSG_PROBE) || len)
		goto back_from_confirm;
	err = 0;
	goto out;
}
EXPORT_SYMBOL(udpv6_sendmsg);

static void udpv6_splice_eof(struct socket *sock)
{
	struct sock *sk = sock->sk;
	struct udp_sock *up = udp_sk(sk);

	if (!READ_ONCE(up->pending) || udp_test_bit(CORK, sk))
		return;

	lock_sock(sk);
	if (up->pending && !udp_test_bit(CORK, sk))
		udp_v6_push_pending_frames(sk);
	release_sock(sk);
}

void udpv6_destroy_sock(struct sock *sk)
{
	struct udp_sock *up = udp_sk(sk);
	lock_sock(sk);

	/* protects from races with udp_abort() */
	sock_set_flag(sk, SOCK_DEAD);
	udp_v6_flush_pending_frames(sk);
	release_sock(sk);

	if (static_branch_unlikely(&udpv6_encap_needed_key)) {
		if (up->encap_type) {
			void (*encap_destroy)(struct sock *sk);
			encap_destroy = READ_ONCE(up->encap_destroy);
			if (encap_destroy)
				encap_destroy(sk);
		}
		if (udp_test_bit(ENCAP_ENABLED, sk)) {
			static_branch_dec(&udpv6_encap_needed_key);
			udp_encap_disable();
		}
	}
}

/*
 *	Socket option code for UDP
 */
int udpv6_setsockopt(struct sock *sk, int level, int optname, sockptr_t optval,
		     unsigned int optlen)
{
	if (level == SOL_UDP  ||  level == SOL_UDPLITE || level == SOL_SOCKET)
		return udp_lib_setsockopt(sk, level, optname,
					  optval, optlen,
					  udp_v6_push_pending_frames);
	return ipv6_setsockopt(sk, level, optname, optval, optlen);
}

int udpv6_getsockopt(struct sock *sk, int level, int optname,
		     char __user *optval, int __user *optlen)
{
	if (level == SOL_UDP  ||  level == SOL_UDPLITE)
		return udp_lib_getsockopt(sk, level, optname, optval, optlen);
	return ipv6_getsockopt(sk, level, optname, optval, optlen);
}


/* ------------------------------------------------------------------------ */
#ifdef CONFIG_PROC_FS
int udp6_seq_show(struct seq_file *seq, void *v)
{
	if (v == SEQ_START_TOKEN) {
		seq_puts(seq, IPV6_SEQ_DGRAM_HEADER);
	} else {
		int bucket = ((struct udp_iter_state *)seq->private)->bucket;
		const struct inet_sock *inet = inet_sk((const struct sock *)v);
		__u16 srcp = ntohs(inet->inet_sport);
		__u16 destp = ntohs(inet->inet_dport);
		__ip6_dgram_sock_seq_show(seq, v, srcp, destp,
					  udp_rqueue_get(v), bucket);
	}
	return 0;
}

const struct seq_operations udp6_seq_ops = {
	.start		= udp_seq_start,
	.next		= udp_seq_next,
	.stop		= udp_seq_stop,
	.show		= udp6_seq_show,
};
EXPORT_SYMBOL(udp6_seq_ops);

static struct udp_seq_afinfo udp6_seq_afinfo = {
	.family		= AF_INET6,
	.udp_table	= NULL,
};

int __net_init udp6_proc_init(struct net *net)
{
	if (!proc_create_net_data("udp6", 0444, net->proc_net, &udp6_seq_ops,
			sizeof(struct udp_iter_state), &udp6_seq_afinfo))
		return -ENOMEM;
	return 0;
}

void udp6_proc_exit(struct net *net)
{
	remove_proc_entry("udp6", net->proc_net);
}
#endif /* CONFIG_PROC_FS */

/* ------------------------------------------------------------------------ */

struct proto udpv6_prot = {
	.name			= "UDPv6",
	.owner			= THIS_MODULE,
	.close			= udp_lib_close,
	.pre_connect		= udpv6_pre_connect,
	.connect		= ip6_datagram_connect,
	.disconnect		= udp_disconnect,
	.ioctl			= udp_ioctl,
	.init			= udpv6_init_sock,
	.destroy		= udpv6_destroy_sock,
	.setsockopt		= udpv6_setsockopt,
	.getsockopt		= udpv6_getsockopt,
	.sendmsg		= udpv6_sendmsg,
	.recvmsg		= udpv6_recvmsg,
	.splice_eof		= udpv6_splice_eof,
	.release_cb		= ip6_datagram_release_cb,
	.hash			= udp_lib_hash,
	.unhash			= udp_lib_unhash,
	.rehash			= udp_v6_rehash,
	.get_port		= udp_v6_get_port,
	.put_port		= udp_lib_unhash,
#ifdef CONFIG_BPF_SYSCALL
	.psock_update_sk_prot	= udp_bpf_update_proto,
#endif

	.memory_allocated	= &udp_memory_allocated,
	.per_cpu_fw_alloc	= &udp_memory_per_cpu_fw_alloc,

	.sysctl_mem		= sysctl_udp_mem,
	.sysctl_wmem_offset     = offsetof(struct net, ipv4.sysctl_udp_wmem_min),
	.sysctl_rmem_offset     = offsetof(struct net, ipv4.sysctl_udp_rmem_min),
	.obj_size		= sizeof(struct udp6_sock),
	.ipv6_pinfo_offset = offsetof(struct udp6_sock, inet6),
	.h.udp_table		= NULL,
	.diag_destroy		= udp_abort,
};

static struct inet_protosw udpv6_protosw = {
	.type =      SOCK_DGRAM,
	.protocol =  IPPROTO_UDP,
	.prot =      &udpv6_prot,
	.ops =       &inet6_dgram_ops,
	.flags =     INET_PROTOSW_PERMANENT,
};

int __init udpv6_init(void)
{
	int ret;

	net_hotdata.udpv6_protocol = (struct inet6_protocol) {
		.handler     = udpv6_rcv,
		.err_handler = udpv6_err,
		.flags	     = INET6_PROTO_NOPOLICY | INET6_PROTO_FINAL,
	};
	ret = inet6_add_protocol(&net_hotdata.udpv6_protocol, IPPROTO_UDP);
	if (ret)
		goto out;

	ret = inet6_register_protosw(&udpv6_protosw);
	if (ret)
		goto out_udpv6_protocol;
out:
	return ret;

out_udpv6_protocol:
	inet6_del_protocol(&net_hotdata.udpv6_protocol, IPPROTO_UDP);
	goto out;
}

void udpv6_exit(void)
{
	inet6_unregister_protosw(&udpv6_protosw);
	inet6_del_protocol(&net_hotdata.udpv6_protocol, IPPROTO_UDP);
}<|MERGE_RESOLUTION|>--- conflicted
+++ resolved
@@ -181,12 +181,9 @@
 		if (score > badness) {
 			badness = score;
 
-<<<<<<< HEAD
-=======
 			if (need_rescore)
 				continue;
 
->>>>>>> 0c383648
 			if (sk->sk_state == TCP_ESTABLISHED) {
 				result = sk;
 				continue;
@@ -207,10 +204,6 @@
 			if (IS_ERR(result))
 				continue;
 
-<<<<<<< HEAD
-			badness = compute_score(sk, net, saddr, sport,
-						daddr, hnum, dif, sdif);
-=======
 			/* compute_score is too long of a function to be
 			 * inlined, and calling it again here yields
 			 * measureable overhead for some
@@ -219,7 +212,6 @@
 			 */
 			need_rescore = true;
 			goto rescore;
->>>>>>> 0c383648
 		}
 	}
 	return result;
