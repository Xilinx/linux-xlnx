--- conflicted
+++ resolved
@@ -1829,7 +1829,6 @@
 	 * changed.
 	 */
 	taprio_flags = tb[TCA_TAPRIO_ATTR_FLAGS] ? nla_get_u32(tb[TCA_TAPRIO_ATTR_FLAGS]) : 0;
-<<<<<<< HEAD
 
 	/* txtime-assist and full offload are mutually exclusive */
 	if ((taprio_flags & TCA_TAPRIO_ATTR_FLAG_TXTIME_ASSIST) &&
@@ -1839,29 +1838,15 @@
 		return -EINVAL;
 	}
 
-=======
-
-	/* txtime-assist and full offload are mutually exclusive */
-	if ((taprio_flags & TCA_TAPRIO_ATTR_FLAG_TXTIME_ASSIST) &&
-	    (taprio_flags & TCA_TAPRIO_ATTR_FLAG_FULL_OFFLOAD)) {
-		NL_SET_ERR_MSG_ATTR(extack, tb[TCA_TAPRIO_ATTR_FLAGS],
-				    "TXTIME_ASSIST and FULL_OFFLOAD are mutually exclusive");
-		return -EINVAL;
-	}
-
->>>>>>> 0c383648
 	if (q->flags != TAPRIO_FLAGS_INVALID && q->flags != taprio_flags) {
 		NL_SET_ERR_MSG_MOD(extack,
 				   "Changing 'flags' of a running schedule is not supported");
 		return -EOPNOTSUPP;
 	}
 	q->flags = taprio_flags;
-<<<<<<< HEAD
-=======
 
 	/* Needed for length_to_duration() during netlink attribute parsing */
 	taprio_set_picos_per_byte(dev, q);
->>>>>>> 0c383648
 
 	err = taprio_parse_mqprio_opt(dev, mqprio, extack, q->flags);
 	if (err < 0)
