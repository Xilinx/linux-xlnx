// SPDX-License-Identifier: BSD-3-Clause
/*
 * linux/net/sunrpc/auth_gss/auth_gss.c
 *
 * RPCSEC_GSS client authentication.
 *
 *  Copyright (c) 2000 The Regents of the University of Michigan.
 *  All rights reserved.
 *
 *  Dug Song       <dugsong@monkey.org>
 *  Andy Adamson   <andros@umich.edu>
 */

#include <linux/module.h>
#include <linux/init.h>
#include <linux/types.h>
#include <linux/slab.h>
#include <linux/sched.h>
#include <linux/pagemap.h>
#include <linux/sunrpc/clnt.h>
#include <linux/sunrpc/auth.h>
#include <linux/sunrpc/auth_gss.h>
#include <linux/sunrpc/gss_krb5.h>
#include <linux/sunrpc/svcauth_gss.h>
#include <linux/sunrpc/gss_err.h>
#include <linux/workqueue.h>
#include <linux/sunrpc/rpc_pipe_fs.h>
#include <linux/sunrpc/gss_api.h>
#include <linux/uaccess.h>
#include <linux/hashtable.h>

#include "auth_gss_internal.h"
#include "../netns.h"

#include <trace/events/rpcgss.h>

static const struct rpc_authops authgss_ops;

static const struct rpc_credops gss_credops;
static const struct rpc_credops gss_nullops;

#define GSS_RETRY_EXPIRED 5
static unsigned int gss_expired_cred_retry_delay = GSS_RETRY_EXPIRED;

#define GSS_KEY_EXPIRE_TIMEO 240
static unsigned int gss_key_expire_timeo = GSS_KEY_EXPIRE_TIMEO;

#if IS_ENABLED(CONFIG_SUNRPC_DEBUG)
# define RPCDBG_FACILITY	RPCDBG_AUTH
#endif

/*
 * This compile-time check verifies that we will not exceed the
 * slack space allotted by the client and server auth_gss code
 * before they call gss_wrap().
 */
#define GSS_KRB5_MAX_SLACK_NEEDED					\
	(GSS_KRB5_TOK_HDR_LEN		/* gss token header */		\
	+ GSS_KRB5_MAX_CKSUM_LEN	/* gss token checksum */	\
	+ GSS_KRB5_MAX_BLOCKSIZE	/* confounder */		\
	+ GSS_KRB5_MAX_BLOCKSIZE	/* possible padding */		\
	+ GSS_KRB5_TOK_HDR_LEN		/* encrypted hdr in v2 token */	\
	+ GSS_KRB5_MAX_CKSUM_LEN	/* encryption hmac */		\
	+ XDR_UNIT * 2			/* RPC verifier */		\
	+ GSS_KRB5_TOK_HDR_LEN						\
	+ GSS_KRB5_MAX_CKSUM_LEN)

#define GSS_CRED_SLACK		(RPC_MAX_AUTH_SIZE * 2)
/* length of a krb5 verifier (48), plus data added before arguments when
 * using integrity (two 4-byte integers): */
#define GSS_VERF_SLACK		100

static DEFINE_HASHTABLE(gss_auth_hash_table, 4);
static DEFINE_SPINLOCK(gss_auth_hash_lock);

struct gss_pipe {
	struct rpc_pipe_dir_object pdo;
	struct rpc_pipe *pipe;
	struct rpc_clnt *clnt;
	const char *name;
	struct kref kref;
};

struct gss_auth {
	struct kref kref;
	struct hlist_node hash;
	struct rpc_auth rpc_auth;
	struct gss_api_mech *mech;
	enum rpc_gss_svc service;
	struct rpc_clnt *client;
	struct net	*net;
	netns_tracker	ns_tracker;
	/*
	 * There are two upcall pipes; dentry[1], named "gssd", is used
	 * for the new text-based upcall; dentry[0] is named after the
	 * mechanism (for example, "krb5") and exists for
	 * backwards-compatibility with older gssd's.
	 */
	struct gss_pipe *gss_pipe[2];
	const char *target_name;
};

/* pipe_version >= 0 if and only if someone has a pipe open. */
static DEFINE_SPINLOCK(pipe_version_lock);
static struct rpc_wait_queue pipe_version_rpc_waitqueue;
static DECLARE_WAIT_QUEUE_HEAD(pipe_version_waitqueue);
static void gss_put_auth(struct gss_auth *gss_auth);

static void gss_free_ctx(struct gss_cl_ctx *);
static const struct rpc_pipe_ops gss_upcall_ops_v0;
static const struct rpc_pipe_ops gss_upcall_ops_v1;

static inline struct gss_cl_ctx *
gss_get_ctx(struct gss_cl_ctx *ctx)
{
	refcount_inc(&ctx->count);
	return ctx;
}

static inline void
gss_put_ctx(struct gss_cl_ctx *ctx)
{
	if (refcount_dec_and_test(&ctx->count))
		gss_free_ctx(ctx);
}

/* gss_cred_set_ctx:
 * called by gss_upcall_callback and gss_create_upcall in order
 * to set the gss context. The actual exchange of an old context
 * and a new one is protected by the pipe->lock.
 */
static void
gss_cred_set_ctx(struct rpc_cred *cred, struct gss_cl_ctx *ctx)
{
	struct gss_cred *gss_cred = container_of(cred, struct gss_cred, gc_base);

	if (!test_bit(RPCAUTH_CRED_NEW, &cred->cr_flags))
		return;
	gss_get_ctx(ctx);
	rcu_assign_pointer(gss_cred->gc_ctx, ctx);
	set_bit(RPCAUTH_CRED_UPTODATE, &cred->cr_flags);
	smp_mb__before_atomic();
	clear_bit(RPCAUTH_CRED_NEW, &cred->cr_flags);
}

static struct gss_cl_ctx *
gss_cred_get_ctx(struct rpc_cred *cred)
{
	struct gss_cred *gss_cred = container_of(cred, struct gss_cred, gc_base);
	struct gss_cl_ctx *ctx = NULL;

	rcu_read_lock();
	ctx = rcu_dereference(gss_cred->gc_ctx);
	if (ctx)
		gss_get_ctx(ctx);
	rcu_read_unlock();
	return ctx;
}

static struct gss_cl_ctx *
gss_alloc_context(void)
{
	struct gss_cl_ctx *ctx;

	ctx = kzalloc(sizeof(*ctx), GFP_KERNEL);
	if (ctx != NULL) {
		ctx->gc_proc = RPC_GSS_PROC_DATA;
		ctx->gc_seq = 1;	/* NetApp 6.4R1 doesn't accept seq. no. 0 */
		spin_lock_init(&ctx->gc_seq_lock);
		refcount_set(&ctx->count,1);
	}
	return ctx;
}

#define GSSD_MIN_TIMEOUT (60 * 60)
static const void *
gss_fill_context(const void *p, const void *end, struct gss_cl_ctx *ctx, struct gss_api_mech *gm)
{
	const void *q;
	unsigned int seclen;
	unsigned int timeout;
	unsigned long now = jiffies;
	u32 window_size;
	int ret;

	/* First unsigned int gives the remaining lifetime in seconds of the
	 * credential - e.g. the remaining TGT lifetime for Kerberos or
	 * the -t value passed to GSSD.
	 */
	p = simple_get_bytes(p, end, &timeout, sizeof(timeout));
	if (IS_ERR(p))
		goto err;
	if (timeout == 0)
		timeout = GSSD_MIN_TIMEOUT;
	ctx->gc_expiry = now + ((unsigned long)timeout * HZ);
	/* Sequence number window. Determines the maximum number of
	 * simultaneous requests
	 */
	p = simple_get_bytes(p, end, &window_size, sizeof(window_size));
	if (IS_ERR(p))
		goto err;
	ctx->gc_win = window_size;
	/* gssd signals an error by passing ctx->gc_win = 0: */
	if (ctx->gc_win == 0) {
		/*
		 * in which case, p points to an error code. Anything other
		 * than -EKEYEXPIRED gets converted to -EACCES.
		 */
		p = simple_get_bytes(p, end, &ret, sizeof(ret));
		if (!IS_ERR(p))
			p = (ret == -EKEYEXPIRED) ? ERR_PTR(-EKEYEXPIRED) :
						    ERR_PTR(-EACCES);
		goto err;
	}
	/* copy the opaque wire context */
	p = simple_get_netobj(p, end, &ctx->gc_wire_ctx);
	if (IS_ERR(p))
		goto err;
	/* import the opaque security context */
	p  = simple_get_bytes(p, end, &seclen, sizeof(seclen));
	if (IS_ERR(p))
		goto err;
	q = (const void *)((const char *)p + seclen);
	if (unlikely(q > end || q < p)) {
		p = ERR_PTR(-EFAULT);
		goto err;
	}
	ret = gss_import_sec_context(p, seclen, gm, &ctx->gc_gss_ctx, NULL, GFP_KERNEL);
	if (ret < 0) {
		trace_rpcgss_import_ctx(ret);
		p = ERR_PTR(ret);
		goto err;
	}

	/* is there any trailing data? */
	if (q == end) {
		p = q;
		goto done;
	}

	/* pull in acceptor name (if there is one) */
	p = simple_get_netobj(q, end, &ctx->gc_acceptor);
	if (IS_ERR(p))
		goto err;
done:
	trace_rpcgss_context(window_size, ctx->gc_expiry, now, timeout,
			     ctx->gc_acceptor.len, ctx->gc_acceptor.data);
err:
	return p;
}

/* XXX: Need some documentation about why UPCALL_BUF_LEN is so small.
 *	Is user space expecting no more than UPCALL_BUF_LEN bytes?
 *	Note that there are now _two_ NI_MAXHOST sized data items
 *	being passed in this string.
 */
#define UPCALL_BUF_LEN	256

struct gss_upcall_msg {
	refcount_t count;
	kuid_t	uid;
	const char *service_name;
	struct rpc_pipe_msg msg;
	struct list_head list;
	struct gss_auth *auth;
	struct rpc_pipe *pipe;
	struct rpc_wait_queue rpc_waitqueue;
	wait_queue_head_t waitqueue;
	struct gss_cl_ctx *ctx;
	char databuf[UPCALL_BUF_LEN];
};

static int get_pipe_version(struct net *net)
{
	struct sunrpc_net *sn = net_generic(net, sunrpc_net_id);
	int ret;

	spin_lock(&pipe_version_lock);
	if (sn->pipe_version >= 0) {
		atomic_inc(&sn->pipe_users);
		ret = sn->pipe_version;
	} else
		ret = -EAGAIN;
	spin_unlock(&pipe_version_lock);
	return ret;
}

static void put_pipe_version(struct net *net)
{
	struct sunrpc_net *sn = net_generic(net, sunrpc_net_id);

	if (atomic_dec_and_lock(&sn->pipe_users, &pipe_version_lock)) {
		sn->pipe_version = -1;
		spin_unlock(&pipe_version_lock);
	}
}

static void
gss_release_msg(struct gss_upcall_msg *gss_msg)
{
	struct net *net = gss_msg->auth->net;
	if (!refcount_dec_and_test(&gss_msg->count))
		return;
	put_pipe_version(net);
	BUG_ON(!list_empty(&gss_msg->list));
	if (gss_msg->ctx != NULL)
		gss_put_ctx(gss_msg->ctx);
	rpc_destroy_wait_queue(&gss_msg->rpc_waitqueue);
	gss_put_auth(gss_msg->auth);
	kfree_const(gss_msg->service_name);
	kfree(gss_msg);
}

static struct gss_upcall_msg *
__gss_find_upcall(struct rpc_pipe *pipe, kuid_t uid, const struct gss_auth *auth)
{
	struct gss_upcall_msg *pos;
	list_for_each_entry(pos, &pipe->in_downcall, list) {
		if (!uid_eq(pos->uid, uid))
			continue;
		if (pos->auth->service != auth->service)
			continue;
		refcount_inc(&pos->count);
		return pos;
	}
	return NULL;
}

/* Try to add an upcall to the pipefs queue.
 * If an upcall owned by our uid already exists, then we return a reference
 * to that upcall instead of adding the new upcall.
 */
static inline struct gss_upcall_msg *
gss_add_msg(struct gss_upcall_msg *gss_msg)
{
	struct rpc_pipe *pipe = gss_msg->pipe;
	struct gss_upcall_msg *old;

	spin_lock(&pipe->lock);
	old = __gss_find_upcall(pipe, gss_msg->uid, gss_msg->auth);
	if (old == NULL) {
		refcount_inc(&gss_msg->count);
		list_add(&gss_msg->list, &pipe->in_downcall);
	} else
		gss_msg = old;
	spin_unlock(&pipe->lock);
	return gss_msg;
}

static void
__gss_unhash_msg(struct gss_upcall_msg *gss_msg)
{
	list_del_init(&gss_msg->list);
	rpc_wake_up_status(&gss_msg->rpc_waitqueue, gss_msg->msg.errno);
	wake_up_all(&gss_msg->waitqueue);
	refcount_dec(&gss_msg->count);
}

static void
gss_unhash_msg(struct gss_upcall_msg *gss_msg)
{
	struct rpc_pipe *pipe = gss_msg->pipe;

	if (list_empty(&gss_msg->list))
		return;
	spin_lock(&pipe->lock);
	if (!list_empty(&gss_msg->list))
		__gss_unhash_msg(gss_msg);
	spin_unlock(&pipe->lock);
}

static void
gss_handle_downcall_result(struct gss_cred *gss_cred, struct gss_upcall_msg *gss_msg)
{
	switch (gss_msg->msg.errno) {
	case 0:
		if (gss_msg->ctx == NULL)
			break;
		clear_bit(RPCAUTH_CRED_NEGATIVE, &gss_cred->gc_base.cr_flags);
		gss_cred_set_ctx(&gss_cred->gc_base, gss_msg->ctx);
		break;
	case -EKEYEXPIRED:
		set_bit(RPCAUTH_CRED_NEGATIVE, &gss_cred->gc_base.cr_flags);
	}
	gss_cred->gc_upcall_timestamp = jiffies;
	gss_cred->gc_upcall = NULL;
	rpc_wake_up_status(&gss_msg->rpc_waitqueue, gss_msg->msg.errno);
}

static void
gss_upcall_callback(struct rpc_task *task)
{
	struct gss_cred *gss_cred = container_of(task->tk_rqstp->rq_cred,
			struct gss_cred, gc_base);
	struct gss_upcall_msg *gss_msg = gss_cred->gc_upcall;
	struct rpc_pipe *pipe = gss_msg->pipe;

	spin_lock(&pipe->lock);
	gss_handle_downcall_result(gss_cred, gss_msg);
	spin_unlock(&pipe->lock);
	task->tk_status = gss_msg->msg.errno;
	gss_release_msg(gss_msg);
}

static void gss_encode_v0_msg(struct gss_upcall_msg *gss_msg,
			      const struct cred *cred)
{
	struct user_namespace *userns = cred->user_ns;

	uid_t uid = from_kuid_munged(userns, gss_msg->uid);
	memcpy(gss_msg->databuf, &uid, sizeof(uid));
	gss_msg->msg.data = gss_msg->databuf;
	gss_msg->msg.len = sizeof(uid);

	BUILD_BUG_ON(sizeof(uid) > sizeof(gss_msg->databuf));
}

static ssize_t
gss_v0_upcall(struct file *file, struct rpc_pipe_msg *msg,
		char __user *buf, size_t buflen)
{
	struct gss_upcall_msg *gss_msg = container_of(msg,
						      struct gss_upcall_msg,
						      msg);
	if (msg->copied == 0)
		gss_encode_v0_msg(gss_msg, file->f_cred);
	return rpc_pipe_generic_upcall(file, msg, buf, buflen);
}

static int gss_encode_v1_msg(struct gss_upcall_msg *gss_msg,
				const char *service_name,
				const char *target_name,
				const struct cred *cred)
{
	struct user_namespace *userns = cred->user_ns;
	struct gss_api_mech *mech = gss_msg->auth->mech;
	char *p = gss_msg->databuf;
	size_t buflen = sizeof(gss_msg->databuf);
	int len;

	len = scnprintf(p, buflen, "mech=%s uid=%d", mech->gm_name,
			from_kuid_munged(userns, gss_msg->uid));
	buflen -= len;
	p += len;
	gss_msg->msg.len = len;

	/*
	 * target= is a full service principal that names the remote
	 * identity that we are authenticating to.
	 */
	if (target_name) {
		len = scnprintf(p, buflen, " target=%s", target_name);
		buflen -= len;
		p += len;
		gss_msg->msg.len += len;
	}

	/*
	 * gssd uses service= and srchost= to select a matching key from
	 * the system's keytab to use as the source principal.
	 *
	 * service= is the service name part of the source principal,
	 * or "*" (meaning choose any).
	 *
	 * srchost= is the hostname part of the source principal. When
	 * not provided, gssd uses the local hostname.
	 */
	if (service_name) {
		char *c = strchr(service_name, '@');

		if (!c)
			len = scnprintf(p, buflen, " service=%s",
					service_name);
		else
			len = scnprintf(p, buflen,
					" service=%.*s srchost=%s",
					(int)(c - service_name),
					service_name, c + 1);
		buflen -= len;
		p += len;
		gss_msg->msg.len += len;
	}

	if (mech->gm_upcall_enctypes) {
		len = scnprintf(p, buflen, " enctypes=%s",
				mech->gm_upcall_enctypes);
		buflen -= len;
		p += len;
		gss_msg->msg.len += len;
	}
	trace_rpcgss_upcall_msg(gss_msg->databuf);
	len = scnprintf(p, buflen, "\n");
	if (len == 0)
		goto out_overflow;
	gss_msg->msg.len += len;
	gss_msg->msg.data = gss_msg->databuf;
	return 0;
out_overflow:
	WARN_ON_ONCE(1);
	return -ENOMEM;
}

static ssize_t
gss_v1_upcall(struct file *file, struct rpc_pipe_msg *msg,
		char __user *buf, size_t buflen)
{
	struct gss_upcall_msg *gss_msg = container_of(msg,
						      struct gss_upcall_msg,
						      msg);
	int err;
	if (msg->copied == 0) {
		err = gss_encode_v1_msg(gss_msg,
					gss_msg->service_name,
					gss_msg->auth->target_name,
					file->f_cred);
		if (err)
			return err;
	}
	return rpc_pipe_generic_upcall(file, msg, buf, buflen);
}

static struct gss_upcall_msg *
gss_alloc_msg(struct gss_auth *gss_auth,
		kuid_t uid, const char *service_name)
{
	struct gss_upcall_msg *gss_msg;
	int vers;
	int err = -ENOMEM;

	gss_msg = kzalloc(sizeof(*gss_msg), GFP_KERNEL);
	if (gss_msg == NULL)
		goto err;
	vers = get_pipe_version(gss_auth->net);
	err = vers;
	if (err < 0)
		goto err_free_msg;
	gss_msg->pipe = gss_auth->gss_pipe[vers]->pipe;
	INIT_LIST_HEAD(&gss_msg->list);
	rpc_init_wait_queue(&gss_msg->rpc_waitqueue, "RPCSEC_GSS upcall waitq");
	init_waitqueue_head(&gss_msg->waitqueue);
	refcount_set(&gss_msg->count, 1);
	gss_msg->uid = uid;
	gss_msg->auth = gss_auth;
	kref_get(&gss_auth->kref);
	if (service_name) {
		gss_msg->service_name = kstrdup_const(service_name, GFP_KERNEL);
		if (!gss_msg->service_name) {
			err = -ENOMEM;
			goto err_put_pipe_version;
		}
	}
	return gss_msg;
err_put_pipe_version:
	put_pipe_version(gss_auth->net);
err_free_msg:
	kfree(gss_msg);
err:
	return ERR_PTR(err);
}

static struct gss_upcall_msg *
gss_setup_upcall(struct gss_auth *gss_auth, struct rpc_cred *cred)
{
	struct gss_cred *gss_cred = container_of(cred,
			struct gss_cred, gc_base);
	struct gss_upcall_msg *gss_new, *gss_msg;
	kuid_t uid = cred->cr_cred->fsuid;

	gss_new = gss_alloc_msg(gss_auth, uid, gss_cred->gc_principal);
	if (IS_ERR(gss_new))
		return gss_new;
	gss_msg = gss_add_msg(gss_new);
	if (gss_msg == gss_new) {
		int res;
		refcount_inc(&gss_msg->count);
		res = rpc_queue_upcall(gss_new->pipe, &gss_new->msg);
		if (res) {
			gss_unhash_msg(gss_new);
			refcount_dec(&gss_msg->count);
			gss_release_msg(gss_new);
			gss_msg = ERR_PTR(res);
		}
	} else
		gss_release_msg(gss_new);
	return gss_msg;
}

static void warn_gssd(void)
{
	dprintk("AUTH_GSS upcall failed. Please check user daemon is running.\n");
}

static inline int
gss_refresh_upcall(struct rpc_task *task)
{
	struct rpc_cred *cred = task->tk_rqstp->rq_cred;
	struct gss_auth *gss_auth = container_of(cred->cr_auth,
			struct gss_auth, rpc_auth);
	struct gss_cred *gss_cred = container_of(cred,
			struct gss_cred, gc_base);
	struct gss_upcall_msg *gss_msg;
	struct rpc_pipe *pipe;
	int err = 0;

	gss_msg = gss_setup_upcall(gss_auth, cred);
	if (PTR_ERR(gss_msg) == -EAGAIN) {
		/* XXX: warning on the first, under the assumption we
		 * shouldn't normally hit this case on a refresh. */
		warn_gssd();
		rpc_sleep_on_timeout(&pipe_version_rpc_waitqueue,
				task, NULL, jiffies + (15 * HZ));
		err = -EAGAIN;
		goto out;
	}
	if (IS_ERR(gss_msg)) {
		err = PTR_ERR(gss_msg);
		goto out;
	}
	pipe = gss_msg->pipe;
	spin_lock(&pipe->lock);
	if (gss_cred->gc_upcall != NULL)
		rpc_sleep_on(&gss_cred->gc_upcall->rpc_waitqueue, task, NULL);
	else if (gss_msg->ctx == NULL && gss_msg->msg.errno >= 0) {
		gss_cred->gc_upcall = gss_msg;
		/* gss_upcall_callback will release the reference to gss_upcall_msg */
		refcount_inc(&gss_msg->count);
		rpc_sleep_on(&gss_msg->rpc_waitqueue, task, gss_upcall_callback);
	} else {
		gss_handle_downcall_result(gss_cred, gss_msg);
		err = gss_msg->msg.errno;
	}
	spin_unlock(&pipe->lock);
	gss_release_msg(gss_msg);
out:
	trace_rpcgss_upcall_result(from_kuid(&init_user_ns,
					     cred->cr_cred->fsuid), err);
	return err;
}

static inline int
gss_create_upcall(struct gss_auth *gss_auth, struct gss_cred *gss_cred)
{
	struct net *net = gss_auth->net;
	struct sunrpc_net *sn = net_generic(net, sunrpc_net_id);
	struct rpc_pipe *pipe;
	struct rpc_cred *cred = &gss_cred->gc_base;
	struct gss_upcall_msg *gss_msg;
	DEFINE_WAIT(wait);
	int err;

retry:
	err = 0;
	/* if gssd is down, just skip upcalling altogether */
	if (!gssd_running(net)) {
		warn_gssd();
		err = -EACCES;
		goto out;
	}
	gss_msg = gss_setup_upcall(gss_auth, cred);
	if (PTR_ERR(gss_msg) == -EAGAIN) {
		err = wait_event_interruptible_timeout(pipe_version_waitqueue,
				sn->pipe_version >= 0, 15 * HZ);
		if (sn->pipe_version < 0) {
			warn_gssd();
			err = -EACCES;
		}
		if (err < 0)
			goto out;
		goto retry;
	}
	if (IS_ERR(gss_msg)) {
		err = PTR_ERR(gss_msg);
		goto out;
	}
	pipe = gss_msg->pipe;
	for (;;) {
		prepare_to_wait(&gss_msg->waitqueue, &wait, TASK_KILLABLE);
		spin_lock(&pipe->lock);
		if (gss_msg->ctx != NULL || gss_msg->msg.errno < 0) {
			break;
		}
		spin_unlock(&pipe->lock);
		if (fatal_signal_pending(current)) {
			err = -ERESTARTSYS;
			goto out_intr;
		}
		schedule();
	}
	if (gss_msg->ctx) {
		trace_rpcgss_ctx_init(gss_cred);
		gss_cred_set_ctx(cred, gss_msg->ctx);
	} else {
		err = gss_msg->msg.errno;
	}
	spin_unlock(&pipe->lock);
out_intr:
	finish_wait(&gss_msg->waitqueue, &wait);
	gss_release_msg(gss_msg);
out:
	trace_rpcgss_upcall_result(from_kuid(&init_user_ns,
					     cred->cr_cred->fsuid), err);
	return err;
}

static struct gss_upcall_msg *
gss_find_downcall(struct rpc_pipe *pipe, kuid_t uid)
{
	struct gss_upcall_msg *pos;
	list_for_each_entry(pos, &pipe->in_downcall, list) {
		if (!uid_eq(pos->uid, uid))
			continue;
		if (!rpc_msg_is_inflight(&pos->msg))
			continue;
		refcount_inc(&pos->count);
		return pos;
	}
	return NULL;
}

#define MSG_BUF_MAXSIZE 1024

static ssize_t
gss_pipe_downcall(struct file *filp, const char __user *src, size_t mlen)
{
	const void *p, *end;
	void *buf;
	struct gss_upcall_msg *gss_msg;
	struct rpc_pipe *pipe = RPC_I(file_inode(filp))->pipe;
	struct gss_cl_ctx *ctx;
	uid_t id;
	kuid_t uid;
	ssize_t err = -EFBIG;

	if (mlen > MSG_BUF_MAXSIZE)
		goto out;
	err = -ENOMEM;
	buf = kmalloc(mlen, GFP_KERNEL);
	if (!buf)
		goto out;

	err = -EFAULT;
	if (copy_from_user(buf, src, mlen))
		goto err;

	end = (const void *)((char *)buf + mlen);
	p = simple_get_bytes(buf, end, &id, sizeof(id));
	if (IS_ERR(p)) {
		err = PTR_ERR(p);
		goto err;
	}

	uid = make_kuid(current_user_ns(), id);
	if (!uid_valid(uid)) {
		err = -EINVAL;
		goto err;
	}

	err = -ENOMEM;
	ctx = gss_alloc_context();
	if (ctx == NULL)
		goto err;

	err = -ENOENT;
	/* Find a matching upcall */
	spin_lock(&pipe->lock);
	gss_msg = gss_find_downcall(pipe, uid);
	if (gss_msg == NULL) {
		spin_unlock(&pipe->lock);
		goto err_put_ctx;
	}
	list_del_init(&gss_msg->list);
	spin_unlock(&pipe->lock);

	p = gss_fill_context(p, end, ctx, gss_msg->auth->mech);
	if (IS_ERR(p)) {
		err = PTR_ERR(p);
		switch (err) {
		case -EACCES:
		case -EKEYEXPIRED:
			gss_msg->msg.errno = err;
			err = mlen;
			break;
		case -EFAULT:
		case -ENOMEM:
		case -EINVAL:
		case -ENOSYS:
			gss_msg->msg.errno = -EAGAIN;
			break;
		default:
			printk(KERN_CRIT "%s: bad return from "
				"gss_fill_context: %zd\n", __func__, err);
			gss_msg->msg.errno = -EIO;
		}
		goto err_release_msg;
	}
	gss_msg->ctx = gss_get_ctx(ctx);
	err = mlen;

err_release_msg:
	spin_lock(&pipe->lock);
	__gss_unhash_msg(gss_msg);
	spin_unlock(&pipe->lock);
	gss_release_msg(gss_msg);
err_put_ctx:
	gss_put_ctx(ctx);
err:
	kfree(buf);
out:
	return err;
}

static int gss_pipe_open(struct inode *inode, int new_version)
{
	struct net *net = inode->i_sb->s_fs_info;
	struct sunrpc_net *sn = net_generic(net, sunrpc_net_id);
	int ret = 0;

	spin_lock(&pipe_version_lock);
	if (sn->pipe_version < 0) {
		/* First open of any gss pipe determines the version: */
		sn->pipe_version = new_version;
		rpc_wake_up(&pipe_version_rpc_waitqueue);
		wake_up(&pipe_version_waitqueue);
	} else if (sn->pipe_version != new_version) {
		/* Trying to open a pipe of a different version */
		ret = -EBUSY;
		goto out;
	}
	atomic_inc(&sn->pipe_users);
out:
	spin_unlock(&pipe_version_lock);
	return ret;

}

static int gss_pipe_open_v0(struct inode *inode)
{
	return gss_pipe_open(inode, 0);
}

static int gss_pipe_open_v1(struct inode *inode)
{
	return gss_pipe_open(inode, 1);
}

static void
gss_pipe_release(struct inode *inode)
{
	struct net *net = inode->i_sb->s_fs_info;
	struct rpc_pipe *pipe = RPC_I(inode)->pipe;
	struct gss_upcall_msg *gss_msg;

restart:
	spin_lock(&pipe->lock);
	list_for_each_entry(gss_msg, &pipe->in_downcall, list) {

		if (!list_empty(&gss_msg->msg.list))
			continue;
		gss_msg->msg.errno = -EPIPE;
		refcount_inc(&gss_msg->count);
		__gss_unhash_msg(gss_msg);
		spin_unlock(&pipe->lock);
		gss_release_msg(gss_msg);
		goto restart;
	}
	spin_unlock(&pipe->lock);

	put_pipe_version(net);
}

static void
gss_pipe_destroy_msg(struct rpc_pipe_msg *msg)
{
	struct gss_upcall_msg *gss_msg = container_of(msg, struct gss_upcall_msg, msg);

	if (msg->errno < 0) {
		refcount_inc(&gss_msg->count);
		gss_unhash_msg(gss_msg);
		if (msg->errno == -ETIMEDOUT)
			warn_gssd();
		gss_release_msg(gss_msg);
	}
	gss_release_msg(gss_msg);
}

static void gss_pipe_dentry_destroy(struct dentry *dir,
		struct rpc_pipe_dir_object *pdo)
{
	struct gss_pipe *gss_pipe = pdo->pdo_data;
	struct rpc_pipe *pipe = gss_pipe->pipe;

	if (pipe->dentry != NULL) {
		rpc_unlink(pipe->dentry);
		pipe->dentry = NULL;
	}
}

static int gss_pipe_dentry_create(struct dentry *dir,
		struct rpc_pipe_dir_object *pdo)
{
	struct gss_pipe *p = pdo->pdo_data;
	struct dentry *dentry;

	dentry = rpc_mkpipe_dentry(dir, p->name, p->clnt, p->pipe);
	if (IS_ERR(dentry))
		return PTR_ERR(dentry);
	p->pipe->dentry = dentry;
	return 0;
}

static const struct rpc_pipe_dir_object_ops gss_pipe_dir_object_ops = {
	.create = gss_pipe_dentry_create,
	.destroy = gss_pipe_dentry_destroy,
};

static struct gss_pipe *gss_pipe_alloc(struct rpc_clnt *clnt,
		const char *name,
		const struct rpc_pipe_ops *upcall_ops)
{
	struct gss_pipe *p;
	int err = -ENOMEM;

	p = kmalloc(sizeof(*p), GFP_KERNEL);
	if (p == NULL)
		goto err;
	p->pipe = rpc_mkpipe_data(upcall_ops, RPC_PIPE_WAIT_FOR_OPEN);
	if (IS_ERR(p->pipe)) {
		err = PTR_ERR(p->pipe);
		goto err_free_gss_pipe;
	}
	p->name = name;
	p->clnt = clnt;
	kref_init(&p->kref);
	rpc_init_pipe_dir_object(&p->pdo,
			&gss_pipe_dir_object_ops,
			p);
	return p;
err_free_gss_pipe:
	kfree(p);
err:
	return ERR_PTR(err);
}

struct gss_alloc_pdo {
	struct rpc_clnt *clnt;
	const char *name;
	const struct rpc_pipe_ops *upcall_ops;
};

static int gss_pipe_match_pdo(struct rpc_pipe_dir_object *pdo, void *data)
{
	struct gss_pipe *gss_pipe;
	struct gss_alloc_pdo *args = data;

	if (pdo->pdo_ops != &gss_pipe_dir_object_ops)
		return 0;
	gss_pipe = container_of(pdo, struct gss_pipe, pdo);
	if (strcmp(gss_pipe->name, args->name) != 0)
		return 0;
	if (!kref_get_unless_zero(&gss_pipe->kref))
		return 0;
	return 1;
}

static struct rpc_pipe_dir_object *gss_pipe_alloc_pdo(void *data)
{
	struct gss_pipe *gss_pipe;
	struct gss_alloc_pdo *args = data;

	gss_pipe = gss_pipe_alloc(args->clnt, args->name, args->upcall_ops);
	if (!IS_ERR(gss_pipe))
		return &gss_pipe->pdo;
	return NULL;
}

static struct gss_pipe *gss_pipe_get(struct rpc_clnt *clnt,
		const char *name,
		const struct rpc_pipe_ops *upcall_ops)
{
	struct net *net = rpc_net_ns(clnt);
	struct rpc_pipe_dir_object *pdo;
	struct gss_alloc_pdo args = {
		.clnt = clnt,
		.name = name,
		.upcall_ops = upcall_ops,
	};

	pdo = rpc_find_or_alloc_pipe_dir_object(net,
			&clnt->cl_pipedir_objects,
			gss_pipe_match_pdo,
			gss_pipe_alloc_pdo,
			&args);
	if (pdo != NULL)
		return container_of(pdo, struct gss_pipe, pdo);
	return ERR_PTR(-ENOMEM);
}

static void __gss_pipe_free(struct gss_pipe *p)
{
	struct rpc_clnt *clnt = p->clnt;
	struct net *net = rpc_net_ns(clnt);

	rpc_remove_pipe_dir_object(net,
			&clnt->cl_pipedir_objects,
			&p->pdo);
	rpc_destroy_pipe_data(p->pipe);
	kfree(p);
}

static void __gss_pipe_release(struct kref *kref)
{
	struct gss_pipe *p = container_of(kref, struct gss_pipe, kref);

	__gss_pipe_free(p);
}

static void gss_pipe_free(struct gss_pipe *p)
{
	if (p != NULL)
		kref_put(&p->kref, __gss_pipe_release);
}

/*
 * NOTE: we have the opportunity to use different
 * parameters based on the input flavor (which must be a pseudoflavor)
 */
static struct gss_auth *
gss_create_new(const struct rpc_auth_create_args *args, struct rpc_clnt *clnt)
{
	rpc_authflavor_t flavor = args->pseudoflavor;
	struct gss_auth *gss_auth;
	struct gss_pipe *gss_pipe;
	struct rpc_auth * auth;
	int err = -ENOMEM; /* XXX? */

	if (!try_module_get(THIS_MODULE))
		return ERR_PTR(err);
	if (!(gss_auth = kmalloc(sizeof(*gss_auth), GFP_KERNEL)))
		goto out_dec;
	INIT_HLIST_NODE(&gss_auth->hash);
	gss_auth->target_name = NULL;
	if (args->target_name) {
		gss_auth->target_name = kstrdup(args->target_name, GFP_KERNEL);
		if (gss_auth->target_name == NULL)
			goto err_free;
	}
	gss_auth->client = clnt;
	gss_auth->net = get_net_track(rpc_net_ns(clnt), &gss_auth->ns_tracker,
				      GFP_KERNEL);
	err = -EINVAL;
	gss_auth->mech = gss_mech_get_by_pseudoflavor(flavor);
	if (!gss_auth->mech)
		goto err_put_net;
	gss_auth->service = gss_pseudoflavor_to_service(gss_auth->mech, flavor);
	if (gss_auth->service == 0)
		goto err_put_mech;
	if (!gssd_running(gss_auth->net))
		goto err_put_mech;
	auth = &gss_auth->rpc_auth;
	auth->au_cslack = GSS_CRED_SLACK >> 2;
	BUILD_BUG_ON(GSS_KRB5_MAX_SLACK_NEEDED > RPC_MAX_AUTH_SIZE);
	auth->au_rslack = GSS_KRB5_MAX_SLACK_NEEDED >> 2;
	auth->au_verfsize = GSS_VERF_SLACK >> 2;
	auth->au_ralign = GSS_VERF_SLACK >> 2;
	__set_bit(RPCAUTH_AUTH_UPDATE_SLACK, &auth->au_flags);
	auth->au_ops = &authgss_ops;
	auth->au_flavor = flavor;
	if (gss_pseudoflavor_to_datatouch(gss_auth->mech, flavor))
		__set_bit(RPCAUTH_AUTH_DATATOUCH, &auth->au_flags);
	refcount_set(&auth->au_count, 1);
	kref_init(&gss_auth->kref);

	err = rpcauth_init_credcache(auth);
	if (err)
		goto err_put_mech;
	/*
	 * Note: if we created the old pipe first, then someone who
	 * examined the directory at the right moment might conclude
	 * that we supported only the old pipe.  So we instead create
	 * the new pipe first.
	 */
	gss_pipe = gss_pipe_get(clnt, "gssd", &gss_upcall_ops_v1);
	if (IS_ERR(gss_pipe)) {
		err = PTR_ERR(gss_pipe);
		goto err_destroy_credcache;
	}
	gss_auth->gss_pipe[1] = gss_pipe;

	gss_pipe = gss_pipe_get(clnt, gss_auth->mech->gm_name,
			&gss_upcall_ops_v0);
	if (IS_ERR(gss_pipe)) {
		err = PTR_ERR(gss_pipe);
		goto err_destroy_pipe_1;
	}
	gss_auth->gss_pipe[0] = gss_pipe;

	return gss_auth;
err_destroy_pipe_1:
	gss_pipe_free(gss_auth->gss_pipe[1]);
err_destroy_credcache:
	rpcauth_destroy_credcache(auth);
err_put_mech:
	gss_mech_put(gss_auth->mech);
err_put_net:
	put_net_track(gss_auth->net, &gss_auth->ns_tracker);
err_free:
	kfree(gss_auth->target_name);
	kfree(gss_auth);
out_dec:
	module_put(THIS_MODULE);
	trace_rpcgss_createauth(flavor, err);
	return ERR_PTR(err);
}

static void
gss_free(struct gss_auth *gss_auth)
{
	gss_pipe_free(gss_auth->gss_pipe[0]);
	gss_pipe_free(gss_auth->gss_pipe[1]);
	gss_mech_put(gss_auth->mech);
	put_net_track(gss_auth->net, &gss_auth->ns_tracker);
	kfree(gss_auth->target_name);

	kfree(gss_auth);
	module_put(THIS_MODULE);
}

static void
gss_free_callback(struct kref *kref)
{
	struct gss_auth *gss_auth = container_of(kref, struct gss_auth, kref);

	gss_free(gss_auth);
}

static void
gss_put_auth(struct gss_auth *gss_auth)
{
	kref_put(&gss_auth->kref, gss_free_callback);
}

static void
gss_destroy(struct rpc_auth *auth)
{
	struct gss_auth *gss_auth = container_of(auth,
			struct gss_auth, rpc_auth);

	if (hash_hashed(&gss_auth->hash)) {
		spin_lock(&gss_auth_hash_lock);
		hash_del(&gss_auth->hash);
		spin_unlock(&gss_auth_hash_lock);
	}

	gss_pipe_free(gss_auth->gss_pipe[0]);
	gss_auth->gss_pipe[0] = NULL;
	gss_pipe_free(gss_auth->gss_pipe[1]);
	gss_auth->gss_pipe[1] = NULL;
	rpcauth_destroy_credcache(auth);

	gss_put_auth(gss_auth);
}

/*
 * Auths may be shared between rpc clients that were cloned from a
 * common client with the same xprt, if they also share the flavor and
 * target_name.
 *
 * The auth is looked up from the oldest parent sharing the same
 * cl_xprt, and the auth itself references only that common parent
 * (which is guaranteed to last as long as any of its descendants).
 */
static struct gss_auth *
gss_auth_find_or_add_hashed(const struct rpc_auth_create_args *args,
		struct rpc_clnt *clnt,
		struct gss_auth *new)
{
	struct gss_auth *gss_auth;
	unsigned long hashval = (unsigned long)clnt;

	spin_lock(&gss_auth_hash_lock);
	hash_for_each_possible(gss_auth_hash_table,
			gss_auth,
			hash,
			hashval) {
		if (gss_auth->client != clnt)
			continue;
		if (gss_auth->rpc_auth.au_flavor != args->pseudoflavor)
			continue;
		if (gss_auth->target_name != args->target_name) {
			if (gss_auth->target_name == NULL)
				continue;
			if (args->target_name == NULL)
				continue;
			if (strcmp(gss_auth->target_name, args->target_name))
				continue;
		}
		if (!refcount_inc_not_zero(&gss_auth->rpc_auth.au_count))
			continue;
		goto out;
	}
	if (new)
		hash_add(gss_auth_hash_table, &new->hash, hashval);
	gss_auth = new;
out:
	spin_unlock(&gss_auth_hash_lock);
	return gss_auth;
}

static struct gss_auth *
gss_create_hashed(const struct rpc_auth_create_args *args,
		  struct rpc_clnt *clnt)
{
	struct gss_auth *gss_auth;
	struct gss_auth *new;

	gss_auth = gss_auth_find_or_add_hashed(args, clnt, NULL);
	if (gss_auth != NULL)
		goto out;
	new = gss_create_new(args, clnt);
	if (IS_ERR(new))
		return new;
	gss_auth = gss_auth_find_or_add_hashed(args, clnt, new);
	if (gss_auth != new)
		gss_destroy(&new->rpc_auth);
out:
	return gss_auth;
}

static struct rpc_auth *
gss_create(const struct rpc_auth_create_args *args, struct rpc_clnt *clnt)
{
	struct gss_auth *gss_auth;
	struct rpc_xprt_switch *xps = rcu_access_pointer(clnt->cl_xpi.xpi_xpswitch);

	while (clnt != clnt->cl_parent) {
		struct rpc_clnt *parent = clnt->cl_parent;
		/* Find the original parent for this transport */
		if (rcu_access_pointer(parent->cl_xpi.xpi_xpswitch) != xps)
			break;
		clnt = parent;
	}

	gss_auth = gss_create_hashed(args, clnt);
	if (IS_ERR(gss_auth))
		return ERR_CAST(gss_auth);
	return &gss_auth->rpc_auth;
}

static struct gss_cred *
gss_dup_cred(struct gss_auth *gss_auth, struct gss_cred *gss_cred)
{
	struct gss_cred *new;

	/* Make a copy of the cred so that we can reference count it */
	new = kzalloc(sizeof(*gss_cred), GFP_KERNEL);
	if (new) {
		struct auth_cred acred = {
			.cred = gss_cred->gc_base.cr_cred,
		};
		struct gss_cl_ctx *ctx =
			rcu_dereference_protected(gss_cred->gc_ctx, 1);

		rpcauth_init_cred(&new->gc_base, &acred,
				&gss_auth->rpc_auth,
				&gss_nullops);
		new->gc_base.cr_flags = 1UL << RPCAUTH_CRED_UPTODATE;
		new->gc_service = gss_cred->gc_service;
		new->gc_principal = gss_cred->gc_principal;
		kref_get(&gss_auth->kref);
		rcu_assign_pointer(new->gc_ctx, ctx);
		gss_get_ctx(ctx);
	}
	return new;
}

/*
 * gss_send_destroy_context will cause the RPCSEC_GSS to send a NULL RPC call
 * to the server with the GSS control procedure field set to
 * RPC_GSS_PROC_DESTROY. This should normally cause the server to release
 * all RPCSEC_GSS state associated with that context.
 */
static void
gss_send_destroy_context(struct rpc_cred *cred)
{
	struct gss_cred *gss_cred = container_of(cred, struct gss_cred, gc_base);
	struct gss_auth *gss_auth = container_of(cred->cr_auth, struct gss_auth, rpc_auth);
	struct gss_cl_ctx *ctx = rcu_dereference_protected(gss_cred->gc_ctx, 1);
	struct gss_cred *new;
	struct rpc_task *task;

	new = gss_dup_cred(gss_auth, gss_cred);
	if (new) {
		ctx->gc_proc = RPC_GSS_PROC_DESTROY;

		trace_rpcgss_ctx_destroy(gss_cred);
		task = rpc_call_null(gss_auth->client, &new->gc_base,
				     RPC_TASK_ASYNC);
		if (!IS_ERR(task))
			rpc_put_task(task);

		put_rpccred(&new->gc_base);
	}
}

/* gss_destroy_cred (and gss_free_ctx) are used to clean up after failure
 * to create a new cred or context, so they check that things have been
 * allocated before freeing them. */
static void
gss_do_free_ctx(struct gss_cl_ctx *ctx)
{
	gss_delete_sec_context(&ctx->gc_gss_ctx);
	kfree(ctx->gc_wire_ctx.data);
	kfree(ctx->gc_acceptor.data);
	kfree(ctx);
}

static void
gss_free_ctx_callback(struct rcu_head *head)
{
	struct gss_cl_ctx *ctx = container_of(head, struct gss_cl_ctx, gc_rcu);
	gss_do_free_ctx(ctx);
}

static void
gss_free_ctx(struct gss_cl_ctx *ctx)
{
	call_rcu(&ctx->gc_rcu, gss_free_ctx_callback);
}

static void
gss_free_cred(struct gss_cred *gss_cred)
{
	kfree(gss_cred);
}

static void
gss_free_cred_callback(struct rcu_head *head)
{
	struct gss_cred *gss_cred = container_of(head, struct gss_cred, gc_base.cr_rcu);
	gss_free_cred(gss_cred);
}

static void
gss_destroy_nullcred(struct rpc_cred *cred)
{
	struct gss_cred *gss_cred = container_of(cred, struct gss_cred, gc_base);
	struct gss_auth *gss_auth = container_of(cred->cr_auth, struct gss_auth, rpc_auth);
	struct gss_cl_ctx *ctx = rcu_dereference_protected(gss_cred->gc_ctx, 1);

	RCU_INIT_POINTER(gss_cred->gc_ctx, NULL);
	put_cred(cred->cr_cred);
	call_rcu(&cred->cr_rcu, gss_free_cred_callback);
	if (ctx)
		gss_put_ctx(ctx);
	gss_put_auth(gss_auth);
}

static void
gss_destroy_cred(struct rpc_cred *cred)
{
	if (test_and_clear_bit(RPCAUTH_CRED_UPTODATE, &cred->cr_flags) != 0)
		gss_send_destroy_context(cred);
	gss_destroy_nullcred(cred);
}

static int
gss_hash_cred(struct auth_cred *acred, unsigned int hashbits)
{
	return hash_64(from_kuid(&init_user_ns, acred->cred->fsuid), hashbits);
}

/*
 * Lookup RPCSEC_GSS cred for the current process
 */
static struct rpc_cred *gss_lookup_cred(struct rpc_auth *auth,
					struct auth_cred *acred, int flags)
{
	return rpcauth_lookup_credcache(auth, acred, flags,
					rpc_task_gfp_mask());
}

static struct rpc_cred *
gss_create_cred(struct rpc_auth *auth, struct auth_cred *acred, int flags, gfp_t gfp)
{
	struct gss_auth *gss_auth = container_of(auth, struct gss_auth, rpc_auth);
	struct gss_cred	*cred = NULL;
	int err = -ENOMEM;

	if (!(cred = kzalloc(sizeof(*cred), gfp)))
		goto out_err;

	rpcauth_init_cred(&cred->gc_base, acred, auth, &gss_credops);
	/*
	 * Note: in order to force a call to call_refresh(), we deliberately
	 * fail to flag the credential as RPCAUTH_CRED_UPTODATE.
	 */
	cred->gc_base.cr_flags = 1UL << RPCAUTH_CRED_NEW;
	cred->gc_service = gss_auth->service;
	cred->gc_principal = acred->principal;
	kref_get(&gss_auth->kref);
	return &cred->gc_base;

out_err:
	return ERR_PTR(err);
}

static int
gss_cred_init(struct rpc_auth *auth, struct rpc_cred *cred)
{
	struct gss_auth *gss_auth = container_of(auth, struct gss_auth, rpc_auth);
	struct gss_cred *gss_cred = container_of(cred,struct gss_cred, gc_base);
	int err;

	do {
		err = gss_create_upcall(gss_auth, gss_cred);
	} while (err == -EAGAIN);
	return err;
}

static char *
gss_stringify_acceptor(struct rpc_cred *cred)
{
	char *string = NULL;
	struct gss_cred *gss_cred = container_of(cred, struct gss_cred, gc_base);
	struct gss_cl_ctx *ctx;
	unsigned int len;
	struct xdr_netobj *acceptor;

	rcu_read_lock();
	ctx = rcu_dereference(gss_cred->gc_ctx);
	if (!ctx)
		goto out;

	len = ctx->gc_acceptor.len;
	rcu_read_unlock();

	/* no point if there's no string */
	if (!len)
		return NULL;
realloc:
	string = kmalloc(len + 1, GFP_KERNEL);
	if (!string)
		return NULL;

	rcu_read_lock();
	ctx = rcu_dereference(gss_cred->gc_ctx);

	/* did the ctx disappear or was it replaced by one with no acceptor? */
	if (!ctx || !ctx->gc_acceptor.len) {
		kfree(string);
		string = NULL;
		goto out;
	}

	acceptor = &ctx->gc_acceptor;

	/*
	 * Did we find a new acceptor that's longer than the original? Allocate
	 * a longer buffer and try again.
	 */
	if (len < acceptor->len) {
		len = acceptor->len;
		rcu_read_unlock();
		kfree(string);
		goto realloc;
	}

	memcpy(string, acceptor->data, acceptor->len);
	string[acceptor->len] = '\0';
out:
	rcu_read_unlock();
	return string;
}

/*
 * Returns -EACCES if GSS context is NULL or will expire within the
 * timeout (miliseconds)
 */
static int
gss_key_timeout(struct rpc_cred *rc)
{
	struct gss_cred *gss_cred = container_of(rc, struct gss_cred, gc_base);
	struct gss_cl_ctx *ctx;
	unsigned long timeout = jiffies + (gss_key_expire_timeo * HZ);
	int ret = 0;

	rcu_read_lock();
	ctx = rcu_dereference(gss_cred->gc_ctx);
	if (!ctx || time_after(timeout, ctx->gc_expiry))
		ret = -EACCES;
	rcu_read_unlock();

	return ret;
}

static int
gss_match(struct auth_cred *acred, struct rpc_cred *rc, int flags)
{
	struct gss_cred *gss_cred = container_of(rc, struct gss_cred, gc_base);
	struct gss_cl_ctx *ctx;
	int ret;

	if (test_bit(RPCAUTH_CRED_NEW, &rc->cr_flags))
		goto out;
	/* Don't match with creds that have expired. */
	rcu_read_lock();
	ctx = rcu_dereference(gss_cred->gc_ctx);
	if (!ctx || time_after(jiffies, ctx->gc_expiry)) {
		rcu_read_unlock();
		return 0;
	}
	rcu_read_unlock();
	if (!test_bit(RPCAUTH_CRED_UPTODATE, &rc->cr_flags))
		return 0;
out:
	if (acred->principal != NULL) {
		if (gss_cred->gc_principal == NULL)
			return 0;
		ret = strcmp(acred->principal, gss_cred->gc_principal) == 0;
	} else {
		if (gss_cred->gc_principal != NULL)
			return 0;
		ret = uid_eq(rc->cr_cred->fsuid, acred->cred->fsuid);
	}
	return ret;
}

/*
 * Marshal credentials.
 *
 * The expensive part is computing the verifier. We can't cache a
 * pre-computed version of the verifier because the seqno, which
 * is different every time, is included in the MIC.
 */
static int gss_marshal(struct rpc_task *task, struct xdr_stream *xdr)
{
	struct rpc_rqst *req = task->tk_rqstp;
	struct rpc_cred *cred = req->rq_cred;
	struct gss_cred	*gss_cred = container_of(cred, struct gss_cred,
						 gc_base);
	struct gss_cl_ctx	*ctx = gss_cred_get_ctx(cred);
	__be32		*p, *cred_len;
	u32             maj_stat = 0;
	struct xdr_netobj mic;
	struct kvec	iov;
	struct xdr_buf	verf_buf;
	int status;
	u32 seqno;

	/* Credential */

	p = xdr_reserve_space(xdr, 7 * sizeof(*p) +
			      ctx->gc_wire_ctx.len);
	if (!p)
		goto marshal_failed;
	*p++ = rpc_auth_gss;
	cred_len = p++;

	spin_lock(&ctx->gc_seq_lock);
	seqno = (ctx->gc_seq < MAXSEQ) ? ctx->gc_seq++ : MAXSEQ;
	xprt_rqst_add_seqno(req, seqno);
	spin_unlock(&ctx->gc_seq_lock);
	if (*req->rq_seqnos == MAXSEQ)
		goto expired;
	trace_rpcgss_seqno(task);

	*p++ = cpu_to_be32(RPC_GSS_VERSION);
	*p++ = cpu_to_be32(ctx->gc_proc);
	*p++ = cpu_to_be32(*req->rq_seqnos);
	*p++ = cpu_to_be32(gss_cred->gc_service);
	p = xdr_encode_netobj(p, &ctx->gc_wire_ctx);
	*cred_len = cpu_to_be32((p - (cred_len + 1)) << 2);

	/* Verifier */

	/* We compute the checksum for the verifier over the xdr-encoded bytes
	 * starting with the xid and ending at the end of the credential: */
	iov.iov_base = req->rq_snd_buf.head[0].iov_base;
	iov.iov_len = (u8 *)p - (u8 *)iov.iov_base;
	xdr_buf_from_iov(&iov, &verf_buf);

	p = xdr_reserve_space(xdr, sizeof(*p));
	if (!p)
		goto marshal_failed;
	*p++ = rpc_auth_gss;
	mic.data = (u8 *)(p + 1);
	maj_stat = gss_get_mic(ctx->gc_gss_ctx, &verf_buf, &mic);
	if (maj_stat == GSS_S_CONTEXT_EXPIRED)
		goto expired;
	else if (maj_stat != 0)
		goto bad_mic;
	if (xdr_stream_encode_opaque_inline(xdr, (void **)&p, mic.len) < 0)
		goto marshal_failed;
	status = 0;
out:
	gss_put_ctx(ctx);
	return status;
expired:
	clear_bit(RPCAUTH_CRED_UPTODATE, &cred->cr_flags);
	status = -EKEYEXPIRED;
	goto out;
marshal_failed:
	status = -EMSGSIZE;
	goto out;
bad_mic:
	trace_rpcgss_get_mic(task, maj_stat);
	status = -EIO;
	goto out;
}

static int gss_renew_cred(struct rpc_task *task)
{
	struct rpc_cred *oldcred = task->tk_rqstp->rq_cred;
	struct gss_cred *gss_cred = container_of(oldcred,
						 struct gss_cred,
						 gc_base);
	struct rpc_auth *auth = oldcred->cr_auth;
	struct auth_cred acred = {
		.cred = oldcred->cr_cred,
		.principal = gss_cred->gc_principal,
	};
	struct rpc_cred *new;

	new = gss_lookup_cred(auth, &acred, RPCAUTH_LOOKUP_NEW);
	if (IS_ERR(new))
		return PTR_ERR(new);

	task->tk_rqstp->rq_cred = new;
	put_rpccred(oldcred);
	return 0;
}

static int gss_cred_is_negative_entry(struct rpc_cred *cred)
{
	if (test_bit(RPCAUTH_CRED_NEGATIVE, &cred->cr_flags)) {
		unsigned long now = jiffies;
		unsigned long begin, expire;
		struct gss_cred *gss_cred;

		gss_cred = container_of(cred, struct gss_cred, gc_base);
		begin = gss_cred->gc_upcall_timestamp;
		expire = begin + gss_expired_cred_retry_delay * HZ;

		if (time_in_range_open(now, begin, expire))
			return 1;
	}
	return 0;
}

/*
* Refresh credentials. XXX - finish
*/
static int
gss_refresh(struct rpc_task *task)
{
	struct rpc_cred *cred = task->tk_rqstp->rq_cred;
	int ret = 0;

	if (gss_cred_is_negative_entry(cred))
		return -EKEYEXPIRED;

	if (!test_bit(RPCAUTH_CRED_NEW, &cred->cr_flags) &&
			!test_bit(RPCAUTH_CRED_UPTODATE, &cred->cr_flags)) {
		ret = gss_renew_cred(task);
		if (ret < 0)
			goto out;
		cred = task->tk_rqstp->rq_cred;
	}

	if (test_bit(RPCAUTH_CRED_NEW, &cred->cr_flags))
		ret = gss_refresh_upcall(task);
out:
	return ret;
}

/* Dummy refresh routine: used only when destroying the context */
static int
gss_refresh_null(struct rpc_task *task)
{
	return 0;
}

static u32
gss_validate_seqno_mic(struct gss_cl_ctx *ctx, u32 seqno, __be32 *seq, __be32 *p, u32 len)
{
	struct kvec iov;
	struct xdr_buf verf_buf;
	struct xdr_netobj mic;

	*seq = cpu_to_be32(seqno);
	iov.iov_base = seq;
	iov.iov_len = 4;
	xdr_buf_from_iov(&iov, &verf_buf);
	mic.data = (u8 *)p;
	mic.len = len;
	return gss_verify_mic(ctx->gc_gss_ctx, &verf_buf, &mic);
}

static int
gss_validate(struct rpc_task *task, struct xdr_stream *xdr)
{
	struct rpc_cred *cred = task->tk_rqstp->rq_cred;
	struct gss_cl_ctx *ctx = gss_cred_get_ctx(cred);
	__be32		*p, *seq = NULL;
	u32		len, maj_stat;
	int		status;
	int		i = 1; /* don't recheck the first item */

	p = xdr_inline_decode(xdr, 2 * sizeof(*p));
	if (!p)
		goto validate_failed;
	if (*p++ != rpc_auth_gss)
		goto validate_failed;
	len = be32_to_cpup(p);
	if (len > RPC_MAX_AUTH_SIZE)
		goto validate_failed;
	p = xdr_inline_decode(xdr, len);
	if (!p)
		goto validate_failed;

	seq = kmalloc(4, GFP_KERNEL);
	if (!seq)
		goto validate_failed;
	maj_stat = gss_validate_seqno_mic(ctx, task->tk_rqstp->rq_seqnos[0], seq, p, len);
	/* RFC 2203 5.3.3.1 - compute the checksum of each sequence number in the cache */
	while (unlikely(maj_stat == GSS_S_BAD_SIG && i < task->tk_rqstp->rq_seqno_count))
<<<<<<< HEAD
		maj_stat = gss_validate_seqno_mic(ctx, task->tk_rqstp->rq_seqnos[i], seq, p, len);
=======
		maj_stat = gss_validate_seqno_mic(ctx, task->tk_rqstp->rq_seqnos[i++], seq, p, len);
>>>>>>> 1aee3a44
	if (maj_stat == GSS_S_CONTEXT_EXPIRED)
		clear_bit(RPCAUTH_CRED_UPTODATE, &cred->cr_flags);
	if (maj_stat)
		goto bad_mic;

	/* We leave it to unwrap to calculate au_rslack. For now we just
	 * calculate the length of the verifier: */
	if (test_bit(RPCAUTH_AUTH_UPDATE_SLACK, &cred->cr_auth->au_flags))
		cred->cr_auth->au_verfsize = XDR_QUADLEN(len) + 2;
	status = 0;
out:
	gss_put_ctx(ctx);
	kfree(seq);
	return status;

validate_failed:
	status = -EIO;
	goto out;
bad_mic:
	trace_rpcgss_verify_mic(task, maj_stat);
	status = -EACCES;
	goto out;
}

static noinline_for_stack int
gss_wrap_req_integ(struct rpc_cred *cred, struct gss_cl_ctx *ctx,
		   struct rpc_task *task, struct xdr_stream *xdr)
{
	struct rpc_rqst *rqstp = task->tk_rqstp;
	struct xdr_buf integ_buf, *snd_buf = &rqstp->rq_snd_buf;
	struct xdr_netobj mic;
	__be32 *p, *integ_len;
	u32 offset, maj_stat;

	p = xdr_reserve_space(xdr, 2 * sizeof(*p));
	if (!p)
		goto wrap_failed;
	integ_len = p++;
	*p = cpu_to_be32(*rqstp->rq_seqnos);

	if (rpcauth_wrap_req_encode(task, xdr))
		goto wrap_failed;

	offset = (u8 *)p - (u8 *)snd_buf->head[0].iov_base;
	if (xdr_buf_subsegment(snd_buf, &integ_buf,
				offset, snd_buf->len - offset))
		goto wrap_failed;
	*integ_len = cpu_to_be32(integ_buf.len);

	p = xdr_reserve_space(xdr, 0);
	if (!p)
		goto wrap_failed;
	mic.data = (u8 *)(p + 1);
	maj_stat = gss_get_mic(ctx->gc_gss_ctx, &integ_buf, &mic);
	if (maj_stat == GSS_S_CONTEXT_EXPIRED)
		clear_bit(RPCAUTH_CRED_UPTODATE, &cred->cr_flags);
	else if (maj_stat)
		goto bad_mic;
	/* Check that the trailing MIC fit in the buffer, after the fact */
	if (xdr_stream_encode_opaque_inline(xdr, (void **)&p, mic.len) < 0)
		goto wrap_failed;
	return 0;
wrap_failed:
	return -EMSGSIZE;
bad_mic:
	trace_rpcgss_get_mic(task, maj_stat);
	return -EIO;
}

static void
priv_release_snd_buf(struct rpc_rqst *rqstp)
{
	int i;

	for (i=0; i < rqstp->rq_enc_pages_num; i++)
		__free_page(rqstp->rq_enc_pages[i]);
	kfree(rqstp->rq_enc_pages);
	rqstp->rq_release_snd_buf = NULL;
}

static int
alloc_enc_pages(struct rpc_rqst *rqstp)
{
	struct xdr_buf *snd_buf = &rqstp->rq_snd_buf;
	int first, last, i;

	if (rqstp->rq_release_snd_buf)
		rqstp->rq_release_snd_buf(rqstp);

	if (snd_buf->page_len == 0) {
		rqstp->rq_enc_pages_num = 0;
		return 0;
	}

	first = snd_buf->page_base >> PAGE_SHIFT;
	last = (snd_buf->page_base + snd_buf->page_len - 1) >> PAGE_SHIFT;
	rqstp->rq_enc_pages_num = last - first + 1 + 1;
	rqstp->rq_enc_pages
		= kmalloc_array(rqstp->rq_enc_pages_num,
				sizeof(struct page *),
				GFP_KERNEL);
	if (!rqstp->rq_enc_pages)
		goto out;
	for (i=0; i < rqstp->rq_enc_pages_num; i++) {
		rqstp->rq_enc_pages[i] = alloc_page(GFP_KERNEL);
		if (rqstp->rq_enc_pages[i] == NULL)
			goto out_free;
	}
	rqstp->rq_release_snd_buf = priv_release_snd_buf;
	return 0;
out_free:
	rqstp->rq_enc_pages_num = i;
	priv_release_snd_buf(rqstp);
out:
	return -EAGAIN;
}

static noinline_for_stack int
gss_wrap_req_priv(struct rpc_cred *cred, struct gss_cl_ctx *ctx,
		  struct rpc_task *task, struct xdr_stream *xdr)
{
	struct rpc_rqst *rqstp = task->tk_rqstp;
	struct xdr_buf	*snd_buf = &rqstp->rq_snd_buf;
	u32		pad, offset, maj_stat;
	int		status;
	__be32		*p, *opaque_len;
	struct page	**inpages;
	int		first;
	struct kvec	*iov;

	status = -EIO;
	p = xdr_reserve_space(xdr, 2 * sizeof(*p));
	if (!p)
		goto wrap_failed;
	opaque_len = p++;
	*p = cpu_to_be32(*rqstp->rq_seqnos);

	if (rpcauth_wrap_req_encode(task, xdr))
		goto wrap_failed;

	status = alloc_enc_pages(rqstp);
	if (unlikely(status))
		goto wrap_failed;
	first = snd_buf->page_base >> PAGE_SHIFT;
	inpages = snd_buf->pages + first;
	snd_buf->pages = rqstp->rq_enc_pages;
	snd_buf->page_base -= first << PAGE_SHIFT;
	/*
	 * Move the tail into its own page, in case gss_wrap needs
	 * more space in the head when wrapping.
	 *
	 * Still... Why can't gss_wrap just slide the tail down?
	 */
	if (snd_buf->page_len || snd_buf->tail[0].iov_len) {
		char *tmp;

		tmp = page_address(rqstp->rq_enc_pages[rqstp->rq_enc_pages_num - 1]);
		memcpy(tmp, snd_buf->tail[0].iov_base, snd_buf->tail[0].iov_len);
		snd_buf->tail[0].iov_base = tmp;
	}
	offset = (u8 *)p - (u8 *)snd_buf->head[0].iov_base;
	maj_stat = gss_wrap(ctx->gc_gss_ctx, offset, snd_buf, inpages);
	/* slack space should prevent this ever happening: */
	if (unlikely(snd_buf->len > snd_buf->buflen)) {
		status = -EIO;
		goto wrap_failed;
	}
	/* We're assuming that when GSS_S_CONTEXT_EXPIRED, the encryption was
	 * done anyway, so it's safe to put the request on the wire: */
	if (maj_stat == GSS_S_CONTEXT_EXPIRED)
		clear_bit(RPCAUTH_CRED_UPTODATE, &cred->cr_flags);
	else if (maj_stat)
		goto bad_wrap;

	*opaque_len = cpu_to_be32(snd_buf->len - offset);
	/* guess whether the pad goes into the head or the tail: */
	if (snd_buf->page_len || snd_buf->tail[0].iov_len)
		iov = snd_buf->tail;
	else
		iov = snd_buf->head;
	p = iov->iov_base + iov->iov_len;
	pad = xdr_pad_size(snd_buf->len - offset);
	memset(p, 0, pad);
	iov->iov_len += pad;
	snd_buf->len += pad;

	return 0;
wrap_failed:
	return status;
bad_wrap:
	trace_rpcgss_wrap(task, maj_stat);
	return -EIO;
}

static int gss_wrap_req(struct rpc_task *task, struct xdr_stream *xdr)
{
	struct rpc_cred *cred = task->tk_rqstp->rq_cred;
	struct gss_cred	*gss_cred = container_of(cred, struct gss_cred,
			gc_base);
	struct gss_cl_ctx *ctx = gss_cred_get_ctx(cred);
	int status;

	status = -EIO;
	if (ctx->gc_proc != RPC_GSS_PROC_DATA) {
		/* The spec seems a little ambiguous here, but I think that not
		 * wrapping context destruction requests makes the most sense.
		 */
		status = rpcauth_wrap_req_encode(task, xdr);
		goto out;
	}
	switch (gss_cred->gc_service) {
	case RPC_GSS_SVC_NONE:
		status = rpcauth_wrap_req_encode(task, xdr);
		break;
	case RPC_GSS_SVC_INTEGRITY:
		status = gss_wrap_req_integ(cred, ctx, task, xdr);
		break;
	case RPC_GSS_SVC_PRIVACY:
		status = gss_wrap_req_priv(cred, ctx, task, xdr);
		break;
	default:
		status = -EIO;
	}
out:
	gss_put_ctx(ctx);
	return status;
}

/**
 * gss_update_rslack - Possibly update RPC receive buffer size estimates
 * @task: rpc_task for incoming RPC Reply being unwrapped
 * @cred: controlling rpc_cred for @task
 * @before: XDR words needed before each RPC Reply message
 * @after: XDR words needed following each RPC Reply message
 *
 */
static void gss_update_rslack(struct rpc_task *task, struct rpc_cred *cred,
			      unsigned int before, unsigned int after)
{
	struct rpc_auth *auth = cred->cr_auth;

	if (test_and_clear_bit(RPCAUTH_AUTH_UPDATE_SLACK, &auth->au_flags)) {
		auth->au_ralign = auth->au_verfsize + before;
		auth->au_rslack = auth->au_verfsize + after;
		trace_rpcgss_update_slack(task, auth);
	}
}

static int
gss_unwrap_resp_auth(struct rpc_task *task, struct rpc_cred *cred)
{
	gss_update_rslack(task, cred, 0, 0);
	return 0;
}

/*
 * RFC 2203, Section 5.3.2.2
 *
 *	struct rpc_gss_integ_data {
 *		opaque databody_integ<>;
 *		opaque checksum<>;
 *	};
 *
 *	struct rpc_gss_data_t {
 *		unsigned int seq_num;
 *		proc_req_arg_t arg;
 *	};
 */
static noinline_for_stack int
gss_unwrap_resp_integ(struct rpc_task *task, struct rpc_cred *cred,
		      struct gss_cl_ctx *ctx, struct rpc_rqst *rqstp,
		      struct xdr_stream *xdr)
{
	struct xdr_buf gss_data, *rcv_buf = &rqstp->rq_rcv_buf;
	u32 len, offset, seqno, maj_stat;
	struct xdr_netobj mic;
	int ret;

	ret = -EIO;
	mic.data = NULL;

	/* opaque databody_integ<>; */
	if (xdr_stream_decode_u32(xdr, &len))
		goto unwrap_failed;
	if (len & 3)
		goto unwrap_failed;
	offset = rcv_buf->len - xdr_stream_remaining(xdr);
	if (xdr_stream_decode_u32(xdr, &seqno))
		goto unwrap_failed;
	if (seqno != *rqstp->rq_seqnos)
		goto bad_seqno;
	if (xdr_buf_subsegment(rcv_buf, &gss_data, offset, len))
		goto unwrap_failed;

	/*
	 * The xdr_stream now points to the beginning of the
	 * upper layer payload, to be passed below to
	 * rpcauth_unwrap_resp_decode(). The checksum, which
	 * follows the upper layer payload in @rcv_buf, is
	 * located and parsed without updating the xdr_stream.
	 */

	/* opaque checksum<>; */
	offset += len;
	if (xdr_decode_word(rcv_buf, offset, &len))
		goto unwrap_failed;
	offset += sizeof(__be32);
	if (offset + len > rcv_buf->len)
		goto unwrap_failed;
	mic.len = len;
	mic.data = kmalloc(len, GFP_KERNEL);
	if (ZERO_OR_NULL_PTR(mic.data))
		goto unwrap_failed;
	if (read_bytes_from_xdr_buf(rcv_buf, offset, mic.data, mic.len))
		goto unwrap_failed;

	maj_stat = gss_verify_mic(ctx->gc_gss_ctx, &gss_data, &mic);
	if (maj_stat == GSS_S_CONTEXT_EXPIRED)
		clear_bit(RPCAUTH_CRED_UPTODATE, &cred->cr_flags);
	if (maj_stat != GSS_S_COMPLETE)
		goto bad_mic;

	gss_update_rslack(task, cred, 2, 2 + 1 + XDR_QUADLEN(mic.len));
	ret = 0;

out:
	kfree(mic.data);
	return ret;

unwrap_failed:
	trace_rpcgss_unwrap_failed(task);
	goto out;
bad_seqno:
	trace_rpcgss_bad_seqno(task, *rqstp->rq_seqnos, seqno);
	goto out;
bad_mic:
	trace_rpcgss_verify_mic(task, maj_stat);
	goto out;
}

static noinline_for_stack int
gss_unwrap_resp_priv(struct rpc_task *task, struct rpc_cred *cred,
		     struct gss_cl_ctx *ctx, struct rpc_rqst *rqstp,
		     struct xdr_stream *xdr)
{
	struct xdr_buf *rcv_buf = &rqstp->rq_rcv_buf;
	struct kvec *head = rqstp->rq_rcv_buf.head;
	u32 offset, opaque_len, maj_stat;
	__be32 *p;

	p = xdr_inline_decode(xdr, 2 * sizeof(*p));
	if (unlikely(!p))
		goto unwrap_failed;
	opaque_len = be32_to_cpup(p++);
	offset = (u8 *)(p) - (u8 *)head->iov_base;
	if (offset + opaque_len > rcv_buf->len)
		goto unwrap_failed;

	maj_stat = gss_unwrap(ctx->gc_gss_ctx, offset,
			      offset + opaque_len, rcv_buf);
	if (maj_stat == GSS_S_CONTEXT_EXPIRED)
		clear_bit(RPCAUTH_CRED_UPTODATE, &cred->cr_flags);
	if (maj_stat != GSS_S_COMPLETE)
		goto bad_unwrap;
	/* gss_unwrap decrypted the sequence number */
	if (be32_to_cpup(p++) != *rqstp->rq_seqnos)
		goto bad_seqno;

	/* gss_unwrap redacts the opaque blob from the head iovec.
	 * rcv_buf has changed, thus the stream needs to be reset.
	 */
	xdr_init_decode(xdr, rcv_buf, p, rqstp);

	gss_update_rslack(task, cred, 2 + ctx->gc_gss_ctx->align,
			  2 + ctx->gc_gss_ctx->slack);

	return 0;
unwrap_failed:
	trace_rpcgss_unwrap_failed(task);
	return -EIO;
bad_seqno:
	trace_rpcgss_bad_seqno(task, *rqstp->rq_seqnos, be32_to_cpup(--p));
	return -EIO;
bad_unwrap:
	trace_rpcgss_unwrap(task, maj_stat);
	return -EIO;
}

static bool
gss_seq_is_newer(u32 new, u32 old)
{
	return (s32)(new - old) > 0;
}

static bool
gss_xmit_need_reencode(struct rpc_task *task)
{
	struct rpc_rqst *req = task->tk_rqstp;
	struct rpc_cred *cred = req->rq_cred;
	struct gss_cl_ctx *ctx = gss_cred_get_ctx(cred);
	u32 win, seq_xmit = 0;
	bool ret = true;

	if (!ctx)
		goto out;

	if (gss_seq_is_newer(*req->rq_seqnos, READ_ONCE(ctx->gc_seq)))
		goto out_ctx;

	seq_xmit = READ_ONCE(ctx->gc_seq_xmit);
	while (gss_seq_is_newer(*req->rq_seqnos, seq_xmit)) {
		u32 tmp = seq_xmit;

		seq_xmit = cmpxchg(&ctx->gc_seq_xmit, tmp, *req->rq_seqnos);
		if (seq_xmit == tmp) {
			ret = false;
			goto out_ctx;
		}
	}

	win = ctx->gc_win;
	if (win > 0)
		ret = !gss_seq_is_newer(*req->rq_seqnos, seq_xmit - win);

out_ctx:
	gss_put_ctx(ctx);
out:
	trace_rpcgss_need_reencode(task, seq_xmit, ret);
	return ret;
}

static int
gss_unwrap_resp(struct rpc_task *task, struct xdr_stream *xdr)
{
	struct rpc_rqst *rqstp = task->tk_rqstp;
	struct rpc_cred *cred = rqstp->rq_cred;
	struct gss_cred *gss_cred = container_of(cred, struct gss_cred,
			gc_base);
	struct gss_cl_ctx *ctx = gss_cred_get_ctx(cred);
	int status = -EIO;

	if (ctx->gc_proc != RPC_GSS_PROC_DATA)
		goto out_decode;
	switch (gss_cred->gc_service) {
	case RPC_GSS_SVC_NONE:
		status = gss_unwrap_resp_auth(task, cred);
		break;
	case RPC_GSS_SVC_INTEGRITY:
		status = gss_unwrap_resp_integ(task, cred, ctx, rqstp, xdr);
		break;
	case RPC_GSS_SVC_PRIVACY:
		status = gss_unwrap_resp_priv(task, cred, ctx, rqstp, xdr);
		break;
	}
	if (status)
		goto out;

out_decode:
	status = rpcauth_unwrap_resp_decode(task, xdr);
out:
	gss_put_ctx(ctx);
	return status;
}

static const struct rpc_authops authgss_ops = {
	.owner		= THIS_MODULE,
	.au_flavor	= RPC_AUTH_GSS,
	.au_name	= "RPCSEC_GSS",
	.create		= gss_create,
	.destroy	= gss_destroy,
	.hash_cred	= gss_hash_cred,
	.lookup_cred	= gss_lookup_cred,
	.crcreate	= gss_create_cred,
	.info2flavor	= gss_mech_info2flavor,
	.flavor2info	= gss_mech_flavor2info,
};

static const struct rpc_credops gss_credops = {
	.cr_name		= "AUTH_GSS",
	.crdestroy		= gss_destroy_cred,
	.cr_init		= gss_cred_init,
	.crmatch		= gss_match,
	.crmarshal		= gss_marshal,
	.crrefresh		= gss_refresh,
	.crvalidate		= gss_validate,
	.crwrap_req		= gss_wrap_req,
	.crunwrap_resp		= gss_unwrap_resp,
	.crkey_timeout		= gss_key_timeout,
	.crstringify_acceptor	= gss_stringify_acceptor,
	.crneed_reencode	= gss_xmit_need_reencode,
};

static const struct rpc_credops gss_nullops = {
	.cr_name		= "AUTH_GSS",
	.crdestroy		= gss_destroy_nullcred,
	.crmatch		= gss_match,
	.crmarshal		= gss_marshal,
	.crrefresh		= gss_refresh_null,
	.crvalidate		= gss_validate,
	.crwrap_req		= gss_wrap_req,
	.crunwrap_resp		= gss_unwrap_resp,
	.crstringify_acceptor	= gss_stringify_acceptor,
};

static const struct rpc_pipe_ops gss_upcall_ops_v0 = {
	.upcall		= gss_v0_upcall,
	.downcall	= gss_pipe_downcall,
	.destroy_msg	= gss_pipe_destroy_msg,
	.open_pipe	= gss_pipe_open_v0,
	.release_pipe	= gss_pipe_release,
};

static const struct rpc_pipe_ops gss_upcall_ops_v1 = {
	.upcall		= gss_v1_upcall,
	.downcall	= gss_pipe_downcall,
	.destroy_msg	= gss_pipe_destroy_msg,
	.open_pipe	= gss_pipe_open_v1,
	.release_pipe	= gss_pipe_release,
};

static __net_init int rpcsec_gss_init_net(struct net *net)
{
	return gss_svc_init_net(net);
}

static __net_exit void rpcsec_gss_exit_net(struct net *net)
{
	gss_svc_shutdown_net(net);
}

static struct pernet_operations rpcsec_gss_net_ops = {
	.init = rpcsec_gss_init_net,
	.exit = rpcsec_gss_exit_net,
};

/*
 * Initialize RPCSEC_GSS module
 */
static int __init init_rpcsec_gss(void)
{
	int err = 0;

	err = rpcauth_register(&authgss_ops);
	if (err)
		goto out;
	err = gss_svc_init();
	if (err)
		goto out_unregister;
	err = register_pernet_subsys(&rpcsec_gss_net_ops);
	if (err)
		goto out_svc_exit;
	rpc_init_wait_queue(&pipe_version_rpc_waitqueue, "gss pipe version");
	return 0;
out_svc_exit:
	gss_svc_shutdown();
out_unregister:
	rpcauth_unregister(&authgss_ops);
out:
	return err;
}

static void __exit exit_rpcsec_gss(void)
{
	unregister_pernet_subsys(&rpcsec_gss_net_ops);
	gss_svc_shutdown();
	rpcauth_unregister(&authgss_ops);
	rcu_barrier(); /* Wait for completion of call_rcu()'s */
}

MODULE_ALIAS("rpc-auth-6");
MODULE_DESCRIPTION("Sun RPC Kerberos RPCSEC_GSS client authentication");
MODULE_LICENSE("GPL");
module_param_named(expired_cred_retry_delay,
		   gss_expired_cred_retry_delay,
		   uint, 0644);
MODULE_PARM_DESC(expired_cred_retry_delay, "Timeout (in seconds) until "
		"the RPC engine retries an expired credential");

module_param_named(key_expire_timeo,
		   gss_key_expire_timeo,
		   uint, 0644);
MODULE_PARM_DESC(key_expire_timeo, "Time (in seconds) at the end of a "
		"credential keys lifetime where the NFS layer cleans up "
		"prior to key expiration");

module_init(init_rpcsec_gss)
module_exit(exit_rpcsec_gss)<|MERGE_RESOLUTION|>--- conflicted
+++ resolved
@@ -1724,11 +1724,7 @@
 	maj_stat = gss_validate_seqno_mic(ctx, task->tk_rqstp->rq_seqnos[0], seq, p, len);
 	/* RFC 2203 5.3.3.1 - compute the checksum of each sequence number in the cache */
 	while (unlikely(maj_stat == GSS_S_BAD_SIG && i < task->tk_rqstp->rq_seqno_count))
-<<<<<<< HEAD
-		maj_stat = gss_validate_seqno_mic(ctx, task->tk_rqstp->rq_seqnos[i], seq, p, len);
-=======
 		maj_stat = gss_validate_seqno_mic(ctx, task->tk_rqstp->rq_seqnos[i++], seq, p, len);
->>>>>>> 1aee3a44
 	if (maj_stat == GSS_S_CONTEXT_EXPIRED)
 		clear_bit(RPCAUTH_CRED_UPTODATE, &cred->cr_flags);
 	if (maj_stat)
