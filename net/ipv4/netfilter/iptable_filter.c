--- conflicted
+++ resolved
@@ -79,19 +79,11 @@
 {
 	int ret = xt_register_template(&packet_filter,
 				       iptable_filter_table_init);
-<<<<<<< HEAD
-
-	if (ret < 0)
-		return ret;
-
-	filter_ops = xt_hook_ops_alloc(&packet_filter, iptable_filter_hook);
-=======
 
 	if (ret < 0)
 		return ret;
 
 	filter_ops = xt_hook_ops_alloc(&packet_filter, ipt_do_table);
->>>>>>> df0cc57e
 	if (IS_ERR(filter_ops)) {
 		xt_unregister_template(&packet_filter);
 		return PTR_ERR(filter_ops);
