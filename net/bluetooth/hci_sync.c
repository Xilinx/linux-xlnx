// SPDX-License-Identifier: GPL-2.0
/*
 * BlueZ - Bluetooth protocol stack for Linux
 *
 * Copyright (C) 2021 Intel Corporation
 * Copyright 2023 NXP
 */

#include <linux/property.h>

#include <net/bluetooth/bluetooth.h>
#include <net/bluetooth/hci_core.h>
#include <net/bluetooth/mgmt.h>

#include "hci_codec.h"
#include "hci_debugfs.h"
#include "smp.h"
#include "eir.h"
#include "msft.h"
#include "aosp.h"
#include "leds.h"

static void hci_cmd_sync_complete(struct hci_dev *hdev, u8 result, u16 opcode,
				  struct sk_buff *skb)
{
	bt_dev_dbg(hdev, "result 0x%2.2x", result);

	if (hdev->req_status != HCI_REQ_PEND)
		return;

	hdev->req_result = result;
	hdev->req_status = HCI_REQ_DONE;

	/* Free the request command so it is not used as response */
	kfree_skb(hdev->req_skb);
	hdev->req_skb = NULL;

	if (skb) {
		struct sock *sk = hci_skb_sk(skb);

		/* Drop sk reference if set */
		if (sk)
			sock_put(sk);

		hdev->req_rsp = skb_get(skb);
	}

	wake_up_interruptible(&hdev->req_wait_q);
}

struct sk_buff *hci_cmd_sync_alloc(struct hci_dev *hdev, u16 opcode, u32 plen,
				   const void *param, struct sock *sk)
{
	int len = HCI_COMMAND_HDR_SIZE + plen;
	struct hci_command_hdr *hdr;
	struct sk_buff *skb;

	skb = bt_skb_alloc(len, GFP_ATOMIC);
	if (!skb)
		return NULL;

	hdr = skb_put(skb, HCI_COMMAND_HDR_SIZE);
	hdr->opcode = cpu_to_le16(opcode);
	hdr->plen   = plen;

	if (plen)
		skb_put_data(skb, param, plen);

	bt_dev_dbg(hdev, "skb len %d", skb->len);

	hci_skb_pkt_type(skb) = HCI_COMMAND_PKT;
	hci_skb_opcode(skb) = opcode;

	/* Grab a reference if command needs to be associated with a sock (e.g.
	 * likely mgmt socket that initiated the command).
	 */
	if (sk) {
		hci_skb_sk(skb) = sk;
		sock_hold(sk);
	}

	return skb;
}

static void hci_cmd_sync_add(struct hci_request *req, u16 opcode, u32 plen,
			     const void *param, u8 event, struct sock *sk)
{
	struct hci_dev *hdev = req->hdev;
	struct sk_buff *skb;

	bt_dev_dbg(hdev, "opcode 0x%4.4x plen %d", opcode, plen);

	/* If an error occurred during request building, there is no point in
	 * queueing the HCI command. We can simply return.
	 */
	if (req->err)
		return;

	skb = hci_cmd_sync_alloc(hdev, opcode, plen, param, sk);
	if (!skb) {
		bt_dev_err(hdev, "no memory for command (opcode 0x%4.4x)",
			   opcode);
		req->err = -ENOMEM;
		return;
	}

	if (skb_queue_empty(&req->cmd_q))
		bt_cb(skb)->hci.req_flags |= HCI_REQ_START;

	hci_skb_event(skb) = event;

	skb_queue_tail(&req->cmd_q, skb);
}

static int hci_req_sync_run(struct hci_request *req)
{
	struct hci_dev *hdev = req->hdev;
	struct sk_buff *skb;
	unsigned long flags;

	bt_dev_dbg(hdev, "length %u", skb_queue_len(&req->cmd_q));

	/* If an error occurred during request building, remove all HCI
	 * commands queued on the HCI request queue.
	 */
	if (req->err) {
		skb_queue_purge(&req->cmd_q);
		return req->err;
	}

	/* Do not allow empty requests */
	if (skb_queue_empty(&req->cmd_q))
		return -ENODATA;

	skb = skb_peek_tail(&req->cmd_q);
	bt_cb(skb)->hci.req_complete_skb = hci_cmd_sync_complete;
	bt_cb(skb)->hci.req_flags |= HCI_REQ_SKB;

	spin_lock_irqsave(&hdev->cmd_q.lock, flags);
	skb_queue_splice_tail(&req->cmd_q, &hdev->cmd_q);
	spin_unlock_irqrestore(&hdev->cmd_q.lock, flags);

	queue_work(hdev->workqueue, &hdev->cmd_work);

	return 0;
}

static void hci_request_init(struct hci_request *req, struct hci_dev *hdev)
{
	skb_queue_head_init(&req->cmd_q);
	req->hdev = hdev;
	req->err = 0;
}

/* This function requires the caller holds hdev->req_lock. */
struct sk_buff *__hci_cmd_sync_sk(struct hci_dev *hdev, u16 opcode, u32 plen,
				  const void *param, u8 event, u32 timeout,
				  struct sock *sk)
{
	struct hci_request req;
	struct sk_buff *skb;
	int err = 0;

	bt_dev_dbg(hdev, "Opcode 0x%4.4x", opcode);

	hci_request_init(&req, hdev);

	hci_cmd_sync_add(&req, opcode, plen, param, event, sk);

	hdev->req_status = HCI_REQ_PEND;

	err = hci_req_sync_run(&req);
	if (err < 0)
		return ERR_PTR(err);

	err = wait_event_interruptible_timeout(hdev->req_wait_q,
					       hdev->req_status != HCI_REQ_PEND,
					       timeout);

	if (err == -ERESTARTSYS)
		return ERR_PTR(-EINTR);

	switch (hdev->req_status) {
	case HCI_REQ_DONE:
		err = -bt_to_errno(hdev->req_result);
		break;

	case HCI_REQ_CANCELED:
		err = -hdev->req_result;
		break;

	default:
		err = -ETIMEDOUT;
		break;
	}

	hdev->req_status = 0;
	hdev->req_result = 0;
	skb = hdev->req_rsp;
	hdev->req_rsp = NULL;

	bt_dev_dbg(hdev, "end: err %d", err);

	if (err < 0) {
		kfree_skb(skb);
		return ERR_PTR(err);
	}

	/* If command return a status event skb will be set to NULL as there are
	 * no parameters.
	 */
	if (!skb)
		return ERR_PTR(-ENODATA);

	return skb;
}
EXPORT_SYMBOL(__hci_cmd_sync_sk);

/* This function requires the caller holds hdev->req_lock. */
struct sk_buff *__hci_cmd_sync(struct hci_dev *hdev, u16 opcode, u32 plen,
			       const void *param, u32 timeout)
{
	return __hci_cmd_sync_sk(hdev, opcode, plen, param, 0, timeout, NULL);
}
EXPORT_SYMBOL(__hci_cmd_sync);

/* Send HCI command and wait for command complete event */
struct sk_buff *hci_cmd_sync(struct hci_dev *hdev, u16 opcode, u32 plen,
			     const void *param, u32 timeout)
{
	struct sk_buff *skb;

	if (!test_bit(HCI_UP, &hdev->flags))
		return ERR_PTR(-ENETDOWN);

	bt_dev_dbg(hdev, "opcode 0x%4.4x plen %d", opcode, plen);

	hci_req_sync_lock(hdev);
	skb = __hci_cmd_sync(hdev, opcode, plen, param, timeout);
	hci_req_sync_unlock(hdev);

	return skb;
}
EXPORT_SYMBOL(hci_cmd_sync);

/* This function requires the caller holds hdev->req_lock. */
struct sk_buff *__hci_cmd_sync_ev(struct hci_dev *hdev, u16 opcode, u32 plen,
				  const void *param, u8 event, u32 timeout)
{
	return __hci_cmd_sync_sk(hdev, opcode, plen, param, event, timeout,
				 NULL);
}
EXPORT_SYMBOL(__hci_cmd_sync_ev);

/* This function requires the caller holds hdev->req_lock. */
int __hci_cmd_sync_status_sk(struct hci_dev *hdev, u16 opcode, u32 plen,
			     const void *param, u8 event, u32 timeout,
			     struct sock *sk)
{
	struct sk_buff *skb;
	u8 status;

	skb = __hci_cmd_sync_sk(hdev, opcode, plen, param, event, timeout, sk);

	/* If command return a status event, skb will be set to -ENODATA */
	if (skb == ERR_PTR(-ENODATA))
		return 0;

	if (IS_ERR(skb)) {
		if (!event)
			bt_dev_err(hdev, "Opcode 0x%4.4x failed: %ld", opcode,
				   PTR_ERR(skb));
		return PTR_ERR(skb);
	}

	status = skb->data[0];

	kfree_skb(skb);

	return status;
}
EXPORT_SYMBOL(__hci_cmd_sync_status_sk);

int __hci_cmd_sync_status(struct hci_dev *hdev, u16 opcode, u32 plen,
			  const void *param, u32 timeout)
{
	return __hci_cmd_sync_status_sk(hdev, opcode, plen, param, 0, timeout,
					NULL);
}
EXPORT_SYMBOL(__hci_cmd_sync_status);

int hci_cmd_sync_status(struct hci_dev *hdev, u16 opcode, u32 plen,
			const void *param, u32 timeout)
{
	int err;

	hci_req_sync_lock(hdev);
	err = __hci_cmd_sync_status(hdev, opcode, plen, param, timeout);
	hci_req_sync_unlock(hdev);

	return err;
}
EXPORT_SYMBOL(hci_cmd_sync_status);

static void hci_cmd_sync_work(struct work_struct *work)
{
	struct hci_dev *hdev = container_of(work, struct hci_dev, cmd_sync_work);

	bt_dev_dbg(hdev, "");

	/* Dequeue all entries and run them */
	while (1) {
		struct hci_cmd_sync_work_entry *entry;

		mutex_lock(&hdev->cmd_sync_work_lock);
		entry = list_first_entry_or_null(&hdev->cmd_sync_work_list,
						 struct hci_cmd_sync_work_entry,
						 list);
		if (entry)
			list_del(&entry->list);
		mutex_unlock(&hdev->cmd_sync_work_lock);

		if (!entry)
			break;

		bt_dev_dbg(hdev, "entry %p", entry);

		if (entry->func) {
			int err;

			hci_req_sync_lock(hdev);
			err = entry->func(hdev, entry->data);
			if (entry->destroy)
				entry->destroy(hdev, entry->data, err);
			hci_req_sync_unlock(hdev);
		}

		kfree(entry);
	}
}

static void hci_cmd_sync_cancel_work(struct work_struct *work)
{
	struct hci_dev *hdev = container_of(work, struct hci_dev, cmd_sync_cancel_work);

	cancel_delayed_work_sync(&hdev->cmd_timer);
	cancel_delayed_work_sync(&hdev->ncmd_timer);
	atomic_set(&hdev->cmd_cnt, 1);

	wake_up_interruptible(&hdev->req_wait_q);
}

static int hci_scan_disable_sync(struct hci_dev *hdev);
static int scan_disable_sync(struct hci_dev *hdev, void *data)
{
	return hci_scan_disable_sync(hdev);
}

static int interleaved_inquiry_sync(struct hci_dev *hdev, void *data)
{
	return hci_inquiry_sync(hdev, DISCOV_INTERLEAVED_INQUIRY_LEN, 0);
}

static void le_scan_disable(struct work_struct *work)
{
	struct hci_dev *hdev = container_of(work, struct hci_dev,
					    le_scan_disable.work);
	int status;

	bt_dev_dbg(hdev, "");
	hci_dev_lock(hdev);

	if (!hci_dev_test_flag(hdev, HCI_LE_SCAN))
		goto _return;

	status = hci_cmd_sync_queue(hdev, scan_disable_sync, NULL, NULL);
	if (status) {
		bt_dev_err(hdev, "failed to disable LE scan: %d", status);
		goto _return;
	}

	/* If we were running LE only scan, change discovery state. If
	 * we were running both LE and BR/EDR inquiry simultaneously,
	 * and BR/EDR inquiry is already finished, stop discovery,
	 * otherwise BR/EDR inquiry will stop discovery when finished.
	 * If we will resolve remote device name, do not change
	 * discovery state.
	 */

	if (hdev->discovery.type == DISCOV_TYPE_LE)
		goto discov_stopped;

	if (hdev->discovery.type != DISCOV_TYPE_INTERLEAVED)
		goto _return;

	if (hci_test_quirk(hdev, HCI_QUIRK_SIMULTANEOUS_DISCOVERY)) {
		if (!test_bit(HCI_INQUIRY, &hdev->flags) &&
		    hdev->discovery.state != DISCOVERY_RESOLVING)
			goto discov_stopped;

		goto _return;
	}

	status = hci_cmd_sync_queue(hdev, interleaved_inquiry_sync, NULL, NULL);
	if (status) {
		bt_dev_err(hdev, "inquiry failed: status %d", status);
		goto discov_stopped;
	}

	goto _return;

discov_stopped:
	hci_discovery_set_state(hdev, DISCOVERY_STOPPED);

_return:
	hci_dev_unlock(hdev);
}

static int hci_le_set_scan_enable_sync(struct hci_dev *hdev, u8 val,
				       u8 filter_dup);

static int reenable_adv_sync(struct hci_dev *hdev, void *data)
{
	bt_dev_dbg(hdev, "");

	if (!hci_dev_test_flag(hdev, HCI_ADVERTISING) &&
	    list_empty(&hdev->adv_instances))
		return 0;

	if (hdev->cur_adv_instance) {
		return hci_schedule_adv_instance_sync(hdev,
						      hdev->cur_adv_instance,
						      true);
	} else {
		if (ext_adv_capable(hdev)) {
			hci_start_ext_adv_sync(hdev, 0x00);
		} else {
			hci_update_adv_data_sync(hdev, 0x00);
			hci_update_scan_rsp_data_sync(hdev, 0x00);
			hci_enable_advertising_sync(hdev);
		}
	}

	return 0;
}

static void reenable_adv(struct work_struct *work)
{
	struct hci_dev *hdev = container_of(work, struct hci_dev,
					    reenable_adv_work);
	int status;

	bt_dev_dbg(hdev, "");

	hci_dev_lock(hdev);

	status = hci_cmd_sync_queue(hdev, reenable_adv_sync, NULL, NULL);
	if (status)
		bt_dev_err(hdev, "failed to reenable ADV: %d", status);

	hci_dev_unlock(hdev);
}

static void cancel_adv_timeout(struct hci_dev *hdev)
{
	if (hdev->adv_instance_timeout) {
		hdev->adv_instance_timeout = 0;
		cancel_delayed_work(&hdev->adv_instance_expire);
	}
}

/* For a single instance:
 * - force == true: The instance will be removed even when its remaining
 *   lifetime is not zero.
 * - force == false: the instance will be deactivated but kept stored unless
 *   the remaining lifetime is zero.
 *
 * For instance == 0x00:
 * - force == true: All instances will be removed regardless of their timeout
 *   setting.
 * - force == false: Only instances that have a timeout will be removed.
 */
int hci_clear_adv_instance_sync(struct hci_dev *hdev, struct sock *sk,
				u8 instance, bool force)
{
	struct adv_info *adv_instance, *n, *next_instance = NULL;
	int err;
	u8 rem_inst;

	/* Cancel any timeout concerning the removed instance(s). */
	if (!instance || hdev->cur_adv_instance == instance)
		cancel_adv_timeout(hdev);

	/* Get the next instance to advertise BEFORE we remove
	 * the current one. This can be the same instance again
	 * if there is only one instance.
	 */
	if (instance && hdev->cur_adv_instance == instance)
		next_instance = hci_get_next_instance(hdev, instance);

	if (instance == 0x00) {
		list_for_each_entry_safe(adv_instance, n, &hdev->adv_instances,
					 list) {
			if (!(force || adv_instance->timeout))
				continue;

			rem_inst = adv_instance->instance;
			err = hci_remove_adv_instance(hdev, rem_inst);
			if (!err)
				mgmt_advertising_removed(sk, hdev, rem_inst);
		}
	} else {
		adv_instance = hci_find_adv_instance(hdev, instance);

		if (force || (adv_instance && adv_instance->timeout &&
			      !adv_instance->remaining_time)) {
			/* Don't advertise a removed instance. */
			if (next_instance &&
			    next_instance->instance == instance)
				next_instance = NULL;

			err = hci_remove_adv_instance(hdev, instance);
			if (!err)
				mgmt_advertising_removed(sk, hdev, instance);
		}
	}

	if (!hdev_is_powered(hdev) || hci_dev_test_flag(hdev, HCI_ADVERTISING))
		return 0;

	if (next_instance && !ext_adv_capable(hdev))
		return hci_schedule_adv_instance_sync(hdev,
						      next_instance->instance,
						      false);

	return 0;
}

static int adv_timeout_expire_sync(struct hci_dev *hdev, void *data)
{
	u8 instance = *(u8 *)data;

	kfree(data);

	hci_clear_adv_instance_sync(hdev, NULL, instance, false);

	if (list_empty(&hdev->adv_instances))
		return hci_disable_advertising_sync(hdev);

	return 0;
}

static void adv_timeout_expire(struct work_struct *work)
{
	u8 *inst_ptr;
	struct hci_dev *hdev = container_of(work, struct hci_dev,
					    adv_instance_expire.work);

	bt_dev_dbg(hdev, "");

	hci_dev_lock(hdev);

	hdev->adv_instance_timeout = 0;

	if (hdev->cur_adv_instance == 0x00)
		goto unlock;

	inst_ptr = kmalloc(1, GFP_KERNEL);
	if (!inst_ptr)
		goto unlock;

	*inst_ptr = hdev->cur_adv_instance;
	hci_cmd_sync_queue(hdev, adv_timeout_expire_sync, inst_ptr, NULL);

unlock:
	hci_dev_unlock(hdev);
}

static bool is_interleave_scanning(struct hci_dev *hdev)
{
	return hdev->interleave_scan_state != INTERLEAVE_SCAN_NONE;
}

static int hci_passive_scan_sync(struct hci_dev *hdev);

static void interleave_scan_work(struct work_struct *work)
{
	struct hci_dev *hdev = container_of(work, struct hci_dev,
					    interleave_scan.work);
	unsigned long timeout;

	if (hdev->interleave_scan_state == INTERLEAVE_SCAN_ALLOWLIST) {
		timeout = msecs_to_jiffies(hdev->advmon_allowlist_duration);
	} else if (hdev->interleave_scan_state == INTERLEAVE_SCAN_NO_FILTER) {
		timeout = msecs_to_jiffies(hdev->advmon_no_filter_duration);
	} else {
		bt_dev_err(hdev, "unexpected error");
		return;
	}

	hci_passive_scan_sync(hdev);

	hci_dev_lock(hdev);

	switch (hdev->interleave_scan_state) {
	case INTERLEAVE_SCAN_ALLOWLIST:
		bt_dev_dbg(hdev, "next state: allowlist");
		hdev->interleave_scan_state = INTERLEAVE_SCAN_NO_FILTER;
		break;
	case INTERLEAVE_SCAN_NO_FILTER:
		bt_dev_dbg(hdev, "next state: no filter");
		hdev->interleave_scan_state = INTERLEAVE_SCAN_ALLOWLIST;
		break;
	case INTERLEAVE_SCAN_NONE:
		bt_dev_err(hdev, "unexpected error");
	}

	hci_dev_unlock(hdev);

	/* Don't continue interleaving if it was canceled */
	if (is_interleave_scanning(hdev))
		queue_delayed_work(hdev->req_workqueue,
				   &hdev->interleave_scan, timeout);
}

void hci_cmd_sync_init(struct hci_dev *hdev)
{
	INIT_WORK(&hdev->cmd_sync_work, hci_cmd_sync_work);
	INIT_LIST_HEAD(&hdev->cmd_sync_work_list);
	mutex_init(&hdev->cmd_sync_work_lock);
	mutex_init(&hdev->unregister_lock);

	INIT_WORK(&hdev->cmd_sync_cancel_work, hci_cmd_sync_cancel_work);
	INIT_WORK(&hdev->reenable_adv_work, reenable_adv);
	INIT_DELAYED_WORK(&hdev->le_scan_disable, le_scan_disable);
	INIT_DELAYED_WORK(&hdev->adv_instance_expire, adv_timeout_expire);
	INIT_DELAYED_WORK(&hdev->interleave_scan, interleave_scan_work);
}

static void _hci_cmd_sync_cancel_entry(struct hci_dev *hdev,
				       struct hci_cmd_sync_work_entry *entry,
				       int err)
{
	if (entry->destroy)
		entry->destroy(hdev, entry->data, err);

	list_del(&entry->list);
	kfree(entry);
}

void hci_cmd_sync_clear(struct hci_dev *hdev)
{
	struct hci_cmd_sync_work_entry *entry, *tmp;

	cancel_work_sync(&hdev->cmd_sync_work);
	cancel_work_sync(&hdev->reenable_adv_work);

	mutex_lock(&hdev->cmd_sync_work_lock);
	list_for_each_entry_safe(entry, tmp, &hdev->cmd_sync_work_list, list)
		_hci_cmd_sync_cancel_entry(hdev, entry, -ECANCELED);
	mutex_unlock(&hdev->cmd_sync_work_lock);
}

void hci_cmd_sync_cancel(struct hci_dev *hdev, int err)
{
	bt_dev_dbg(hdev, "err 0x%2.2x", err);

	if (hdev->req_status == HCI_REQ_PEND) {
		hdev->req_result = err;
		hdev->req_status = HCI_REQ_CANCELED;

		queue_work(hdev->workqueue, &hdev->cmd_sync_cancel_work);
	}
}
EXPORT_SYMBOL(hci_cmd_sync_cancel);

/* Cancel ongoing command request synchronously:
 *
 * - Set result and mark status to HCI_REQ_CANCELED
 * - Wakeup command sync thread
 */
void hci_cmd_sync_cancel_sync(struct hci_dev *hdev, int err)
{
	bt_dev_dbg(hdev, "err 0x%2.2x", err);

	if (hdev->req_status == HCI_REQ_PEND) {
		/* req_result is __u32 so error must be positive to be properly
		 * propagated.
		 */
		hdev->req_result = err < 0 ? -err : err;
		hdev->req_status = HCI_REQ_CANCELED;

		wake_up_interruptible(&hdev->req_wait_q);
	}
}
EXPORT_SYMBOL(hci_cmd_sync_cancel_sync);

/* Submit HCI command to be run in as cmd_sync_work:
 *
 * - hdev must _not_ be unregistered
 */
int hci_cmd_sync_submit(struct hci_dev *hdev, hci_cmd_sync_work_func_t func,
			void *data, hci_cmd_sync_work_destroy_t destroy)
{
	struct hci_cmd_sync_work_entry *entry;
	int err = 0;

	mutex_lock(&hdev->unregister_lock);
	if (hci_dev_test_flag(hdev, HCI_UNREGISTER)) {
		err = -ENODEV;
		goto unlock;
	}

	entry = kmalloc(sizeof(*entry), GFP_KERNEL);
	if (!entry) {
		err = -ENOMEM;
		goto unlock;
	}
	entry->func = func;
	entry->data = data;
	entry->destroy = destroy;

	mutex_lock(&hdev->cmd_sync_work_lock);
	list_add_tail(&entry->list, &hdev->cmd_sync_work_list);
	mutex_unlock(&hdev->cmd_sync_work_lock);

	queue_work(hdev->req_workqueue, &hdev->cmd_sync_work);

unlock:
	mutex_unlock(&hdev->unregister_lock);
	return err;
}
EXPORT_SYMBOL(hci_cmd_sync_submit);

/* Queue HCI command:
 *
 * - hdev must be running
 */
int hci_cmd_sync_queue(struct hci_dev *hdev, hci_cmd_sync_work_func_t func,
		       void *data, hci_cmd_sync_work_destroy_t destroy)
{
	/* Only queue command if hdev is running which means it had been opened
	 * and is either on init phase or is already up.
	 */
	if (!test_bit(HCI_RUNNING, &hdev->flags))
		return -ENETDOWN;

	return hci_cmd_sync_submit(hdev, func, data, destroy);
}
EXPORT_SYMBOL(hci_cmd_sync_queue);

static struct hci_cmd_sync_work_entry *
_hci_cmd_sync_lookup_entry(struct hci_dev *hdev, hci_cmd_sync_work_func_t func,
			   void *data, hci_cmd_sync_work_destroy_t destroy)
{
	struct hci_cmd_sync_work_entry *entry, *tmp;

	list_for_each_entry_safe(entry, tmp, &hdev->cmd_sync_work_list, list) {
		if (func && entry->func != func)
			continue;

		if (data && entry->data != data)
			continue;

		if (destroy && entry->destroy != destroy)
			continue;

		return entry;
	}

	return NULL;
}

/* Queue HCI command entry once:
 *
 * - Lookup if an entry already exist and only if it doesn't creates a new entry
 *   and queue it.
 */
int hci_cmd_sync_queue_once(struct hci_dev *hdev, hci_cmd_sync_work_func_t func,
			    void *data, hci_cmd_sync_work_destroy_t destroy)
{
	if (hci_cmd_sync_lookup_entry(hdev, func, data, destroy))
		return 0;

	return hci_cmd_sync_queue(hdev, func, data, destroy);
}
EXPORT_SYMBOL(hci_cmd_sync_queue_once);

/* Run HCI command:
 *
 * - hdev must be running
 * - if on cmd_sync_work then run immediately otherwise queue
 */
int hci_cmd_sync_run(struct hci_dev *hdev, hci_cmd_sync_work_func_t func,
		     void *data, hci_cmd_sync_work_destroy_t destroy)
{
	/* Only queue command if hdev is running which means it had been opened
	 * and is either on init phase or is already up.
	 */
	if (!test_bit(HCI_RUNNING, &hdev->flags))
		return -ENETDOWN;

	/* If on cmd_sync_work then run immediately otherwise queue */
	if (current_work() == &hdev->cmd_sync_work)
		return func(hdev, data);

	return hci_cmd_sync_submit(hdev, func, data, destroy);
}
EXPORT_SYMBOL(hci_cmd_sync_run);

/* Run HCI command entry once:
 *
 * - Lookup if an entry already exist and only if it doesn't creates a new entry
 *   and run it.
 * - if on cmd_sync_work then run immediately otherwise queue
 */
int hci_cmd_sync_run_once(struct hci_dev *hdev, hci_cmd_sync_work_func_t func,
			  void *data, hci_cmd_sync_work_destroy_t destroy)
{
	if (hci_cmd_sync_lookup_entry(hdev, func, data, destroy))
		return 0;

	return hci_cmd_sync_run(hdev, func, data, destroy);
}
EXPORT_SYMBOL(hci_cmd_sync_run_once);

/* Lookup HCI command entry:
 *
 * - Return first entry that matches by function callback or data or
 *   destroy callback.
 */
struct hci_cmd_sync_work_entry *
hci_cmd_sync_lookup_entry(struct hci_dev *hdev, hci_cmd_sync_work_func_t func,
			  void *data, hci_cmd_sync_work_destroy_t destroy)
{
	struct hci_cmd_sync_work_entry *entry;

	mutex_lock(&hdev->cmd_sync_work_lock);
	entry = _hci_cmd_sync_lookup_entry(hdev, func, data, destroy);
	mutex_unlock(&hdev->cmd_sync_work_lock);

	return entry;
}
EXPORT_SYMBOL(hci_cmd_sync_lookup_entry);

/* Cancel HCI command entry */
void hci_cmd_sync_cancel_entry(struct hci_dev *hdev,
			       struct hci_cmd_sync_work_entry *entry)
{
	mutex_lock(&hdev->cmd_sync_work_lock);
	_hci_cmd_sync_cancel_entry(hdev, entry, -ECANCELED);
	mutex_unlock(&hdev->cmd_sync_work_lock);
}
EXPORT_SYMBOL(hci_cmd_sync_cancel_entry);

/* Dequeue one HCI command entry:
 *
 * - Lookup and cancel first entry that matches.
 */
bool hci_cmd_sync_dequeue_once(struct hci_dev *hdev,
			       hci_cmd_sync_work_func_t func,
			       void *data, hci_cmd_sync_work_destroy_t destroy)
{
	struct hci_cmd_sync_work_entry *entry;

	mutex_lock(&hdev->cmd_sync_work_lock);

	entry = _hci_cmd_sync_lookup_entry(hdev, func, data, destroy);
	if (!entry) {
		mutex_unlock(&hdev->cmd_sync_work_lock);
		return false;
	}
<<<<<<< HEAD

	_hci_cmd_sync_cancel_entry(hdev, entry, -ECANCELED);

=======

	_hci_cmd_sync_cancel_entry(hdev, entry, -ECANCELED);

>>>>>>> 486a25d2
	mutex_unlock(&hdev->cmd_sync_work_lock);

	return true;
}
EXPORT_SYMBOL(hci_cmd_sync_dequeue_once);

/* Dequeue HCI command entry:
 *
 * - Lookup and cancel any entry that matches by function callback or data or
 *   destroy callback.
 */
bool hci_cmd_sync_dequeue(struct hci_dev *hdev, hci_cmd_sync_work_func_t func,
			  void *data, hci_cmd_sync_work_destroy_t destroy)
{
	struct hci_cmd_sync_work_entry *entry;
	bool ret = false;

	mutex_lock(&hdev->cmd_sync_work_lock);
	while ((entry = _hci_cmd_sync_lookup_entry(hdev, func, data,
						   destroy))) {
		_hci_cmd_sync_cancel_entry(hdev, entry, -ECANCELED);
		ret = true;
	}
	mutex_unlock(&hdev->cmd_sync_work_lock);

	return ret;
}
EXPORT_SYMBOL(hci_cmd_sync_dequeue);

int hci_update_eir_sync(struct hci_dev *hdev)
{
	struct hci_cp_write_eir cp;

	bt_dev_dbg(hdev, "");

	if (!hdev_is_powered(hdev))
		return 0;

	if (!lmp_ext_inq_capable(hdev))
		return 0;

	if (!hci_dev_test_flag(hdev, HCI_SSP_ENABLED))
		return 0;

	if (hci_dev_test_flag(hdev, HCI_SERVICE_CACHE))
		return 0;

	memset(&cp, 0, sizeof(cp));

	eir_create(hdev, cp.data);

	if (memcmp(cp.data, hdev->eir, sizeof(cp.data)) == 0)
		return 0;

	memcpy(hdev->eir, cp.data, sizeof(cp.data));

	return __hci_cmd_sync_status(hdev, HCI_OP_WRITE_EIR, sizeof(cp), &cp,
				     HCI_CMD_TIMEOUT);
}

static u8 get_service_classes(struct hci_dev *hdev)
{
	struct bt_uuid *uuid;
	u8 val = 0;

	list_for_each_entry(uuid, &hdev->uuids, list)
		val |= uuid->svc_hint;

	return val;
}

int hci_update_class_sync(struct hci_dev *hdev)
{
	u8 cod[3];

	bt_dev_dbg(hdev, "");

	if (!hdev_is_powered(hdev))
		return 0;

	if (!hci_dev_test_flag(hdev, HCI_BREDR_ENABLED))
		return 0;

	if (hci_dev_test_flag(hdev, HCI_SERVICE_CACHE))
		return 0;

	cod[0] = hdev->minor_class;
	cod[1] = hdev->major_class;
	cod[2] = get_service_classes(hdev);

	if (hci_dev_test_flag(hdev, HCI_LIMITED_DISCOVERABLE))
		cod[1] |= 0x20;

	if (memcmp(cod, hdev->dev_class, 3) == 0)
		return 0;

	return __hci_cmd_sync_status(hdev, HCI_OP_WRITE_CLASS_OF_DEV,
				     sizeof(cod), cod, HCI_CMD_TIMEOUT);
}

static bool is_advertising_allowed(struct hci_dev *hdev, bool connectable)
{
	/* If there is no connection we are OK to advertise. */
	if (hci_conn_num(hdev, LE_LINK) == 0)
		return true;

	/* Check le_states if there is any connection in peripheral role. */
	if (hdev->conn_hash.le_num_peripheral > 0) {
		/* Peripheral connection state and non connectable mode
		 * bit 20.
		 */
		if (!connectable && !(hdev->le_states[2] & 0x10))
			return false;

		/* Peripheral connection state and connectable mode bit 38
		 * and scannable bit 21.
		 */
		if (connectable && (!(hdev->le_states[4] & 0x40) ||
				    !(hdev->le_states[2] & 0x20)))
			return false;
	}

	/* Check le_states if there is any connection in central role. */
	if (hci_conn_num(hdev, LE_LINK) != hdev->conn_hash.le_num_peripheral) {
		/* Central connection state and non connectable mode bit 18. */
		if (!connectable && !(hdev->le_states[2] & 0x02))
			return false;

		/* Central connection state and connectable mode bit 35 and
		 * scannable 19.
		 */
		if (connectable && (!(hdev->le_states[4] & 0x08) ||
				    !(hdev->le_states[2] & 0x08)))
			return false;
	}

	return true;
}

static bool adv_use_rpa(struct hci_dev *hdev, uint32_t flags)
{
	/* If privacy is not enabled don't use RPA */
	if (!hci_dev_test_flag(hdev, HCI_PRIVACY))
		return false;

	/* If basic privacy mode is enabled use RPA */
	if (!hci_dev_test_flag(hdev, HCI_LIMITED_PRIVACY))
		return true;

	/* If limited privacy mode is enabled don't use RPA if we're
	 * both discoverable and bondable.
	 */
	if ((flags & MGMT_ADV_FLAG_DISCOV) &&
	    hci_dev_test_flag(hdev, HCI_BONDABLE))
		return false;

	/* We're neither bondable nor discoverable in the limited
	 * privacy mode, therefore use RPA.
	 */
	return true;
}

static int hci_set_random_addr_sync(struct hci_dev *hdev, bdaddr_t *rpa)
{
	/* If a random_addr has been set we're advertising or initiating an LE
	 * connection we can't go ahead and change the random address at this
	 * time. This is because the eventual initiator address used for the
	 * subsequently created connection will be undefined (some
	 * controllers use the new address and others the one we had
	 * when the operation started).
	 *
	 * In this kind of scenario skip the update and let the random
	 * address be updated at the next cycle.
	 */
	if (bacmp(&hdev->random_addr, BDADDR_ANY) &&
	    (hci_dev_test_flag(hdev, HCI_LE_ADV) ||
	    hci_lookup_le_connect(hdev))) {
		bt_dev_dbg(hdev, "Deferring random address update");
		hci_dev_set_flag(hdev, HCI_RPA_EXPIRED);
		return 0;
	}

	return __hci_cmd_sync_status(hdev, HCI_OP_LE_SET_RANDOM_ADDR,
				     6, rpa, HCI_CMD_TIMEOUT);
}

int hci_update_random_address_sync(struct hci_dev *hdev, bool require_privacy,
				   bool rpa, u8 *own_addr_type)
{
	int err;

	/* If privacy is enabled use a resolvable private address. If
	 * current RPA has expired or there is something else than
	 * the current RPA in use, then generate a new one.
	 */
	if (rpa) {
		/* If Controller supports LL Privacy use own address type is
		 * 0x03
		 */
		if (ll_privacy_capable(hdev))
			*own_addr_type = ADDR_LE_DEV_RANDOM_RESOLVED;
		else
			*own_addr_type = ADDR_LE_DEV_RANDOM;

		/* Check if RPA is valid */
		if (rpa_valid(hdev))
			return 0;

		err = smp_generate_rpa(hdev, hdev->irk, &hdev->rpa);
		if (err < 0) {
			bt_dev_err(hdev, "failed to generate new RPA");
			return err;
		}

		err = hci_set_random_addr_sync(hdev, &hdev->rpa);
		if (err)
			return err;

		return 0;
	}

	/* In case of required privacy without resolvable private address,
	 * use an non-resolvable private address. This is useful for active
	 * scanning and non-connectable advertising.
	 */
	if (require_privacy) {
		bdaddr_t nrpa;

		while (true) {
			/* The non-resolvable private address is generated
			 * from random six bytes with the two most significant
			 * bits cleared.
			 */
			get_random_bytes(&nrpa, 6);
			nrpa.b[5] &= 0x3f;

			/* The non-resolvable private address shall not be
			 * equal to the public address.
			 */
			if (bacmp(&hdev->bdaddr, &nrpa))
				break;
		}

		*own_addr_type = ADDR_LE_DEV_RANDOM;

		return hci_set_random_addr_sync(hdev, &nrpa);
	}

	/* If forcing static address is in use or there is no public
	 * address use the static address as random address (but skip
	 * the HCI command if the current random address is already the
	 * static one.
	 *
	 * In case BR/EDR has been disabled on a dual-mode controller
	 * and a static address has been configured, then use that
	 * address instead of the public BR/EDR address.
	 */
	if (hci_dev_test_flag(hdev, HCI_FORCE_STATIC_ADDR) ||
	    !bacmp(&hdev->bdaddr, BDADDR_ANY) ||
	    (!hci_dev_test_flag(hdev, HCI_BREDR_ENABLED) &&
	     bacmp(&hdev->static_addr, BDADDR_ANY))) {
		*own_addr_type = ADDR_LE_DEV_RANDOM;
		if (bacmp(&hdev->static_addr, &hdev->random_addr))
			return hci_set_random_addr_sync(hdev,
							&hdev->static_addr);
		return 0;
	}

	/* Neither privacy nor static address is being used so use a
	 * public address.
	 */
	*own_addr_type = ADDR_LE_DEV_PUBLIC;

	return 0;
}

static int hci_disable_ext_adv_instance_sync(struct hci_dev *hdev, u8 instance)
{
	struct hci_cp_le_set_ext_adv_enable *cp;
	struct hci_cp_ext_adv_set *set;
	u8 data[sizeof(*cp) + sizeof(*set) * 1];
	u8 size;
	struct adv_info *adv = NULL;

	/* If request specifies an instance that doesn't exist, fail */
	if (instance > 0) {
		adv = hci_find_adv_instance(hdev, instance);
		if (!adv)
			return -EINVAL;

		/* If not enabled there is nothing to do */
		if (!adv->enabled)
			return 0;
	}

	memset(data, 0, sizeof(data));

	cp = (void *)data;
	set = (void *)cp->data;

	/* Instance 0x00 indicates all advertising instances will be disabled */
	cp->num_of_sets = !!instance;
	cp->enable = 0x00;

	set->handle = adv ? adv->handle : instance;

	size = sizeof(*cp) + sizeof(*set) * cp->num_of_sets;

	return __hci_cmd_sync_status(hdev, HCI_OP_LE_SET_EXT_ADV_ENABLE,
				     size, data, HCI_CMD_TIMEOUT);
}

static int hci_set_adv_set_random_addr_sync(struct hci_dev *hdev, u8 instance,
					    bdaddr_t *random_addr)
{
	struct hci_cp_le_set_adv_set_rand_addr cp;
	int err;

	if (!instance) {
		/* Instance 0x00 doesn't have an adv_info, instead it uses
		 * hdev->random_addr to track its address so whenever it needs
		 * to be updated this also set the random address since
		 * hdev->random_addr is shared with scan state machine.
		 */
		err = hci_set_random_addr_sync(hdev, random_addr);
		if (err)
			return err;
	}

	memset(&cp, 0, sizeof(cp));

	cp.handle = instance;
	bacpy(&cp.bdaddr, random_addr);

	return __hci_cmd_sync_status(hdev, HCI_OP_LE_SET_ADV_SET_RAND_ADDR,
				     sizeof(cp), &cp, HCI_CMD_TIMEOUT);
}

static int
hci_set_ext_adv_params_sync(struct hci_dev *hdev, struct adv_info *adv,
			    const struct hci_cp_le_set_ext_adv_params *cp,
			    struct hci_rp_le_set_ext_adv_params *rp)
{
	struct sk_buff *skb;

	skb = __hci_cmd_sync(hdev, HCI_OP_LE_SET_EXT_ADV_PARAMS, sizeof(*cp),
			     cp, HCI_CMD_TIMEOUT);

	/* If command return a status event, skb will be set to -ENODATA */
	if (skb == ERR_PTR(-ENODATA))
		return 0;

	if (IS_ERR(skb)) {
		bt_dev_err(hdev, "Opcode 0x%4.4x failed: %ld",
			   HCI_OP_LE_SET_EXT_ADV_PARAMS, PTR_ERR(skb));
		return PTR_ERR(skb);
	}

	if (skb->len != sizeof(*rp)) {
		bt_dev_err(hdev, "Invalid response length for 0x%4.4x: %u",
			   HCI_OP_LE_SET_EXT_ADV_PARAMS, skb->len);
		kfree_skb(skb);
		return -EIO;
	}

	memcpy(rp, skb->data, sizeof(*rp));
	kfree_skb(skb);

	if (!rp->status) {
		hdev->adv_addr_type = cp->own_addr_type;
		if (!cp->handle) {
			/* Store in hdev for instance 0 */
			hdev->adv_tx_power = rp->tx_power;
		} else if (adv) {
			adv->tx_power = rp->tx_power;
		}
	}

	return rp->status;
}

static int hci_set_ext_adv_data_sync(struct hci_dev *hdev, u8 instance)
{
	DEFINE_FLEX(struct hci_cp_le_set_ext_adv_data, pdu, data, length,
		    HCI_MAX_EXT_AD_LENGTH);
	u8 len;
	struct adv_info *adv = NULL;
	int err;

	if (instance) {
		adv = hci_find_adv_instance(hdev, instance);
		if (!adv || !adv->adv_data_changed)
			return 0;
	}

	len = eir_create_adv_data(hdev, instance, pdu->data,
				  HCI_MAX_EXT_AD_LENGTH);

	pdu->length = len;
	pdu->handle = adv ? adv->handle : instance;
	pdu->operation = LE_SET_ADV_DATA_OP_COMPLETE;
	pdu->frag_pref = LE_SET_ADV_DATA_NO_FRAG;

	err = __hci_cmd_sync_status(hdev, HCI_OP_LE_SET_EXT_ADV_DATA,
				    struct_size(pdu, data, len), pdu,
				    HCI_CMD_TIMEOUT);
	if (err)
		return err;

	/* Update data if the command succeed */
	if (adv) {
		adv->adv_data_changed = false;
	} else {
		memcpy(hdev->adv_data, pdu->data, len);
		hdev->adv_data_len = len;
	}

	return 0;
}

static int hci_set_adv_data_sync(struct hci_dev *hdev, u8 instance)
{
	struct hci_cp_le_set_adv_data cp;
	u8 len;

	memset(&cp, 0, sizeof(cp));

	len = eir_create_adv_data(hdev, instance, cp.data, sizeof(cp.data));

	/* There's nothing to do if the data hasn't changed */
	if (hdev->adv_data_len == len &&
	    memcmp(cp.data, hdev->adv_data, len) == 0)
		return 0;

	memcpy(hdev->adv_data, cp.data, sizeof(cp.data));
	hdev->adv_data_len = len;

	cp.length = len;

	return __hci_cmd_sync_status(hdev, HCI_OP_LE_SET_ADV_DATA,
				     sizeof(cp), &cp, HCI_CMD_TIMEOUT);
}

int hci_update_adv_data_sync(struct hci_dev *hdev, u8 instance)
{
	if (!hci_dev_test_flag(hdev, HCI_LE_ENABLED))
		return 0;

	if (ext_adv_capable(hdev))
		return hci_set_ext_adv_data_sync(hdev, instance);

	return hci_set_adv_data_sync(hdev, instance);
}

int hci_setup_ext_adv_instance_sync(struct hci_dev *hdev, u8 instance)
{
	struct hci_cp_le_set_ext_adv_params cp;
	struct hci_rp_le_set_ext_adv_params rp;
	bool connectable, require_privacy;
	u32 flags;
	bdaddr_t random_addr;
	u8 own_addr_type;
	int err;
	struct adv_info *adv;
	bool secondary_adv;

	if (instance > 0) {
		adv = hci_find_adv_instance(hdev, instance);
		if (!adv)
			return -EINVAL;
	} else {
		adv = NULL;
	}

	/* Updating parameters of an active instance will return a
	 * Command Disallowed error, so we must first disable the
	 * instance if it is active.
	 */
	if (adv) {
		err = hci_disable_ext_adv_instance_sync(hdev, instance);
		if (err)
			return err;
	}

	flags = hci_adv_instance_flags(hdev, instance);

	/* If the "connectable" instance flag was not set, then choose between
	 * ADV_IND and ADV_NONCONN_IND based on the global connectable setting.
	 */
	connectable = (flags & MGMT_ADV_FLAG_CONNECTABLE) ||
		      mgmt_get_connectable(hdev);

	if (!is_advertising_allowed(hdev, connectable))
		return -EPERM;

	/* Set require_privacy to true only when non-connectable
	 * advertising is used and it is not periodic.
	 * In that case it is fine to use a non-resolvable private address.
	 */
	require_privacy = !connectable && !(adv && adv->periodic);

	err = hci_get_random_address(hdev, require_privacy,
				     adv_use_rpa(hdev, flags), adv,
				     &own_addr_type, &random_addr);
	if (err < 0)
		return err;

	memset(&cp, 0, sizeof(cp));

	if (adv) {
		hci_cpu_to_le24(adv->min_interval, cp.min_interval);
		hci_cpu_to_le24(adv->max_interval, cp.max_interval);
		cp.tx_power = adv->tx_power;
		cp.sid = adv->sid;
	} else {
		hci_cpu_to_le24(hdev->le_adv_min_interval, cp.min_interval);
		hci_cpu_to_le24(hdev->le_adv_max_interval, cp.max_interval);
		cp.tx_power = HCI_ADV_TX_POWER_NO_PREFERENCE;
		cp.sid = 0x00;
	}

	secondary_adv = (flags & MGMT_ADV_FLAG_SEC_MASK);

	if (connectable) {
		if (secondary_adv)
			cp.evt_properties = cpu_to_le16(LE_EXT_ADV_CONN_IND);
		else
			cp.evt_properties = cpu_to_le16(LE_LEGACY_ADV_IND);
	} else if (hci_adv_instance_is_scannable(hdev, instance) ||
		   (flags & MGMT_ADV_PARAM_SCAN_RSP)) {
		if (secondary_adv)
			cp.evt_properties = cpu_to_le16(LE_EXT_ADV_SCAN_IND);
		else
			cp.evt_properties = cpu_to_le16(LE_LEGACY_ADV_SCAN_IND);
	} else {
		if (secondary_adv)
			cp.evt_properties = cpu_to_le16(LE_EXT_ADV_NON_CONN_IND);
		else
			cp.evt_properties = cpu_to_le16(LE_LEGACY_NONCONN_IND);
	}

	/* If Own_Address_Type equals 0x02 or 0x03, the Peer_Address parameter
	 * contains the peer’s Identity Address and the Peer_Address_Type
	 * parameter contains the peer’s Identity Type (i.e., 0x00 or 0x01).
	 * These parameters are used to locate the corresponding local IRK in
	 * the resolving list; this IRK is used to generate their own address
	 * used in the advertisement.
	 */
	if (own_addr_type == ADDR_LE_DEV_RANDOM_RESOLVED)
		hci_copy_identity_address(hdev, &cp.peer_addr,
					  &cp.peer_addr_type);

	cp.own_addr_type = own_addr_type;
	cp.channel_map = hdev->le_adv_channel_map;
	cp.handle = adv ? adv->handle : instance;

	if (flags & MGMT_ADV_FLAG_SEC_2M) {
		cp.primary_phy = HCI_ADV_PHY_1M;
		cp.secondary_phy = HCI_ADV_PHY_2M;
	} else if (flags & MGMT_ADV_FLAG_SEC_CODED) {
		cp.primary_phy = HCI_ADV_PHY_CODED;
		cp.secondary_phy = HCI_ADV_PHY_CODED;
	} else {
		/* In all other cases use 1M */
		cp.primary_phy = HCI_ADV_PHY_1M;
		cp.secondary_phy = HCI_ADV_PHY_1M;
	}

	err = hci_set_ext_adv_params_sync(hdev, adv, &cp, &rp);
	if (err)
		return err;

	/* Update adv data as tx power is known now */
	err = hci_set_ext_adv_data_sync(hdev, cp.handle);
	if (err)
		return err;

	if ((own_addr_type == ADDR_LE_DEV_RANDOM ||
	     own_addr_type == ADDR_LE_DEV_RANDOM_RESOLVED) &&
	    bacmp(&random_addr, BDADDR_ANY)) {
		/* Check if random address need to be updated */
		if (adv) {
			if (!bacmp(&random_addr, &adv->random_addr))
				return 0;
		} else {
			if (!bacmp(&random_addr, &hdev->random_addr))
				return 0;
		}

		return hci_set_adv_set_random_addr_sync(hdev, instance,
							&random_addr);
	}

	return 0;
}

static int hci_set_ext_scan_rsp_data_sync(struct hci_dev *hdev, u8 instance)
{
	DEFINE_FLEX(struct hci_cp_le_set_ext_scan_rsp_data, pdu, data, length,
		    HCI_MAX_EXT_AD_LENGTH);
	u8 len;
	struct adv_info *adv = NULL;
	int err;

	if (instance) {
		adv = hci_find_adv_instance(hdev, instance);
		if (!adv || !adv->scan_rsp_changed)
			return 0;
	}

	len = eir_create_scan_rsp(hdev, instance, pdu->data);

	pdu->handle = adv ? adv->handle : instance;
	pdu->length = len;
	pdu->operation = LE_SET_ADV_DATA_OP_COMPLETE;
	pdu->frag_pref = LE_SET_ADV_DATA_NO_FRAG;

	err = __hci_cmd_sync_status(hdev, HCI_OP_LE_SET_EXT_SCAN_RSP_DATA,
				    struct_size(pdu, data, len), pdu,
				    HCI_CMD_TIMEOUT);
	if (err)
		return err;

	if (adv) {
		adv->scan_rsp_changed = false;
	} else {
		memcpy(hdev->scan_rsp_data, pdu->data, len);
		hdev->scan_rsp_data_len = len;
	}

	return 0;
}

static int __hci_set_scan_rsp_data_sync(struct hci_dev *hdev, u8 instance)
{
	struct hci_cp_le_set_scan_rsp_data cp;
	u8 len;

	memset(&cp, 0, sizeof(cp));

	len = eir_create_scan_rsp(hdev, instance, cp.data);

	if (hdev->scan_rsp_data_len == len &&
	    !memcmp(cp.data, hdev->scan_rsp_data, len))
		return 0;

	memcpy(hdev->scan_rsp_data, cp.data, sizeof(cp.data));
	hdev->scan_rsp_data_len = len;

	cp.length = len;

	return __hci_cmd_sync_status(hdev, HCI_OP_LE_SET_SCAN_RSP_DATA,
				     sizeof(cp), &cp, HCI_CMD_TIMEOUT);
}

int hci_update_scan_rsp_data_sync(struct hci_dev *hdev, u8 instance)
{
	if (!hci_dev_test_flag(hdev, HCI_LE_ENABLED))
		return 0;

	if (ext_adv_capable(hdev))
		return hci_set_ext_scan_rsp_data_sync(hdev, instance);

	return __hci_set_scan_rsp_data_sync(hdev, instance);
}

int hci_enable_ext_advertising_sync(struct hci_dev *hdev, u8 instance)
{
	struct hci_cp_le_set_ext_adv_enable *cp;
	struct hci_cp_ext_adv_set *set;
	u8 data[sizeof(*cp) + sizeof(*set) * 1];
	struct adv_info *adv;

	if (instance > 0) {
		adv = hci_find_adv_instance(hdev, instance);
		if (!adv)
			return -EINVAL;
		/* If already enabled there is nothing to do */
		if (adv->enabled)
			return 0;
	} else {
		adv = NULL;
	}

	cp = (void *)data;
	set = (void *)cp->data;

	memset(cp, 0, sizeof(*cp));

	cp->enable = 0x01;
	cp->num_of_sets = 0x01;

	memset(set, 0, sizeof(*set));

	set->handle = adv ? adv->handle : instance;

	/* Set duration per instance since controller is responsible for
	 * scheduling it.
	 */
	if (adv && adv->timeout) {
		u16 duration = adv->timeout * MSEC_PER_SEC;

		/* Time = N * 10 ms */
		set->duration = cpu_to_le16(duration / 10);
	}

	return __hci_cmd_sync_status(hdev, HCI_OP_LE_SET_EXT_ADV_ENABLE,
				     sizeof(*cp) +
				     sizeof(*set) * cp->num_of_sets,
				     data, HCI_CMD_TIMEOUT);
}

int hci_start_ext_adv_sync(struct hci_dev *hdev, u8 instance)
{
	int err;

	err = hci_setup_ext_adv_instance_sync(hdev, instance);
	if (err)
		return err;

	err = hci_set_ext_scan_rsp_data_sync(hdev, instance);
	if (err)
		return err;

	return hci_enable_ext_advertising_sync(hdev, instance);
}

int hci_disable_per_advertising_sync(struct hci_dev *hdev, u8 instance)
{
	struct hci_cp_le_set_per_adv_enable cp;
	struct adv_info *adv = NULL;

	/* If periodic advertising already disabled there is nothing to do. */
	adv = hci_find_adv_instance(hdev, instance);
	if (!adv || !adv->periodic_enabled)
		return 0;

	memset(&cp, 0, sizeof(cp));

	cp.enable = 0x00;
	cp.handle = instance;

	return __hci_cmd_sync_status(hdev, HCI_OP_LE_SET_PER_ADV_ENABLE,
				     sizeof(cp), &cp, HCI_CMD_TIMEOUT);
}

static int hci_set_per_adv_params_sync(struct hci_dev *hdev, u8 instance,
				       u16 min_interval, u16 max_interval)
{
	struct hci_cp_le_set_per_adv_params cp;

	memset(&cp, 0, sizeof(cp));

	if (!min_interval)
		min_interval = DISCOV_LE_PER_ADV_INT_MIN;

	if (!max_interval)
		max_interval = DISCOV_LE_PER_ADV_INT_MAX;

	cp.handle = instance;
	cp.min_interval = cpu_to_le16(min_interval);
	cp.max_interval = cpu_to_le16(max_interval);
	cp.periodic_properties = 0x0000;

	return __hci_cmd_sync_status(hdev, HCI_OP_LE_SET_PER_ADV_PARAMS,
				     sizeof(cp), &cp, HCI_CMD_TIMEOUT);
}

static int hci_set_per_adv_data_sync(struct hci_dev *hdev, u8 instance)
{
	DEFINE_FLEX(struct hci_cp_le_set_per_adv_data, pdu, data, length,
		    HCI_MAX_PER_AD_LENGTH);
	u8 len;
	struct adv_info *adv = NULL;

	if (instance) {
		adv = hci_find_adv_instance(hdev, instance);
		if (!adv || !adv->periodic)
			return 0;
	}

	len = eir_create_per_adv_data(hdev, instance, pdu->data);

	pdu->length = len;
	pdu->handle = adv ? adv->handle : instance;
	pdu->operation = LE_SET_ADV_DATA_OP_COMPLETE;

	return __hci_cmd_sync_status(hdev, HCI_OP_LE_SET_PER_ADV_DATA,
				     struct_size(pdu, data, len), pdu,
				     HCI_CMD_TIMEOUT);
}

static int hci_enable_per_advertising_sync(struct hci_dev *hdev, u8 instance)
{
	struct hci_cp_le_set_per_adv_enable cp;
	struct adv_info *adv = NULL;

	/* If periodic advertising already enabled there is nothing to do. */
	adv = hci_find_adv_instance(hdev, instance);
	if (adv && adv->periodic_enabled)
		return 0;

	memset(&cp, 0, sizeof(cp));

	cp.enable = 0x01;
	cp.handle = instance;

	return __hci_cmd_sync_status(hdev, HCI_OP_LE_SET_PER_ADV_ENABLE,
				     sizeof(cp), &cp, HCI_CMD_TIMEOUT);
}

/* Checks if periodic advertising data contains a Basic Announcement and if it
 * does generates a Broadcast ID and add Broadcast Announcement.
 */
static int hci_adv_bcast_annoucement(struct hci_dev *hdev, struct adv_info *adv)
{
	u8 bid[3];
	u8 ad[HCI_MAX_EXT_AD_LENGTH];
	u8 len;

	/* Skip if NULL adv as instance 0x00 is used for general purpose
	 * advertising so it cannot used for the likes of Broadcast Announcement
	 * as it can be overwritten at any point.
	 */
	if (!adv)
		return 0;

	/* Check if PA data doesn't contains a Basic Audio Announcement then
	 * there is nothing to do.
	 */
	if (!eir_get_service_data(adv->per_adv_data, adv->per_adv_data_len,
				  0x1851, NULL))
		return 0;

	/* Check if advertising data already has a Broadcast Announcement since
	 * the process may want to control the Broadcast ID directly and in that
	 * case the kernel shall no interfere.
	 */
	if (eir_get_service_data(adv->adv_data, adv->adv_data_len, 0x1852,
				 NULL))
		return 0;

	/* Generate Broadcast ID */
	get_random_bytes(bid, sizeof(bid));
	len = eir_append_service_data(ad, 0, 0x1852, bid, sizeof(bid));
	memcpy(ad + len, adv->adv_data, adv->adv_data_len);
	hci_set_adv_instance_data(hdev, adv->instance, len + adv->adv_data_len,
				  ad, 0, NULL);

	return hci_update_adv_data_sync(hdev, adv->instance);
}

int hci_start_per_adv_sync(struct hci_dev *hdev, u8 instance, u8 sid,
			   u8 data_len, u8 *data, u32 flags, u16 min_interval,
			   u16 max_interval, u16 sync_interval)
{
	struct adv_info *adv = NULL;
	int err;
	bool added = false;

	hci_disable_per_advertising_sync(hdev, instance);

	if (instance) {
		adv = hci_find_adv_instance(hdev, instance);
		if (adv) {
			if (sid != HCI_SID_INVALID && adv->sid != sid) {
				/* If the SID don't match attempt to find by
				 * SID.
				 */
				adv = hci_find_adv_sid(hdev, sid);
				if (!adv) {
					bt_dev_err(hdev,
						   "Unable to find adv_info");
					return -EINVAL;
				}
			}

			/* Turn it into periodic advertising */
			adv->periodic = true;
			adv->per_adv_data_len = data_len;
			if (data)
				memcpy(adv->per_adv_data, data, data_len);
			adv->flags = flags;
		} else if (!adv) {
			/* Create an instance if that could not be found */
			adv = hci_add_per_instance(hdev, instance, sid, flags,
						   data_len, data,
						   sync_interval,
						   sync_interval);
			if (IS_ERR(adv))
				return PTR_ERR(adv);
			adv->pending = false;
			added = true;
		}
	}

	/* Start advertising */
	err = hci_start_ext_adv_sync(hdev, instance);
	if (err < 0)
		goto fail;

	err = hci_adv_bcast_annoucement(hdev, adv);
	if (err < 0)
		goto fail;

	err = hci_set_per_adv_params_sync(hdev, instance, min_interval,
					  max_interval);
	if (err < 0)
		goto fail;

	err = hci_set_per_adv_data_sync(hdev, instance);
	if (err < 0)
		goto fail;

	err = hci_enable_per_advertising_sync(hdev, instance);
	if (err < 0)
		goto fail;

	return 0;

fail:
	if (added)
		hci_remove_adv_instance(hdev, instance);

	return err;
}

static int hci_start_adv_sync(struct hci_dev *hdev, u8 instance)
{
	int err;

	if (ext_adv_capable(hdev))
		return hci_start_ext_adv_sync(hdev, instance);

	err = hci_update_adv_data_sync(hdev, instance);
	if (err)
		return err;

	err = hci_update_scan_rsp_data_sync(hdev, instance);
	if (err)
		return err;

	return hci_enable_advertising_sync(hdev);
}

int hci_enable_advertising_sync(struct hci_dev *hdev)
{
	struct adv_info *adv_instance;
	struct hci_cp_le_set_adv_param cp;
	u8 own_addr_type, enable = 0x01;
	bool connectable;
	u16 adv_min_interval, adv_max_interval;
	u32 flags;
	u8 status;

	if (ext_adv_capable(hdev))
		return hci_enable_ext_advertising_sync(hdev,
						       hdev->cur_adv_instance);

	flags = hci_adv_instance_flags(hdev, hdev->cur_adv_instance);
	adv_instance = hci_find_adv_instance(hdev, hdev->cur_adv_instance);

	/* If the "connectable" instance flag was not set, then choose between
	 * ADV_IND and ADV_NONCONN_IND based on the global connectable setting.
	 */
	connectable = (flags & MGMT_ADV_FLAG_CONNECTABLE) ||
		      mgmt_get_connectable(hdev);

	if (!is_advertising_allowed(hdev, connectable))
		return -EINVAL;

	status = hci_disable_advertising_sync(hdev);
	if (status)
		return status;

	/* Clear the HCI_LE_ADV bit temporarily so that the
	 * hci_update_random_address knows that it's safe to go ahead
	 * and write a new random address. The flag will be set back on
	 * as soon as the SET_ADV_ENABLE HCI command completes.
	 */
	hci_dev_clear_flag(hdev, HCI_LE_ADV);

	/* Set require_privacy to true only when non-connectable
	 * advertising is used. In that case it is fine to use a
	 * non-resolvable private address.
	 */
	status = hci_update_random_address_sync(hdev, !connectable,
						adv_use_rpa(hdev, flags),
						&own_addr_type);
	if (status)
		return status;

	memset(&cp, 0, sizeof(cp));

	if (adv_instance) {
		adv_min_interval = adv_instance->min_interval;
		adv_max_interval = adv_instance->max_interval;
	} else {
		adv_min_interval = hdev->le_adv_min_interval;
		adv_max_interval = hdev->le_adv_max_interval;
	}

	if (connectable) {
		cp.type = LE_ADV_IND;
	} else {
		if (hci_adv_instance_is_scannable(hdev, hdev->cur_adv_instance))
			cp.type = LE_ADV_SCAN_IND;
		else
			cp.type = LE_ADV_NONCONN_IND;

		if (!hci_dev_test_flag(hdev, HCI_DISCOVERABLE) ||
		    hci_dev_test_flag(hdev, HCI_LIMITED_DISCOVERABLE)) {
			adv_min_interval = DISCOV_LE_FAST_ADV_INT_MIN;
			adv_max_interval = DISCOV_LE_FAST_ADV_INT_MAX;
		}
	}

	cp.min_interval = cpu_to_le16(adv_min_interval);
	cp.max_interval = cpu_to_le16(adv_max_interval);
	cp.own_address_type = own_addr_type;
	cp.channel_map = hdev->le_adv_channel_map;

	status = __hci_cmd_sync_status(hdev, HCI_OP_LE_SET_ADV_PARAM,
				       sizeof(cp), &cp, HCI_CMD_TIMEOUT);
	if (status)
		return status;

	return __hci_cmd_sync_status(hdev, HCI_OP_LE_SET_ADV_ENABLE,
				     sizeof(enable), &enable, HCI_CMD_TIMEOUT);
}

static int enable_advertising_sync(struct hci_dev *hdev, void *data)
{
	return hci_enable_advertising_sync(hdev);
}

int hci_enable_advertising(struct hci_dev *hdev)
{
	if (!hci_dev_test_flag(hdev, HCI_ADVERTISING) &&
	    list_empty(&hdev->adv_instances))
		return 0;

	return hci_cmd_sync_queue(hdev, enable_advertising_sync, NULL, NULL);
}

int hci_remove_ext_adv_instance_sync(struct hci_dev *hdev, u8 instance,
				     struct sock *sk)
{
	int err;

	if (!ext_adv_capable(hdev))
		return 0;

	err = hci_disable_ext_adv_instance_sync(hdev, instance);
	if (err)
		return err;

	/* If request specifies an instance that doesn't exist, fail */
	if (instance > 0 && !hci_find_adv_instance(hdev, instance))
		return -EINVAL;

	return __hci_cmd_sync_status_sk(hdev, HCI_OP_LE_REMOVE_ADV_SET,
					sizeof(instance), &instance, 0,
					HCI_CMD_TIMEOUT, sk);
}

int hci_le_terminate_big_sync(struct hci_dev *hdev, u8 handle, u8 reason)
{
	struct hci_cp_le_term_big cp;

	memset(&cp, 0, sizeof(cp));
	cp.handle = handle;
	cp.reason = reason;

	return __hci_cmd_sync_status(hdev, HCI_OP_LE_TERM_BIG,
				     sizeof(cp), &cp, HCI_CMD_TIMEOUT);
}

int hci_schedule_adv_instance_sync(struct hci_dev *hdev, u8 instance,
				   bool force)
{
	struct adv_info *adv = NULL;
	u16 timeout;

	if (hci_dev_test_flag(hdev, HCI_ADVERTISING) && !ext_adv_capable(hdev))
		return -EPERM;

	if (hdev->adv_instance_timeout)
		return -EBUSY;

	adv = hci_find_adv_instance(hdev, instance);
	if (!adv)
		return -ENOENT;

	/* A zero timeout means unlimited advertising. As long as there is
	 * only one instance, duration should be ignored. We still set a timeout
	 * in case further instances are being added later on.
	 *
	 * If the remaining lifetime of the instance is more than the duration
	 * then the timeout corresponds to the duration, otherwise it will be
	 * reduced to the remaining instance lifetime.
	 */
	if (adv->timeout == 0 || adv->duration <= adv->remaining_time)
		timeout = adv->duration;
	else
		timeout = adv->remaining_time;

	/* The remaining time is being reduced unless the instance is being
	 * advertised without time limit.
	 */
	if (adv->timeout)
		adv->remaining_time = adv->remaining_time - timeout;

	/* Only use work for scheduling instances with legacy advertising */
	if (!ext_adv_capable(hdev)) {
		hdev->adv_instance_timeout = timeout;
		queue_delayed_work(hdev->req_workqueue,
				   &hdev->adv_instance_expire,
				   secs_to_jiffies(timeout));
	}

	/* If we're just re-scheduling the same instance again then do not
	 * execute any HCI commands. This happens when a single instance is
	 * being advertised.
	 */
	if (!force && hdev->cur_adv_instance == instance &&
	    hci_dev_test_flag(hdev, HCI_LE_ADV))
		return 0;

	hdev->cur_adv_instance = instance;

	return hci_start_adv_sync(hdev, instance);
}

static int hci_clear_adv_sets_sync(struct hci_dev *hdev, struct sock *sk)
{
	int err;

	if (!ext_adv_capable(hdev))
		return 0;

	/* Disable instance 0x00 to disable all instances */
	err = hci_disable_ext_adv_instance_sync(hdev, 0x00);
	if (err)
		return err;

	return __hci_cmd_sync_status_sk(hdev, HCI_OP_LE_CLEAR_ADV_SETS,
					0, NULL, 0, HCI_CMD_TIMEOUT, sk);
}

static int hci_clear_adv_sync(struct hci_dev *hdev, struct sock *sk, bool force)
{
	struct adv_info *adv, *n;

	if (ext_adv_capable(hdev))
		/* Remove all existing sets */
		return hci_clear_adv_sets_sync(hdev, sk);

	/* This is safe as long as there is no command send while the lock is
	 * held.
	 */
	hci_dev_lock(hdev);

	/* Cleanup non-ext instances */
	list_for_each_entry_safe(adv, n, &hdev->adv_instances, list) {
		u8 instance = adv->instance;
		int err;

		if (!(force || adv->timeout))
			continue;

		err = hci_remove_adv_instance(hdev, instance);
		if (!err)
			mgmt_advertising_removed(sk, hdev, instance);
	}

	hci_dev_unlock(hdev);

	return 0;
}

static int hci_remove_adv_sync(struct hci_dev *hdev, u8 instance,
			       struct sock *sk)
{
	int err;

	/* If we use extended advertising, instance has to be removed first. */
	if (ext_adv_capable(hdev))
		return hci_remove_ext_adv_instance_sync(hdev, instance, sk);

	/* This is safe as long as there is no command send while the lock is
	 * held.
	 */
	hci_dev_lock(hdev);

	err = hci_remove_adv_instance(hdev, instance);
	if (!err)
		mgmt_advertising_removed(sk, hdev, instance);

	hci_dev_unlock(hdev);

	return err;
}

/* For a single instance:
 * - force == true: The instance will be removed even when its remaining
 *   lifetime is not zero.
 * - force == false: the instance will be deactivated but kept stored unless
 *   the remaining lifetime is zero.
 *
 * For instance == 0x00:
 * - force == true: All instances will be removed regardless of their timeout
 *   setting.
 * - force == false: Only instances that have a timeout will be removed.
 */
int hci_remove_advertising_sync(struct hci_dev *hdev, struct sock *sk,
				u8 instance, bool force)
{
	struct adv_info *next = NULL;
	int err;

	/* Cancel any timeout concerning the removed instance(s). */
	if (!instance || hdev->cur_adv_instance == instance)
		cancel_adv_timeout(hdev);

	/* Get the next instance to advertise BEFORE we remove
	 * the current one. This can be the same instance again
	 * if there is only one instance.
	 */
	if (hdev->cur_adv_instance == instance)
		next = hci_get_next_instance(hdev, instance);

	if (!instance) {
		err = hci_clear_adv_sync(hdev, sk, force);
		if (err)
			return err;
	} else {
		struct adv_info *adv = hci_find_adv_instance(hdev, instance);

		if (force || (adv && adv->timeout && !adv->remaining_time)) {
			/* Don't advertise a removed instance. */
			if (next && next->instance == instance)
				next = NULL;

			err = hci_remove_adv_sync(hdev, instance, sk);
			if (err)
				return err;
		}
	}

	if (!hdev_is_powered(hdev) || hci_dev_test_flag(hdev, HCI_ADVERTISING))
		return 0;

	if (next && !ext_adv_capable(hdev))
		hci_schedule_adv_instance_sync(hdev, next->instance, false);

	return 0;
}

int hci_read_rssi_sync(struct hci_dev *hdev, __le16 handle)
{
	struct hci_cp_read_rssi cp;

	cp.handle = handle;
	return __hci_cmd_sync_status(hdev, HCI_OP_READ_RSSI,
					sizeof(cp), &cp, HCI_CMD_TIMEOUT);
}

int hci_read_clock_sync(struct hci_dev *hdev, struct hci_cp_read_clock *cp)
{
	return __hci_cmd_sync_status(hdev, HCI_OP_READ_CLOCK,
					sizeof(*cp), cp, HCI_CMD_TIMEOUT);
}

int hci_read_tx_power_sync(struct hci_dev *hdev, __le16 handle, u8 type)
{
	struct hci_cp_read_tx_power cp;

	cp.handle = handle;
	cp.type = type;
	return __hci_cmd_sync_status(hdev, HCI_OP_READ_TX_POWER,
					sizeof(cp), &cp, HCI_CMD_TIMEOUT);
}

int hci_disable_advertising_sync(struct hci_dev *hdev)
{
	u8 enable = 0x00;

	/* If controller is not advertising we are done. */
	if (!hci_dev_test_flag(hdev, HCI_LE_ADV))
		return 0;

	if (ext_adv_capable(hdev))
		return hci_disable_ext_adv_instance_sync(hdev, 0x00);

	return __hci_cmd_sync_status(hdev, HCI_OP_LE_SET_ADV_ENABLE,
				     sizeof(enable), &enable, HCI_CMD_TIMEOUT);
}

static int hci_le_set_ext_scan_enable_sync(struct hci_dev *hdev, u8 val,
					   u8 filter_dup)
{
	struct hci_cp_le_set_ext_scan_enable cp;

	memset(&cp, 0, sizeof(cp));
	cp.enable = val;

	if (hci_dev_test_flag(hdev, HCI_MESH))
		cp.filter_dup = LE_SCAN_FILTER_DUP_DISABLE;
	else
		cp.filter_dup = filter_dup;

	return __hci_cmd_sync_status(hdev, HCI_OP_LE_SET_EXT_SCAN_ENABLE,
				     sizeof(cp), &cp, HCI_CMD_TIMEOUT);
}

static int hci_le_set_scan_enable_sync(struct hci_dev *hdev, u8 val,
				       u8 filter_dup)
{
	struct hci_cp_le_set_scan_enable cp;

	if (use_ext_scan(hdev))
		return hci_le_set_ext_scan_enable_sync(hdev, val, filter_dup);

	memset(&cp, 0, sizeof(cp));
	cp.enable = val;

	if (val && hci_dev_test_flag(hdev, HCI_MESH))
		cp.filter_dup = LE_SCAN_FILTER_DUP_DISABLE;
	else
		cp.filter_dup = filter_dup;

	return __hci_cmd_sync_status(hdev, HCI_OP_LE_SET_SCAN_ENABLE,
				     sizeof(cp), &cp, HCI_CMD_TIMEOUT);
}

static int hci_le_set_addr_resolution_enable_sync(struct hci_dev *hdev, u8 val)
{
	if (!ll_privacy_capable(hdev))
		return 0;

	/* If controller is not/already resolving we are done. */
	if (val == hci_dev_test_flag(hdev, HCI_LL_RPA_RESOLUTION))
		return 0;

	return __hci_cmd_sync_status(hdev, HCI_OP_LE_SET_ADDR_RESOLV_ENABLE,
				     sizeof(val), &val, HCI_CMD_TIMEOUT);
}

static int hci_scan_disable_sync(struct hci_dev *hdev)
{
	int err;

	/* If controller is not scanning we are done. */
	if (!hci_dev_test_flag(hdev, HCI_LE_SCAN))
		return 0;

	if (hdev->scanning_paused) {
		bt_dev_dbg(hdev, "Scanning is paused for suspend");
		return 0;
	}

	err = hci_le_set_scan_enable_sync(hdev, LE_SCAN_DISABLE, 0x00);
	if (err) {
		bt_dev_err(hdev, "Unable to disable scanning: %d", err);
		return err;
	}

	return err;
}

static bool scan_use_rpa(struct hci_dev *hdev)
{
	return hci_dev_test_flag(hdev, HCI_PRIVACY);
}

static void hci_start_interleave_scan(struct hci_dev *hdev)
{
	hdev->interleave_scan_state = INTERLEAVE_SCAN_NO_FILTER;
	queue_delayed_work(hdev->req_workqueue,
			   &hdev->interleave_scan, 0);
}

static void cancel_interleave_scan(struct hci_dev *hdev)
{
	bt_dev_dbg(hdev, "cancelling interleave scan");

	cancel_delayed_work_sync(&hdev->interleave_scan);

	hdev->interleave_scan_state = INTERLEAVE_SCAN_NONE;
}

/* Return true if interleave_scan wasn't started until exiting this function,
 * otherwise, return false
 */
static bool hci_update_interleaved_scan_sync(struct hci_dev *hdev)
{
	/* Do interleaved scan only if all of the following are true:
	 * - There is at least one ADV monitor
	 * - At least one pending LE connection or one device to be scanned for
	 * - Monitor offloading is not supported
	 * If so, we should alternate between allowlist scan and one without
	 * any filters to save power.
	 */
	bool use_interleaving = hci_is_adv_monitoring(hdev) &&
				!(list_empty(&hdev->pend_le_conns) &&
				  list_empty(&hdev->pend_le_reports)) &&
				hci_get_adv_monitor_offload_ext(hdev) ==
				    HCI_ADV_MONITOR_EXT_NONE;
	bool is_interleaving = is_interleave_scanning(hdev);

	if (use_interleaving && !is_interleaving) {
		hci_start_interleave_scan(hdev);
		bt_dev_dbg(hdev, "starting interleave scan");
		return true;
	}

	if (!use_interleaving && is_interleaving)
		cancel_interleave_scan(hdev);

	return false;
}

/* Removes connection to resolve list if needed.*/
static int hci_le_del_resolve_list_sync(struct hci_dev *hdev,
					bdaddr_t *bdaddr, u8 bdaddr_type)
{
	struct hci_cp_le_del_from_resolv_list cp;
	struct bdaddr_list_with_irk *entry;

	if (!ll_privacy_capable(hdev))
		return 0;

	/* Check if the IRK has been programmed */
	entry = hci_bdaddr_list_lookup_with_irk(&hdev->le_resolv_list, bdaddr,
						bdaddr_type);
	if (!entry)
		return 0;

	cp.bdaddr_type = bdaddr_type;
	bacpy(&cp.bdaddr, bdaddr);

	return __hci_cmd_sync_status(hdev, HCI_OP_LE_DEL_FROM_RESOLV_LIST,
				     sizeof(cp), &cp, HCI_CMD_TIMEOUT);
}

static int hci_le_del_accept_list_sync(struct hci_dev *hdev,
				       bdaddr_t *bdaddr, u8 bdaddr_type)
{
	struct hci_cp_le_del_from_accept_list cp;
	int err;

	/* Check if device is on accept list before removing it */
	if (!hci_bdaddr_list_lookup(&hdev->le_accept_list, bdaddr, bdaddr_type))
		return 0;

	cp.bdaddr_type = bdaddr_type;
	bacpy(&cp.bdaddr, bdaddr);

	/* Ignore errors when removing from resolving list as that is likely
	 * that the device was never added.
	 */
	hci_le_del_resolve_list_sync(hdev, &cp.bdaddr, cp.bdaddr_type);

	err = __hci_cmd_sync_status(hdev, HCI_OP_LE_DEL_FROM_ACCEPT_LIST,
				    sizeof(cp), &cp, HCI_CMD_TIMEOUT);
	if (err) {
		bt_dev_err(hdev, "Unable to remove from allow list: %d", err);
		return err;
	}

	bt_dev_dbg(hdev, "Remove %pMR (0x%x) from allow list", &cp.bdaddr,
		   cp.bdaddr_type);

	return 0;
}

struct conn_params {
	bdaddr_t addr;
	u8 addr_type;
	hci_conn_flags_t flags;
	u8 privacy_mode;
};

/* Adds connection to resolve list if needed.
 * Setting params to NULL programs local hdev->irk
 */
static int hci_le_add_resolve_list_sync(struct hci_dev *hdev,
					struct conn_params *params)
{
	struct hci_cp_le_add_to_resolv_list cp;
	struct smp_irk *irk;
	struct bdaddr_list_with_irk *entry;
	struct hci_conn_params *p;

	if (!ll_privacy_capable(hdev))
		return 0;

	/* Attempt to program local identity address, type and irk if params is
	 * NULL.
	 */
	if (!params) {
		if (!hci_dev_test_flag(hdev, HCI_PRIVACY))
			return 0;

		hci_copy_identity_address(hdev, &cp.bdaddr, &cp.bdaddr_type);
		memcpy(cp.peer_irk, hdev->irk, 16);
		goto done;
	} else if (!(params->flags & HCI_CONN_FLAG_ADDRESS_RESOLUTION))
		return 0;

	irk = hci_find_irk_by_addr(hdev, &params->addr, params->addr_type);
	if (!irk)
		return 0;

	/* Check if the IK has _not_ been programmed yet. */
	entry = hci_bdaddr_list_lookup_with_irk(&hdev->le_resolv_list,
						&params->addr,
						params->addr_type);
	if (entry)
		return 0;

	cp.bdaddr_type = params->addr_type;
	bacpy(&cp.bdaddr, &params->addr);
	memcpy(cp.peer_irk, irk->val, 16);

	/* Default privacy mode is always Network */
	params->privacy_mode = HCI_NETWORK_PRIVACY;

	rcu_read_lock();
	p = hci_pend_le_action_lookup(&hdev->pend_le_conns,
				      &params->addr, params->addr_type);
	if (!p)
		p = hci_pend_le_action_lookup(&hdev->pend_le_reports,
					      &params->addr, params->addr_type);
	if (p)
		WRITE_ONCE(p->privacy_mode, HCI_NETWORK_PRIVACY);
	rcu_read_unlock();

done:
	if (hci_dev_test_flag(hdev, HCI_PRIVACY))
		memcpy(cp.local_irk, hdev->irk, 16);
	else
		memset(cp.local_irk, 0, 16);

	return __hci_cmd_sync_status(hdev, HCI_OP_LE_ADD_TO_RESOLV_LIST,
				     sizeof(cp), &cp, HCI_CMD_TIMEOUT);
}

/* Set Device Privacy Mode. */
static int hci_le_set_privacy_mode_sync(struct hci_dev *hdev,
					struct conn_params *params)
{
	struct hci_cp_le_set_privacy_mode cp;
	struct smp_irk *irk;

	if (!ll_privacy_capable(hdev) ||
	    !(params->flags & HCI_CONN_FLAG_ADDRESS_RESOLUTION))
		return 0;

	/* If device privacy mode has already been set there is nothing to do */
	if (params->privacy_mode == HCI_DEVICE_PRIVACY)
		return 0;

	/* Check if HCI_CONN_FLAG_DEVICE_PRIVACY has been set as it also
	 * indicates that LL Privacy has been enabled and
	 * HCI_OP_LE_SET_PRIVACY_MODE is supported.
	 */
	if (!(params->flags & HCI_CONN_FLAG_DEVICE_PRIVACY))
		return 0;

	irk = hci_find_irk_by_addr(hdev, &params->addr, params->addr_type);
	if (!irk)
		return 0;

	memset(&cp, 0, sizeof(cp));
	cp.bdaddr_type = irk->addr_type;
	bacpy(&cp.bdaddr, &irk->bdaddr);
	cp.mode = HCI_DEVICE_PRIVACY;

	/* Note: params->privacy_mode is not updated since it is a copy */

	return __hci_cmd_sync_status(hdev, HCI_OP_LE_SET_PRIVACY_MODE,
				     sizeof(cp), &cp, HCI_CMD_TIMEOUT);
}

/* Adds connection to allow list if needed, if the device uses RPA (has IRK)
 * this attempts to program the device in the resolving list as well and
 * properly set the privacy mode.
 */
static int hci_le_add_accept_list_sync(struct hci_dev *hdev,
				       struct conn_params *params,
				       u8 *num_entries)
{
	struct hci_cp_le_add_to_accept_list cp;
	int err;

	/* During suspend, only wakeable devices can be in acceptlist */
	if (hdev->suspended &&
	    !(params->flags & HCI_CONN_FLAG_REMOTE_WAKEUP)) {
		hci_le_del_accept_list_sync(hdev, &params->addr,
					    params->addr_type);
		return 0;
	}

	/* Select filter policy to accept all advertising */
	if (*num_entries >= hdev->le_accept_list_size)
		return -ENOSPC;

	/* Attempt to program the device in the resolving list first to avoid
	 * having to rollback in case it fails since the resolving list is
	 * dynamic it can probably be smaller than the accept list.
	 */
	err = hci_le_add_resolve_list_sync(hdev, params);
	if (err) {
		bt_dev_err(hdev, "Unable to add to resolve list: %d", err);
		return err;
	}

	/* Set Privacy Mode */
	err = hci_le_set_privacy_mode_sync(hdev, params);
	if (err) {
		bt_dev_err(hdev, "Unable to set privacy mode: %d", err);
		return err;
	}

	/* Check if already in accept list */
	if (hci_bdaddr_list_lookup(&hdev->le_accept_list, &params->addr,
				   params->addr_type))
		return 0;

	*num_entries += 1;
	cp.bdaddr_type = params->addr_type;
	bacpy(&cp.bdaddr, &params->addr);

	err = __hci_cmd_sync_status(hdev, HCI_OP_LE_ADD_TO_ACCEPT_LIST,
				    sizeof(cp), &cp, HCI_CMD_TIMEOUT);
	if (err) {
		bt_dev_err(hdev, "Unable to add to allow list: %d", err);
		/* Rollback the device from the resolving list */
		hci_le_del_resolve_list_sync(hdev, &cp.bdaddr, cp.bdaddr_type);
		return err;
	}

	bt_dev_dbg(hdev, "Add %pMR (0x%x) to allow list", &cp.bdaddr,
		   cp.bdaddr_type);

	return 0;
}

/* This function disables/pause all advertising instances */
static int hci_pause_advertising_sync(struct hci_dev *hdev)
{
	int err;
	int old_state;

	/* If controller is not advertising we are done. */
	if (!hci_dev_test_flag(hdev, HCI_LE_ADV))
		return 0;

	/* If already been paused there is nothing to do. */
	if (hdev->advertising_paused)
		return 0;

	bt_dev_dbg(hdev, "Pausing directed advertising");

	/* Stop directed advertising */
	old_state = hci_dev_test_flag(hdev, HCI_ADVERTISING);
	if (old_state) {
		/* When discoverable timeout triggers, then just make sure
		 * the limited discoverable flag is cleared. Even in the case
		 * of a timeout triggered from general discoverable, it is
		 * safe to unconditionally clear the flag.
		 */
		hci_dev_clear_flag(hdev, HCI_LIMITED_DISCOVERABLE);
		hci_dev_clear_flag(hdev, HCI_DISCOVERABLE);
		hdev->discov_timeout = 0;
	}

	bt_dev_dbg(hdev, "Pausing advertising instances");

	/* Call to disable any advertisements active on the controller.
	 * This will succeed even if no advertisements are configured.
	 */
	err = hci_disable_advertising_sync(hdev);
	if (err)
		return err;

	/* If we are using software rotation, pause the loop */
	if (!ext_adv_capable(hdev))
		cancel_adv_timeout(hdev);

	hdev->advertising_paused = true;
	hdev->advertising_old_state = old_state;

	return 0;
}

/* This function enables all user advertising instances */
static int hci_resume_advertising_sync(struct hci_dev *hdev)
{
	struct adv_info *adv, *tmp;
	int err;

	/* If advertising has not been paused there is nothing  to do. */
	if (!hdev->advertising_paused)
		return 0;

	/* Resume directed advertising */
	hdev->advertising_paused = false;
	if (hdev->advertising_old_state) {
		hci_dev_set_flag(hdev, HCI_ADVERTISING);
		hdev->advertising_old_state = 0;
	}

	bt_dev_dbg(hdev, "Resuming advertising instances");

	if (ext_adv_capable(hdev)) {
		/* Call for each tracked instance to be re-enabled */
		list_for_each_entry_safe(adv, tmp, &hdev->adv_instances, list) {
			err = hci_enable_ext_advertising_sync(hdev,
							      adv->instance);
			if (!err)
				continue;

			/* If the instance cannot be resumed remove it */
			hci_remove_ext_adv_instance_sync(hdev, adv->instance,
							 NULL);
		}

		/* If current advertising instance is set to instance 0x00
		 * then we need to re-enable it.
		 */
		if (hci_dev_test_and_clear_flag(hdev, HCI_LE_ADV_0))
			err = hci_enable_ext_advertising_sync(hdev, 0x00);
	} else {
		/* Schedule for most recent instance to be restarted and begin
		 * the software rotation loop
		 */
		err = hci_schedule_adv_instance_sync(hdev,
						     hdev->cur_adv_instance,
						     true);
	}

	hdev->advertising_paused = false;

	return err;
}

static int hci_pause_addr_resolution(struct hci_dev *hdev)
{
	int err;

	if (!ll_privacy_capable(hdev))
		return 0;

	if (!hci_dev_test_flag(hdev, HCI_LL_RPA_RESOLUTION))
		return 0;

	/* Cannot disable addr resolution if scanning is enabled or
	 * when initiating an LE connection.
	 */
	if (hci_dev_test_flag(hdev, HCI_LE_SCAN) ||
	    hci_lookup_le_connect(hdev)) {
		bt_dev_err(hdev, "Command not allowed when scan/LE connect");
		return -EPERM;
	}

	/* Cannot disable addr resolution if advertising is enabled. */
	err = hci_pause_advertising_sync(hdev);
	if (err) {
		bt_dev_err(hdev, "Pause advertising failed: %d", err);
		return err;
	}

	err = hci_le_set_addr_resolution_enable_sync(hdev, 0x00);
	if (err)
		bt_dev_err(hdev, "Unable to disable Address Resolution: %d",
			   err);

	/* Return if address resolution is disabled and RPA is not used. */
	if (!err && scan_use_rpa(hdev))
		return 0;

	hci_resume_advertising_sync(hdev);
	return err;
}

struct sk_buff *hci_read_local_oob_data_sync(struct hci_dev *hdev,
					     bool extended, struct sock *sk)
{
	u16 opcode = extended ? HCI_OP_READ_LOCAL_OOB_EXT_DATA :
					HCI_OP_READ_LOCAL_OOB_DATA;

	return __hci_cmd_sync_sk(hdev, opcode, 0, NULL, 0, HCI_CMD_TIMEOUT, sk);
}

static struct conn_params *conn_params_copy(struct list_head *list, size_t *n)
{
	struct hci_conn_params *params;
	struct conn_params *p;
	size_t i;

	rcu_read_lock();

	i = 0;
	list_for_each_entry_rcu(params, list, action)
		++i;
	*n = i;

	rcu_read_unlock();

	p = kvcalloc(*n, sizeof(struct conn_params), GFP_KERNEL);
	if (!p)
		return NULL;

	rcu_read_lock();

	i = 0;
	list_for_each_entry_rcu(params, list, action) {
		/* Racing adds are handled in next scan update */
		if (i >= *n)
			break;

		/* No hdev->lock, but: addr, addr_type are immutable.
		 * privacy_mode is only written by us or in
		 * hci_cc_le_set_privacy_mode that we wait for.
		 * We should be idempotent so MGMT updating flags
		 * while we are processing is OK.
		 */
		bacpy(&p[i].addr, &params->addr);
		p[i].addr_type = params->addr_type;
		p[i].flags = READ_ONCE(params->flags);
		p[i].privacy_mode = READ_ONCE(params->privacy_mode);
		++i;
	}

	rcu_read_unlock();

	*n = i;
	return p;
}

/* Clear LE Accept List */
static int hci_le_clear_accept_list_sync(struct hci_dev *hdev)
{
	if (!(hdev->commands[26] & 0x80))
		return 0;

	return __hci_cmd_sync_status(hdev, HCI_OP_LE_CLEAR_ACCEPT_LIST, 0, NULL,
				     HCI_CMD_TIMEOUT);
}

/* Device must not be scanning when updating the accept list.
 *
 * Update is done using the following sequence:
 *
 * ll_privacy_capable((Disable Advertising) -> Disable Resolving List) ->
 * Remove Devices From Accept List ->
 * (has IRK && ll_privacy_capable(Remove Devices From Resolving List))->
 * Add Devices to Accept List ->
 * (has IRK && ll_privacy_capable(Remove Devices From Resolving List)) ->
 * ll_privacy_capable(Enable Resolving List -> (Enable Advertising)) ->
 * Enable Scanning
 *
 * In case of failure advertising shall be restored to its original state and
 * return would disable accept list since either accept or resolving list could
 * not be programmed.
 *
 */
static u8 hci_update_accept_list_sync(struct hci_dev *hdev)
{
	struct conn_params *params;
	struct bdaddr_list *b, *t;
	u8 num_entries = 0;
	bool pend_conn, pend_report;
	u8 filter_policy;
	size_t i, n;
	int err;

	/* Pause advertising if resolving list can be used as controllers
	 * cannot accept resolving list modifications while advertising.
	 */
	if (ll_privacy_capable(hdev)) {
		err = hci_pause_advertising_sync(hdev);
		if (err) {
			bt_dev_err(hdev, "pause advertising failed: %d", err);
			return 0x00;
		}
	}

	/* Disable address resolution while reprogramming accept list since
	 * devices that do have an IRK will be programmed in the resolving list
	 * when LL Privacy is enabled.
	 */
	err = hci_le_set_addr_resolution_enable_sync(hdev, 0x00);
	if (err) {
		bt_dev_err(hdev, "Unable to disable LL privacy: %d", err);
		goto done;
	}

	/* Force address filtering if PA Sync is in progress */
	if (hci_dev_test_flag(hdev, HCI_PA_SYNC)) {
		struct hci_conn *conn;

		conn = hci_conn_hash_lookup_create_pa_sync(hdev);
		if (conn) {
			struct conn_params pa;

			memset(&pa, 0, sizeof(pa));

			bacpy(&pa.addr, &conn->dst);
			pa.addr_type = conn->dst_type;

			/* Clear first since there could be addresses left
			 * behind.
			 */
			hci_le_clear_accept_list_sync(hdev);

			num_entries = 1;
			err = hci_le_add_accept_list_sync(hdev, &pa,
							  &num_entries);
			goto done;
		}
	}

	/* Go through the current accept list programmed into the
	 * controller one by one and check if that address is connected or is
	 * still in the list of pending connections or list of devices to
	 * report. If not present in either list, then remove it from
	 * the controller.
	 */
	list_for_each_entry_safe(b, t, &hdev->le_accept_list, list) {
		if (hci_conn_hash_lookup_le(hdev, &b->bdaddr, b->bdaddr_type))
			continue;

		/* Pointers not dereferenced, no locks needed */
		pend_conn = hci_pend_le_action_lookup(&hdev->pend_le_conns,
						      &b->bdaddr,
						      b->bdaddr_type);
		pend_report = hci_pend_le_action_lookup(&hdev->pend_le_reports,
							&b->bdaddr,
							b->bdaddr_type);

		/* If the device is not likely to connect or report,
		 * remove it from the acceptlist.
		 */
		if (!pend_conn && !pend_report) {
			hci_le_del_accept_list_sync(hdev, &b->bdaddr,
						    b->bdaddr_type);
			continue;
		}

		num_entries++;
	}

	/* Since all no longer valid accept list entries have been
	 * removed, walk through the list of pending connections
	 * and ensure that any new device gets programmed into
	 * the controller.
	 *
	 * If the list of the devices is larger than the list of
	 * available accept list entries in the controller, then
	 * just abort and return filer policy value to not use the
	 * accept list.
	 *
	 * The list and params may be mutated while we wait for events,
	 * so make a copy and iterate it.
	 */

	params = conn_params_copy(&hdev->pend_le_conns, &n);
	if (!params) {
		err = -ENOMEM;
		goto done;
	}

	for (i = 0; i < n; ++i) {
		err = hci_le_add_accept_list_sync(hdev, &params[i],
						  &num_entries);
		if (err) {
			kvfree(params);
			goto done;
		}
	}

	kvfree(params);

	/* After adding all new pending connections, walk through
	 * the list of pending reports and also add these to the
	 * accept list if there is still space. Abort if space runs out.
	 */

	params = conn_params_copy(&hdev->pend_le_reports, &n);
	if (!params) {
		err = -ENOMEM;
		goto done;
	}

	for (i = 0; i < n; ++i) {
		err = hci_le_add_accept_list_sync(hdev, &params[i],
						  &num_entries);
		if (err) {
			kvfree(params);
			goto done;
		}
	}

	kvfree(params);

	/* Use the allowlist unless the following conditions are all true:
	 * - We are not currently suspending
	 * - There are 1 or more ADV monitors registered and it's not offloaded
	 * - Interleaved scanning is not currently using the allowlist
	 */
	if (!idr_is_empty(&hdev->adv_monitors_idr) && !hdev->suspended &&
	    hci_get_adv_monitor_offload_ext(hdev) == HCI_ADV_MONITOR_EXT_NONE &&
	    hdev->interleave_scan_state != INTERLEAVE_SCAN_ALLOWLIST)
		err = -EINVAL;

done:
	filter_policy = err ? 0x00 : 0x01;

	/* Enable address resolution when LL Privacy is enabled. */
	err = hci_le_set_addr_resolution_enable_sync(hdev, 0x01);
	if (err)
		bt_dev_err(hdev, "Unable to enable LL privacy: %d", err);

	/* Resume advertising if it was paused */
	if (ll_privacy_capable(hdev))
		hci_resume_advertising_sync(hdev);

	/* Select filter policy to use accept list */
	return filter_policy;
}

static void hci_le_scan_phy_params(struct hci_cp_le_scan_phy_params *cp,
				   u8 type, u16 interval, u16 window)
{
	cp->type = type;
	cp->interval = cpu_to_le16(interval);
	cp->window = cpu_to_le16(window);
}

static int hci_le_set_ext_scan_param_sync(struct hci_dev *hdev, u8 type,
					  u16 interval, u16 window,
					  u8 own_addr_type, u8 filter_policy)
{
	struct hci_cp_le_set_ext_scan_params *cp;
	struct hci_cp_le_scan_phy_params *phy;
	u8 data[sizeof(*cp) + sizeof(*phy) * 2];
	u8 num_phy = 0x00;

	cp = (void *)data;
	phy = (void *)cp->data;

	memset(data, 0, sizeof(data));

	cp->own_addr_type = own_addr_type;
	cp->filter_policy = filter_policy;

	/* Check if PA Sync is in progress then select the PHY based on the
	 * hci_conn.iso_qos.
	 */
	if (hci_dev_test_flag(hdev, HCI_PA_SYNC)) {
		struct hci_cp_le_add_to_accept_list *sent;

		sent = hci_sent_cmd_data(hdev, HCI_OP_LE_ADD_TO_ACCEPT_LIST);
		if (sent) {
			struct hci_conn *conn;

			conn = hci_conn_hash_lookup_ba(hdev, PA_LINK,
						       &sent->bdaddr);
			if (conn) {
				struct bt_iso_qos *qos = &conn->iso_qos;

				if (qos->bcast.in.phy & BT_ISO_PHY_1M ||
				    qos->bcast.in.phy & BT_ISO_PHY_2M) {
					cp->scanning_phys |= LE_SCAN_PHY_1M;
					hci_le_scan_phy_params(phy, type,
							       interval,
							       window);
					num_phy++;
					phy++;
				}

				if (qos->bcast.in.phy & BT_ISO_PHY_CODED) {
					cp->scanning_phys |= LE_SCAN_PHY_CODED;
					hci_le_scan_phy_params(phy, type,
							       interval * 3,
							       window * 3);
					num_phy++;
					phy++;
				}

				if (num_phy)
					goto done;
			}
		}
	}

	if (scan_1m(hdev) || scan_2m(hdev)) {
		cp->scanning_phys |= LE_SCAN_PHY_1M;
		hci_le_scan_phy_params(phy, type, interval, window);
		num_phy++;
		phy++;
	}

	if (scan_coded(hdev)) {
		cp->scanning_phys |= LE_SCAN_PHY_CODED;
		hci_le_scan_phy_params(phy, type, interval * 3, window * 3);
		num_phy++;
		phy++;
	}

done:
	if (!num_phy)
		return -EINVAL;

	return __hci_cmd_sync_status(hdev, HCI_OP_LE_SET_EXT_SCAN_PARAMS,
				     sizeof(*cp) + sizeof(*phy) * num_phy,
				     data, HCI_CMD_TIMEOUT);
}

static int hci_le_set_scan_param_sync(struct hci_dev *hdev, u8 type,
				      u16 interval, u16 window,
				      u8 own_addr_type, u8 filter_policy)
{
	struct hci_cp_le_set_scan_param cp;

	if (use_ext_scan(hdev))
		return hci_le_set_ext_scan_param_sync(hdev, type, interval,
						      window, own_addr_type,
						      filter_policy);

	memset(&cp, 0, sizeof(cp));
	cp.type = type;
	cp.interval = cpu_to_le16(interval);
	cp.window = cpu_to_le16(window);
	cp.own_address_type = own_addr_type;
	cp.filter_policy = filter_policy;

	return __hci_cmd_sync_status(hdev, HCI_OP_LE_SET_SCAN_PARAM,
				     sizeof(cp), &cp, HCI_CMD_TIMEOUT);
}

static int hci_start_scan_sync(struct hci_dev *hdev, u8 type, u16 interval,
			       u16 window, u8 own_addr_type, u8 filter_policy,
			       u8 filter_dup)
{
	int err;

	if (hdev->scanning_paused) {
		bt_dev_dbg(hdev, "Scanning is paused for suspend");
		return 0;
	}

	err = hci_le_set_scan_param_sync(hdev, type, interval, window,
					 own_addr_type, filter_policy);
	if (err)
		return err;

	return hci_le_set_scan_enable_sync(hdev, LE_SCAN_ENABLE, filter_dup);
}

static int hci_passive_scan_sync(struct hci_dev *hdev)
{
	u8 own_addr_type;
	u8 filter_policy;
	u16 window, interval;
	u8 filter_dups = LE_SCAN_FILTER_DUP_ENABLE;
	int err;

	if (hdev->scanning_paused) {
		bt_dev_dbg(hdev, "Scanning is paused for suspend");
		return 0;
	}

	err = hci_scan_disable_sync(hdev);
	if (err) {
		bt_dev_err(hdev, "disable scanning failed: %d", err);
		return err;
	}

	/* Set require_privacy to false since no SCAN_REQ are send
	 * during passive scanning. Not using an non-resolvable address
	 * here is important so that peer devices using direct
	 * advertising with our address will be correctly reported
	 * by the controller.
	 */
	if (hci_update_random_address_sync(hdev, false, scan_use_rpa(hdev),
					   &own_addr_type))
		return 0;

	if (hdev->enable_advmon_interleave_scan &&
	    hci_update_interleaved_scan_sync(hdev))
		return 0;

	bt_dev_dbg(hdev, "interleave state %d", hdev->interleave_scan_state);

	/* Adding or removing entries from the accept list must
	 * happen before enabling scanning. The controller does
	 * not allow accept list modification while scanning.
	 */
	filter_policy = hci_update_accept_list_sync(hdev);

	/* If suspended and filter_policy set to 0x00 (no acceptlist) then
	 * passive scanning cannot be started since that would require the host
	 * to be woken up to process the reports.
	 */
	if (hdev->suspended && !filter_policy) {
		/* Check if accept list is empty then there is no need to scan
		 * while suspended.
		 */
		if (list_empty(&hdev->le_accept_list))
			return 0;

		/* If there are devices is the accept_list that means some
		 * devices could not be programmed which in non-suspended case
		 * means filter_policy needs to be set to 0x00 so the host needs
		 * to filter, but since this is treating suspended case we
		 * can ignore device needing host to filter to allow devices in
		 * the acceptlist to be able to wakeup the system.
		 */
		filter_policy = 0x01;
	}

	/* When the controller is using random resolvable addresses and
	 * with that having LE privacy enabled, then controllers with
	 * Extended Scanner Filter Policies support can now enable support
	 * for handling directed advertising.
	 *
	 * So instead of using filter polices 0x00 (no acceptlist)
	 * and 0x01 (acceptlist enabled) use the new filter policies
	 * 0x02 (no acceptlist) and 0x03 (acceptlist enabled).
	 */
	if (hci_dev_test_flag(hdev, HCI_PRIVACY) &&
	    (hdev->le_features[0] & HCI_LE_EXT_SCAN_POLICY))
		filter_policy |= 0x02;

	if (hdev->suspended) {
		window = hdev->le_scan_window_suspend;
		interval = hdev->le_scan_int_suspend;
	} else if (hci_is_le_conn_scanning(hdev)) {
		window = hdev->le_scan_window_connect;
		interval = hdev->le_scan_int_connect;
	} else if (hci_is_adv_monitoring(hdev)) {
		window = hdev->le_scan_window_adv_monitor;
		interval = hdev->le_scan_int_adv_monitor;

		/* Disable duplicates filter when scanning for advertisement
		 * monitor for the following reasons.
		 *
		 * For HW pattern filtering (ex. MSFT), Realtek and Qualcomm
		 * controllers ignore RSSI_Sampling_Period when the duplicates
		 * filter is enabled.
		 *
		 * For SW pattern filtering, when we're not doing interleaved
		 * scanning, it is necessary to disable duplicates filter,
		 * otherwise hosts can only receive one advertisement and it's
		 * impossible to know if a peer is still in range.
		 */
		filter_dups = LE_SCAN_FILTER_DUP_DISABLE;
	} else {
		window = hdev->le_scan_window;
		interval = hdev->le_scan_interval;
	}

	/* Disable all filtering for Mesh */
	if (hci_dev_test_flag(hdev, HCI_MESH)) {
		filter_policy = 0;
		filter_dups = LE_SCAN_FILTER_DUP_DISABLE;
	}

	bt_dev_dbg(hdev, "LE passive scan with acceptlist = %d", filter_policy);

	return hci_start_scan_sync(hdev, LE_SCAN_PASSIVE, interval, window,
				   own_addr_type, filter_policy, filter_dups);
}

/* This function controls the passive scanning based on hdev->pend_le_conns
 * list. If there are pending LE connection we start the background scanning,
 * otherwise we stop it in the following sequence:
 *
 * If there are devices to scan:
 *
 * Disable Scanning -> Update Accept List ->
 * ll_privacy_capable((Disable Advertising) -> Disable Resolving List ->
 * Update Resolving List -> Enable Resolving List -> (Enable Advertising)) ->
 * Enable Scanning
 *
 * Otherwise:
 *
 * Disable Scanning
 */
int hci_update_passive_scan_sync(struct hci_dev *hdev)
{
	int err;

	if (!test_bit(HCI_UP, &hdev->flags) ||
	    test_bit(HCI_INIT, &hdev->flags) ||
	    hci_dev_test_flag(hdev, HCI_SETUP) ||
	    hci_dev_test_flag(hdev, HCI_CONFIG) ||
	    hci_dev_test_flag(hdev, HCI_AUTO_OFF) ||
	    hci_dev_test_flag(hdev, HCI_UNREGISTER))
		return 0;

	/* No point in doing scanning if LE support hasn't been enabled */
	if (!hci_dev_test_flag(hdev, HCI_LE_ENABLED))
		return 0;

	/* If discovery is active don't interfere with it */
	if (hdev->discovery.state != DISCOVERY_STOPPED)
		return 0;

	/* Reset RSSI and UUID filters when starting background scanning
	 * since these filters are meant for service discovery only.
	 *
	 * The Start Discovery and Start Service Discovery operations
	 * ensure to set proper values for RSSI threshold and UUID
	 * filter list. So it is safe to just reset them here.
	 */
	hci_discovery_filter_clear(hdev);

	bt_dev_dbg(hdev, "ADV monitoring is %s",
		   hci_is_adv_monitoring(hdev) ? "on" : "off");

	if (!hci_dev_test_flag(hdev, HCI_MESH) &&
	    list_empty(&hdev->pend_le_conns) &&
	    list_empty(&hdev->pend_le_reports) &&
	    !hci_is_adv_monitoring(hdev) &&
	    !hci_dev_test_flag(hdev, HCI_PA_SYNC)) {
		/* If there is no pending LE connections or devices
		 * to be scanned for or no ADV monitors, we should stop the
		 * background scanning.
		 */

		bt_dev_dbg(hdev, "stopping background scanning");

		err = hci_scan_disable_sync(hdev);
		if (err)
			bt_dev_err(hdev, "stop background scanning failed: %d",
				   err);
	} else {
		/* If there is at least one pending LE connection, we should
		 * keep the background scan running.
		 */

		/* If controller is connecting, we should not start scanning
		 * since some controllers are not able to scan and connect at
		 * the same time.
		 */
		if (hci_lookup_le_connect(hdev))
			return 0;

		bt_dev_dbg(hdev, "start background scanning");

		err = hci_passive_scan_sync(hdev);
		if (err)
			bt_dev_err(hdev, "start background scanning failed: %d",
				   err);
	}

	return err;
}

static int update_scan_sync(struct hci_dev *hdev, void *data)
{
	return hci_update_scan_sync(hdev);
}

int hci_update_scan(struct hci_dev *hdev)
{
	return hci_cmd_sync_queue(hdev, update_scan_sync, NULL, NULL);
}

static int update_passive_scan_sync(struct hci_dev *hdev, void *data)
{
	return hci_update_passive_scan_sync(hdev);
}

int hci_update_passive_scan(struct hci_dev *hdev)
{
	/* Only queue if it would have any effect */
	if (!test_bit(HCI_UP, &hdev->flags) ||
	    test_bit(HCI_INIT, &hdev->flags) ||
	    hci_dev_test_flag(hdev, HCI_SETUP) ||
	    hci_dev_test_flag(hdev, HCI_CONFIG) ||
	    hci_dev_test_flag(hdev, HCI_AUTO_OFF) ||
	    hci_dev_test_flag(hdev, HCI_UNREGISTER))
		return 0;

	return hci_cmd_sync_queue_once(hdev, update_passive_scan_sync, NULL,
				       NULL);
}

int hci_write_sc_support_sync(struct hci_dev *hdev, u8 val)
{
	int err;

	if (!bredr_sc_enabled(hdev) || lmp_host_sc_capable(hdev))
		return 0;

	err = __hci_cmd_sync_status(hdev, HCI_OP_WRITE_SC_SUPPORT,
				    sizeof(val), &val, HCI_CMD_TIMEOUT);

	if (!err) {
		if (val) {
			hdev->features[1][0] |= LMP_HOST_SC;
			hci_dev_set_flag(hdev, HCI_SC_ENABLED);
		} else {
			hdev->features[1][0] &= ~LMP_HOST_SC;
			hci_dev_clear_flag(hdev, HCI_SC_ENABLED);
		}
	}

	return err;
}

int hci_write_ssp_mode_sync(struct hci_dev *hdev, u8 mode)
{
	int err;

	if (!hci_dev_test_flag(hdev, HCI_SSP_ENABLED) ||
	    lmp_host_ssp_capable(hdev))
		return 0;

	if (!mode && hci_dev_test_flag(hdev, HCI_USE_DEBUG_KEYS)) {
		__hci_cmd_sync_status(hdev, HCI_OP_WRITE_SSP_DEBUG_MODE,
				      sizeof(mode), &mode, HCI_CMD_TIMEOUT);
	}

	err = __hci_cmd_sync_status(hdev, HCI_OP_WRITE_SSP_MODE,
				    sizeof(mode), &mode, HCI_CMD_TIMEOUT);
	if (err)
		return err;

	return hci_write_sc_support_sync(hdev, 0x01);
}

int hci_write_le_host_supported_sync(struct hci_dev *hdev, u8 le, u8 simul)
{
	struct hci_cp_write_le_host_supported cp;

	if (!hci_dev_test_flag(hdev, HCI_LE_ENABLED) ||
	    !lmp_bredr_capable(hdev))
		return 0;

	/* Check first if we already have the right host state
	 * (host features set)
	 */
	if (le == lmp_host_le_capable(hdev) &&
	    simul == lmp_host_le_br_capable(hdev))
		return 0;

	memset(&cp, 0, sizeof(cp));

	cp.le = le;
	cp.simul = simul;

	return __hci_cmd_sync_status(hdev, HCI_OP_WRITE_LE_HOST_SUPPORTED,
				     sizeof(cp), &cp, HCI_CMD_TIMEOUT);
}

static int hci_powered_update_adv_sync(struct hci_dev *hdev)
{
	struct adv_info *adv, *tmp;
	int err;

	if (!hci_dev_test_flag(hdev, HCI_LE_ENABLED))
		return 0;

	/* If RPA Resolution has not been enable yet it means the
	 * resolving list is empty and we should attempt to program the
	 * local IRK in order to support using own_addr_type
	 * ADDR_LE_DEV_RANDOM_RESOLVED (0x03).
	 */
	if (!hci_dev_test_flag(hdev, HCI_LL_RPA_RESOLUTION)) {
		hci_le_add_resolve_list_sync(hdev, NULL);
		hci_le_set_addr_resolution_enable_sync(hdev, 0x01);
	}

	/* Make sure the controller has a good default for
	 * advertising data. This also applies to the case
	 * where BR/EDR was toggled during the AUTO_OFF phase.
	 */
	if (hci_dev_test_flag(hdev, HCI_ADVERTISING) &&
	    list_empty(&hdev->adv_instances)) {
		if (ext_adv_capable(hdev)) {
			err = hci_setup_ext_adv_instance_sync(hdev, 0x00);
			if (!err)
				hci_update_scan_rsp_data_sync(hdev, 0x00);
		} else {
			err = hci_update_adv_data_sync(hdev, 0x00);
			if (!err)
				hci_update_scan_rsp_data_sync(hdev, 0x00);
		}

		if (hci_dev_test_flag(hdev, HCI_ADVERTISING))
			hci_enable_advertising_sync(hdev);
	}

	/* Call for each tracked instance to be scheduled */
	list_for_each_entry_safe(adv, tmp, &hdev->adv_instances, list)
		hci_schedule_adv_instance_sync(hdev, adv->instance, true);

	return 0;
}

static int hci_write_auth_enable_sync(struct hci_dev *hdev)
{
	u8 link_sec;

	link_sec = hci_dev_test_flag(hdev, HCI_LINK_SECURITY);
	if (link_sec == test_bit(HCI_AUTH, &hdev->flags))
		return 0;

	return __hci_cmd_sync_status(hdev, HCI_OP_WRITE_AUTH_ENABLE,
				     sizeof(link_sec), &link_sec,
				     HCI_CMD_TIMEOUT);
}

int hci_write_fast_connectable_sync(struct hci_dev *hdev, bool enable)
{
	struct hci_cp_write_page_scan_activity cp;
	u8 type;
	int err = 0;

	if (!hci_dev_test_flag(hdev, HCI_BREDR_ENABLED))
		return 0;

	if (hdev->hci_ver < BLUETOOTH_VER_1_2)
		return 0;

	memset(&cp, 0, sizeof(cp));

	if (enable) {
		type = PAGE_SCAN_TYPE_INTERLACED;

		/* 160 msec page scan interval */
		cp.interval = cpu_to_le16(0x0100);
	} else {
		type = hdev->def_page_scan_type;
		cp.interval = cpu_to_le16(hdev->def_page_scan_int);
	}

	cp.window = cpu_to_le16(hdev->def_page_scan_window);

	if (__cpu_to_le16(hdev->page_scan_interval) != cp.interval ||
	    __cpu_to_le16(hdev->page_scan_window) != cp.window) {
		err = __hci_cmd_sync_status(hdev,
					    HCI_OP_WRITE_PAGE_SCAN_ACTIVITY,
					    sizeof(cp), &cp, HCI_CMD_TIMEOUT);
		if (err)
			return err;
	}

	if (hdev->page_scan_type != type)
		err = __hci_cmd_sync_status(hdev,
					    HCI_OP_WRITE_PAGE_SCAN_TYPE,
					    sizeof(type), &type,
					    HCI_CMD_TIMEOUT);

	return err;
}

static bool disconnected_accept_list_entries(struct hci_dev *hdev)
{
	struct bdaddr_list *b;

	list_for_each_entry(b, &hdev->accept_list, list) {
		struct hci_conn *conn;

		conn = hci_conn_hash_lookup_ba(hdev, ACL_LINK, &b->bdaddr);
		if (!conn)
			return true;

		if (conn->state != BT_CONNECTED && conn->state != BT_CONFIG)
			return true;
	}

	return false;
}

static int hci_write_scan_enable_sync(struct hci_dev *hdev, u8 val)
{
	return __hci_cmd_sync_status(hdev, HCI_OP_WRITE_SCAN_ENABLE,
					    sizeof(val), &val,
					    HCI_CMD_TIMEOUT);
}

int hci_update_scan_sync(struct hci_dev *hdev)
{
	u8 scan;

	if (!hci_dev_test_flag(hdev, HCI_BREDR_ENABLED))
		return 0;

	if (!hdev_is_powered(hdev))
		return 0;

	if (mgmt_powering_down(hdev))
		return 0;

	if (hdev->scanning_paused)
		return 0;

	if (hci_dev_test_flag(hdev, HCI_CONNECTABLE) ||
	    disconnected_accept_list_entries(hdev))
		scan = SCAN_PAGE;
	else
		scan = SCAN_DISABLED;

	if (hci_dev_test_flag(hdev, HCI_DISCOVERABLE))
		scan |= SCAN_INQUIRY;

	if (test_bit(HCI_PSCAN, &hdev->flags) == !!(scan & SCAN_PAGE) &&
	    test_bit(HCI_ISCAN, &hdev->flags) == !!(scan & SCAN_INQUIRY))
		return 0;

	return hci_write_scan_enable_sync(hdev, scan);
}

int hci_update_name_sync(struct hci_dev *hdev, const u8 *name)
{
	struct hci_cp_write_local_name cp;

	memset(&cp, 0, sizeof(cp));

	memcpy(cp.name, name, sizeof(cp.name));

	return __hci_cmd_sync_status(hdev, HCI_OP_WRITE_LOCAL_NAME,
					    sizeof(cp), &cp,
					    HCI_CMD_TIMEOUT);
}

/* This function perform powered update HCI command sequence after the HCI init
 * sequence which end up resetting all states, the sequence is as follows:
 *
 * HCI_SSP_ENABLED(Enable SSP)
 * HCI_LE_ENABLED(Enable LE)
 * HCI_LE_ENABLED(ll_privacy_capable(Add local IRK to Resolving List) ->
 * Update adv data)
 * Enable Authentication
 * lmp_bredr_capable(Set Fast Connectable -> Set Scan Type -> Set Class ->
 * Set Name -> Set EIR)
 * HCI_FORCE_STATIC_ADDR | BDADDR_ANY && !HCI_BREDR_ENABLED (Set Static Address)
 */
int hci_powered_update_sync(struct hci_dev *hdev)
{
	int err;

	/* Register the available SMP channels (BR/EDR and LE) only when
	 * successfully powering on the controller. This late
	 * registration is required so that LE SMP can clearly decide if
	 * the public address or static address is used.
	 */
	smp_register(hdev);

	err = hci_write_ssp_mode_sync(hdev, 0x01);
	if (err)
		return err;

	err = hci_write_le_host_supported_sync(hdev, 0x01, 0x00);
	if (err)
		return err;

	err = hci_powered_update_adv_sync(hdev);
	if (err)
		return err;

	err = hci_write_auth_enable_sync(hdev);
	if (err)
		return err;

	if (lmp_bredr_capable(hdev)) {
		if (hci_dev_test_flag(hdev, HCI_FAST_CONNECTABLE))
			hci_write_fast_connectable_sync(hdev, true);
		else
			hci_write_fast_connectable_sync(hdev, false);
		hci_update_scan_sync(hdev);
		hci_update_class_sync(hdev);
		hci_update_name_sync(hdev, hdev->dev_name);
		hci_update_eir_sync(hdev);
	}

	/* If forcing static address is in use or there is no public
	 * address use the static address as random address (but skip
	 * the HCI command if the current random address is already the
	 * static one.
	 *
	 * In case BR/EDR has been disabled on a dual-mode controller
	 * and a static address has been configured, then use that
	 * address instead of the public BR/EDR address.
	 */
	if (hci_dev_test_flag(hdev, HCI_FORCE_STATIC_ADDR) ||
	    (!bacmp(&hdev->bdaddr, BDADDR_ANY) &&
	    !hci_dev_test_flag(hdev, HCI_BREDR_ENABLED))) {
		if (bacmp(&hdev->static_addr, BDADDR_ANY))
			return hci_set_random_addr_sync(hdev,
							&hdev->static_addr);
	}

	return 0;
}

/**
 * hci_dev_get_bd_addr_from_property - Get the Bluetooth Device Address
 *				       (BD_ADDR) for a HCI device from
 *				       a firmware node property.
 * @hdev:	The HCI device
 *
 * Search the firmware node for 'local-bd-address'.
 *
 * All-zero BD addresses are rejected, because those could be properties
 * that exist in the firmware tables, but were not updated by the firmware. For
 * example, the DTS could define 'local-bd-address', with zero BD addresses.
 */
static void hci_dev_get_bd_addr_from_property(struct hci_dev *hdev)
{
	struct fwnode_handle *fwnode = dev_fwnode(hdev->dev.parent);
	bdaddr_t ba;
	int ret;

	ret = fwnode_property_read_u8_array(fwnode, "local-bd-address",
					    (u8 *)&ba, sizeof(ba));
	if (ret < 0 || !bacmp(&ba, BDADDR_ANY))
		return;

	if (hci_test_quirk(hdev, HCI_QUIRK_BDADDR_PROPERTY_BROKEN))
		baswap(&hdev->public_addr, &ba);
	else
		bacpy(&hdev->public_addr, &ba);
}

struct hci_init_stage {
	int (*func)(struct hci_dev *hdev);
};

/* Run init stage NULL terminated function table */
static int hci_init_stage_sync(struct hci_dev *hdev,
			       const struct hci_init_stage *stage)
{
	size_t i;

	for (i = 0; stage[i].func; i++) {
		int err;

		err = stage[i].func(hdev);
		if (err)
			return err;
	}

	return 0;
}

/* Read Local Version */
static int hci_read_local_version_sync(struct hci_dev *hdev)
{
	return __hci_cmd_sync_status(hdev, HCI_OP_READ_LOCAL_VERSION,
				     0, NULL, HCI_CMD_TIMEOUT);
}

/* Read BD Address */
static int hci_read_bd_addr_sync(struct hci_dev *hdev)
{
	return __hci_cmd_sync_status(hdev, HCI_OP_READ_BD_ADDR,
				     0, NULL, HCI_CMD_TIMEOUT);
}

#define HCI_INIT(_func) \
{ \
	.func = _func, \
}

static const struct hci_init_stage hci_init0[] = {
	/* HCI_OP_READ_LOCAL_VERSION */
	HCI_INIT(hci_read_local_version_sync),
	/* HCI_OP_READ_BD_ADDR */
	HCI_INIT(hci_read_bd_addr_sync),
	{}
};

int hci_reset_sync(struct hci_dev *hdev)
{
	int err;

	set_bit(HCI_RESET, &hdev->flags);

	err = __hci_cmd_sync_status(hdev, HCI_OP_RESET, 0, NULL,
				    HCI_CMD_TIMEOUT);
	if (err)
		return err;

	return 0;
}

static int hci_init0_sync(struct hci_dev *hdev)
{
	int err;

	bt_dev_dbg(hdev, "");

	/* Reset */
	if (!hci_test_quirk(hdev, HCI_QUIRK_RESET_ON_CLOSE)) {
		err = hci_reset_sync(hdev);
		if (err)
			return err;
	}

	return hci_init_stage_sync(hdev, hci_init0);
}

static int hci_unconf_init_sync(struct hci_dev *hdev)
{
	int err;

	if (hci_test_quirk(hdev, HCI_QUIRK_RAW_DEVICE))
		return 0;

	err = hci_init0_sync(hdev);
	if (err < 0)
		return err;

	if (hci_dev_test_flag(hdev, HCI_SETUP))
		hci_debugfs_create_basic(hdev);

	return 0;
}

/* Read Local Supported Features. */
static int hci_read_local_features_sync(struct hci_dev *hdev)
{
	return __hci_cmd_sync_status(hdev, HCI_OP_READ_LOCAL_FEATURES,
				     0, NULL, HCI_CMD_TIMEOUT);
}

/* BR Controller init stage 1 command sequence */
static const struct hci_init_stage br_init1[] = {
	/* HCI_OP_READ_LOCAL_FEATURES */
	HCI_INIT(hci_read_local_features_sync),
	/* HCI_OP_READ_LOCAL_VERSION */
	HCI_INIT(hci_read_local_version_sync),
	/* HCI_OP_READ_BD_ADDR */
	HCI_INIT(hci_read_bd_addr_sync),
	{}
};

/* Read Local Commands */
static int hci_read_local_cmds_sync(struct hci_dev *hdev)
{
	/* All Bluetooth 1.2 and later controllers should support the
	 * HCI command for reading the local supported commands.
	 *
	 * Unfortunately some controllers indicate Bluetooth 1.2 support,
	 * but do not have support for this command. If that is the case,
	 * the driver can quirk the behavior and skip reading the local
	 * supported commands.
	 */
	if (hdev->hci_ver > BLUETOOTH_VER_1_1 &&
	    !hci_test_quirk(hdev, HCI_QUIRK_BROKEN_LOCAL_COMMANDS))
		return __hci_cmd_sync_status(hdev, HCI_OP_READ_LOCAL_COMMANDS,
					     0, NULL, HCI_CMD_TIMEOUT);

	return 0;
}

static int hci_init1_sync(struct hci_dev *hdev)
{
	int err;

	bt_dev_dbg(hdev, "");

	/* Reset */
	if (!hci_test_quirk(hdev, HCI_QUIRK_RESET_ON_CLOSE)) {
		err = hci_reset_sync(hdev);
		if (err)
			return err;
	}

	return hci_init_stage_sync(hdev, br_init1);
}

/* Read Buffer Size (ACL mtu, max pkt, etc.) */
static int hci_read_buffer_size_sync(struct hci_dev *hdev)
{
	return __hci_cmd_sync_status(hdev, HCI_OP_READ_BUFFER_SIZE,
				     0, NULL, HCI_CMD_TIMEOUT);
}

/* Read Class of Device */
static int hci_read_dev_class_sync(struct hci_dev *hdev)
{
	return __hci_cmd_sync_status(hdev, HCI_OP_READ_CLASS_OF_DEV,
				     0, NULL, HCI_CMD_TIMEOUT);
}

/* Read Local Name */
static int hci_read_local_name_sync(struct hci_dev *hdev)
{
	return __hci_cmd_sync_status(hdev, HCI_OP_READ_LOCAL_NAME,
				     0, NULL, HCI_CMD_TIMEOUT);
}

/* Read Voice Setting */
static int hci_read_voice_setting_sync(struct hci_dev *hdev)
{
	if (!read_voice_setting_capable(hdev))
		return 0;

	return __hci_cmd_sync_status(hdev, HCI_OP_READ_VOICE_SETTING,
				     0, NULL, HCI_CMD_TIMEOUT);
}

/* Read Number of Supported IAC */
static int hci_read_num_supported_iac_sync(struct hci_dev *hdev)
{
	return __hci_cmd_sync_status(hdev, HCI_OP_READ_NUM_SUPPORTED_IAC,
				     0, NULL, HCI_CMD_TIMEOUT);
}

/* Read Current IAC LAP */
static int hci_read_current_iac_lap_sync(struct hci_dev *hdev)
{
	return __hci_cmd_sync_status(hdev, HCI_OP_READ_CURRENT_IAC_LAP,
				     0, NULL, HCI_CMD_TIMEOUT);
}

static int hci_set_event_filter_sync(struct hci_dev *hdev, u8 flt_type,
				     u8 cond_type, bdaddr_t *bdaddr,
				     u8 auto_accept)
{
	struct hci_cp_set_event_filter cp;

	if (!hci_dev_test_flag(hdev, HCI_BREDR_ENABLED))
		return 0;

	if (hci_test_quirk(hdev, HCI_QUIRK_BROKEN_FILTER_CLEAR_ALL))
		return 0;

	memset(&cp, 0, sizeof(cp));
	cp.flt_type = flt_type;

	if (flt_type != HCI_FLT_CLEAR_ALL) {
		cp.cond_type = cond_type;
		bacpy(&cp.addr_conn_flt.bdaddr, bdaddr);
		cp.addr_conn_flt.auto_accept = auto_accept;
	}

	return __hci_cmd_sync_status(hdev, HCI_OP_SET_EVENT_FLT,
				     flt_type == HCI_FLT_CLEAR_ALL ?
				     sizeof(cp.flt_type) : sizeof(cp), &cp,
				     HCI_CMD_TIMEOUT);
}

static int hci_clear_event_filter_sync(struct hci_dev *hdev)
{
	if (!hci_dev_test_flag(hdev, HCI_EVENT_FILTER_CONFIGURED))
		return 0;

	/* In theory the state machine should not reach here unless
	 * a hci_set_event_filter_sync() call succeeds, but we do
	 * the check both for parity and as a future reminder.
	 */
	if (hci_test_quirk(hdev, HCI_QUIRK_BROKEN_FILTER_CLEAR_ALL))
		return 0;

	return hci_set_event_filter_sync(hdev, HCI_FLT_CLEAR_ALL, 0x00,
					 BDADDR_ANY, 0x00);
}

/* Connection accept timeout ~20 secs */
static int hci_write_ca_timeout_sync(struct hci_dev *hdev)
{
	__le16 param = cpu_to_le16(0x7d00);

	return __hci_cmd_sync_status(hdev, HCI_OP_WRITE_CA_TIMEOUT,
				     sizeof(param), &param, HCI_CMD_TIMEOUT);
}

/* Enable SCO flow control if supported */
static int hci_write_sync_flowctl_sync(struct hci_dev *hdev)
{
	struct hci_cp_write_sync_flowctl cp;
	int err;

	/* Check if the controller supports SCO and HCI_OP_WRITE_SYNC_FLOWCTL */
	if (!lmp_sco_capable(hdev) || !(hdev->commands[10] & BIT(4)) ||
	    !hci_test_quirk(hdev, HCI_QUIRK_SYNC_FLOWCTL_SUPPORTED))
		return 0;

	memset(&cp, 0, sizeof(cp));
	cp.enable = 0x01;

	err = __hci_cmd_sync_status(hdev, HCI_OP_WRITE_SYNC_FLOWCTL,
				    sizeof(cp), &cp, HCI_CMD_TIMEOUT);
	if (!err)
		hci_dev_set_flag(hdev, HCI_SCO_FLOWCTL);

	return err;
}

/* BR Controller init stage 2 command sequence */
static const struct hci_init_stage br_init2[] = {
	/* HCI_OP_READ_BUFFER_SIZE */
	HCI_INIT(hci_read_buffer_size_sync),
	/* HCI_OP_READ_CLASS_OF_DEV */
	HCI_INIT(hci_read_dev_class_sync),
	/* HCI_OP_READ_LOCAL_NAME */
	HCI_INIT(hci_read_local_name_sync),
	/* HCI_OP_READ_VOICE_SETTING */
	HCI_INIT(hci_read_voice_setting_sync),
	/* HCI_OP_READ_NUM_SUPPORTED_IAC */
	HCI_INIT(hci_read_num_supported_iac_sync),
	/* HCI_OP_READ_CURRENT_IAC_LAP */
	HCI_INIT(hci_read_current_iac_lap_sync),
	/* HCI_OP_SET_EVENT_FLT */
	HCI_INIT(hci_clear_event_filter_sync),
	/* HCI_OP_WRITE_CA_TIMEOUT */
	HCI_INIT(hci_write_ca_timeout_sync),
	/* HCI_OP_WRITE_SYNC_FLOWCTL */
	HCI_INIT(hci_write_sync_flowctl_sync),
	{}
};

static int hci_write_ssp_mode_1_sync(struct hci_dev *hdev)
{
	u8 mode = 0x01;

	if (!lmp_ssp_capable(hdev) || !hci_dev_test_flag(hdev, HCI_SSP_ENABLED))
		return 0;

	/* When SSP is available, then the host features page
	 * should also be available as well. However some
	 * controllers list the max_page as 0 as long as SSP
	 * has not been enabled. To achieve proper debugging
	 * output, force the minimum max_page to 1 at least.
	 */
	hdev->max_page = 0x01;

	return __hci_cmd_sync_status(hdev, HCI_OP_WRITE_SSP_MODE,
				     sizeof(mode), &mode, HCI_CMD_TIMEOUT);
}

static int hci_write_eir_sync(struct hci_dev *hdev)
{
	struct hci_cp_write_eir cp;

	if (!lmp_ssp_capable(hdev) || hci_dev_test_flag(hdev, HCI_SSP_ENABLED))
		return 0;

	memset(hdev->eir, 0, sizeof(hdev->eir));
	memset(&cp, 0, sizeof(cp));

	return __hci_cmd_sync_status(hdev, HCI_OP_WRITE_EIR, sizeof(cp), &cp,
				     HCI_CMD_TIMEOUT);
}

static int hci_write_inquiry_mode_sync(struct hci_dev *hdev)
{
	u8 mode;

	if (!lmp_inq_rssi_capable(hdev) &&
	    !hci_test_quirk(hdev, HCI_QUIRK_FIXUP_INQUIRY_MODE))
		return 0;

	/* If Extended Inquiry Result events are supported, then
	 * they are clearly preferred over Inquiry Result with RSSI
	 * events.
	 */
	mode = lmp_ext_inq_capable(hdev) ? 0x02 : 0x01;

	return __hci_cmd_sync_status(hdev, HCI_OP_WRITE_INQUIRY_MODE,
				     sizeof(mode), &mode, HCI_CMD_TIMEOUT);
}

static int hci_read_inq_rsp_tx_power_sync(struct hci_dev *hdev)
{
	if (!lmp_inq_tx_pwr_capable(hdev))
		return 0;

	return __hci_cmd_sync_status(hdev, HCI_OP_READ_INQ_RSP_TX_POWER,
				     0, NULL, HCI_CMD_TIMEOUT);
}

static int hci_read_local_ext_features_sync(struct hci_dev *hdev, u8 page)
{
	struct hci_cp_read_local_ext_features cp;

	if (!lmp_ext_feat_capable(hdev))
		return 0;

	memset(&cp, 0, sizeof(cp));
	cp.page = page;

	return __hci_cmd_sync_status(hdev, HCI_OP_READ_LOCAL_EXT_FEATURES,
				     sizeof(cp), &cp, HCI_CMD_TIMEOUT);
}

static int hci_read_local_ext_features_1_sync(struct hci_dev *hdev)
{
	return hci_read_local_ext_features_sync(hdev, 0x01);
}

/* HCI Controller init stage 2 command sequence */
static const struct hci_init_stage hci_init2[] = {
	/* HCI_OP_READ_LOCAL_COMMANDS */
	HCI_INIT(hci_read_local_cmds_sync),
	/* HCI_OP_WRITE_SSP_MODE */
	HCI_INIT(hci_write_ssp_mode_1_sync),
	/* HCI_OP_WRITE_EIR */
	HCI_INIT(hci_write_eir_sync),
	/* HCI_OP_WRITE_INQUIRY_MODE */
	HCI_INIT(hci_write_inquiry_mode_sync),
	/* HCI_OP_READ_INQ_RSP_TX_POWER */
	HCI_INIT(hci_read_inq_rsp_tx_power_sync),
	/* HCI_OP_READ_LOCAL_EXT_FEATURES */
	HCI_INIT(hci_read_local_ext_features_1_sync),
	/* HCI_OP_WRITE_AUTH_ENABLE */
	HCI_INIT(hci_write_auth_enable_sync),
	{}
};

/* Read LE Buffer Size */
static int hci_le_read_buffer_size_sync(struct hci_dev *hdev)
{
	/* Use Read LE Buffer Size V2 if supported */
	if (iso_capable(hdev) && hdev->commands[41] & 0x20)
		return __hci_cmd_sync_status(hdev,
					     HCI_OP_LE_READ_BUFFER_SIZE_V2,
					     0, NULL, HCI_CMD_TIMEOUT);

	return __hci_cmd_sync_status(hdev, HCI_OP_LE_READ_BUFFER_SIZE,
				     0, NULL, HCI_CMD_TIMEOUT);
}

/* Read LE Local Supported Features */
static int hci_le_read_local_features_sync(struct hci_dev *hdev)
{
	return __hci_cmd_sync_status(hdev, HCI_OP_LE_READ_LOCAL_FEATURES,
				     0, NULL, HCI_CMD_TIMEOUT);
}

/* Read LE Supported States */
static int hci_le_read_supported_states_sync(struct hci_dev *hdev)
{
	return __hci_cmd_sync_status(hdev, HCI_OP_LE_READ_SUPPORTED_STATES,
				     0, NULL, HCI_CMD_TIMEOUT);
}

/* LE Controller init stage 2 command sequence */
static const struct hci_init_stage le_init2[] = {
	/* HCI_OP_LE_READ_LOCAL_FEATURES */
	HCI_INIT(hci_le_read_local_features_sync),
	/* HCI_OP_LE_READ_BUFFER_SIZE */
	HCI_INIT(hci_le_read_buffer_size_sync),
	/* HCI_OP_LE_READ_SUPPORTED_STATES */
	HCI_INIT(hci_le_read_supported_states_sync),
	{}
};

static int hci_init2_sync(struct hci_dev *hdev)
{
	int err;

	bt_dev_dbg(hdev, "");

	err = hci_init_stage_sync(hdev, hci_init2);
	if (err)
		return err;

	if (lmp_bredr_capable(hdev)) {
		err = hci_init_stage_sync(hdev, br_init2);
		if (err)
			return err;
	} else {
		hci_dev_clear_flag(hdev, HCI_BREDR_ENABLED);
	}

	if (lmp_le_capable(hdev)) {
		err = hci_init_stage_sync(hdev, le_init2);
		if (err)
			return err;
		/* LE-only controllers have LE implicitly enabled */
		if (!lmp_bredr_capable(hdev))
			hci_dev_set_flag(hdev, HCI_LE_ENABLED);
	}

	return 0;
}

static int hci_set_event_mask_sync(struct hci_dev *hdev)
{
	/* The second byte is 0xff instead of 0x9f (two reserved bits
	 * disabled) since a Broadcom 1.2 dongle doesn't respond to the
	 * command otherwise.
	 */
	u8 events[8] = { 0xff, 0xff, 0xfb, 0xff, 0x00, 0x00, 0x00, 0x00 };

	/* CSR 1.1 dongles does not accept any bitfield so don't try to set
	 * any event mask for pre 1.2 devices.
	 */
	if (hdev->hci_ver < BLUETOOTH_VER_1_2)
		return 0;

	if (lmp_bredr_capable(hdev)) {
		events[4] |= 0x01; /* Flow Specification Complete */

		/* Don't set Disconnect Complete and mode change when
		 * suspended as that would wakeup the host when disconnecting
		 * due to suspend.
		 */
		if (hdev->suspended) {
			events[0] &= 0xef;
			events[2] &= 0xf7;
		}
	} else {
		/* Use a different default for LE-only devices */
		memset(events, 0, sizeof(events));
		events[1] |= 0x20; /* Command Complete */
		events[1] |= 0x40; /* Command Status */
		events[1] |= 0x80; /* Hardware Error */

		/* If the controller supports the Disconnect command, enable
		 * the corresponding event. In addition enable packet flow
		 * control related events.
		 */
		if (hdev->commands[0] & 0x20) {
			/* Don't set Disconnect Complete when suspended as that
			 * would wakeup the host when disconnecting due to
			 * suspend.
			 */
			if (!hdev->suspended)
				events[0] |= 0x10; /* Disconnection Complete */
			events[2] |= 0x04; /* Number of Completed Packets */
			events[3] |= 0x02; /* Data Buffer Overflow */
		}

		/* If the controller supports the Read Remote Version
		 * Information command, enable the corresponding event.
		 */
		if (hdev->commands[2] & 0x80)
			events[1] |= 0x08; /* Read Remote Version Information
					    * Complete
					    */

		if (hdev->le_features[0] & HCI_LE_ENCRYPTION) {
			events[0] |= 0x80; /* Encryption Change */
			events[5] |= 0x80; /* Encryption Key Refresh Complete */
		}
	}

	if (lmp_inq_rssi_capable(hdev) ||
	    hci_test_quirk(hdev, HCI_QUIRK_FIXUP_INQUIRY_MODE))
		events[4] |= 0x02; /* Inquiry Result with RSSI */

	if (lmp_ext_feat_capable(hdev))
		events[4] |= 0x04; /* Read Remote Extended Features Complete */

	if (lmp_esco_capable(hdev)) {
		events[5] |= 0x08; /* Synchronous Connection Complete */
		events[5] |= 0x10; /* Synchronous Connection Changed */
	}

	if (lmp_sniffsubr_capable(hdev))
		events[5] |= 0x20; /* Sniff Subrating */

	if (lmp_pause_enc_capable(hdev))
		events[5] |= 0x80; /* Encryption Key Refresh Complete */

	if (lmp_ext_inq_capable(hdev))
		events[5] |= 0x40; /* Extended Inquiry Result */

	if (lmp_no_flush_capable(hdev))
		events[7] |= 0x01; /* Enhanced Flush Complete */

	if (lmp_lsto_capable(hdev))
		events[6] |= 0x80; /* Link Supervision Timeout Changed */

	if (lmp_ssp_capable(hdev)) {
		events[6] |= 0x01;	/* IO Capability Request */
		events[6] |= 0x02;	/* IO Capability Response */
		events[6] |= 0x04;	/* User Confirmation Request */
		events[6] |= 0x08;	/* User Passkey Request */
		events[6] |= 0x10;	/* Remote OOB Data Request */
		events[6] |= 0x20;	/* Simple Pairing Complete */
		events[7] |= 0x04;	/* User Passkey Notification */
		events[7] |= 0x08;	/* Keypress Notification */
		events[7] |= 0x10;	/* Remote Host Supported
					 * Features Notification
					 */
	}

	if (lmp_le_capable(hdev))
		events[7] |= 0x20;	/* LE Meta-Event */

	return __hci_cmd_sync_status(hdev, HCI_OP_SET_EVENT_MASK,
				     sizeof(events), events, HCI_CMD_TIMEOUT);
}

static int hci_read_stored_link_key_sync(struct hci_dev *hdev)
{
	struct hci_cp_read_stored_link_key cp;

	if (!(hdev->commands[6] & 0x20) ||
	    hci_test_quirk(hdev, HCI_QUIRK_BROKEN_STORED_LINK_KEY))
		return 0;

	memset(&cp, 0, sizeof(cp));
	bacpy(&cp.bdaddr, BDADDR_ANY);
	cp.read_all = 0x01;

	return __hci_cmd_sync_status(hdev, HCI_OP_READ_STORED_LINK_KEY,
				     sizeof(cp), &cp, HCI_CMD_TIMEOUT);
}

static int hci_setup_link_policy_sync(struct hci_dev *hdev)
{
	struct hci_cp_write_def_link_policy cp;
	u16 link_policy = 0;

	if (!(hdev->commands[5] & 0x10))
		return 0;

	memset(&cp, 0, sizeof(cp));

	if (lmp_rswitch_capable(hdev))
		link_policy |= HCI_LP_RSWITCH;
	if (lmp_hold_capable(hdev))
		link_policy |= HCI_LP_HOLD;
	if (lmp_sniff_capable(hdev))
		link_policy |= HCI_LP_SNIFF;
	if (lmp_park_capable(hdev))
		link_policy |= HCI_LP_PARK;

	cp.policy = cpu_to_le16(link_policy);

	return __hci_cmd_sync_status(hdev, HCI_OP_WRITE_DEF_LINK_POLICY,
				     sizeof(cp), &cp, HCI_CMD_TIMEOUT);
}

static int hci_read_page_scan_activity_sync(struct hci_dev *hdev)
{
	if (!(hdev->commands[8] & 0x01))
		return 0;

	return __hci_cmd_sync_status(hdev, HCI_OP_READ_PAGE_SCAN_ACTIVITY,
				     0, NULL, HCI_CMD_TIMEOUT);
}

static int hci_read_def_err_data_reporting_sync(struct hci_dev *hdev)
{
	if (!(hdev->commands[18] & 0x04) ||
	    !(hdev->features[0][6] & LMP_ERR_DATA_REPORTING) ||
	    hci_test_quirk(hdev, HCI_QUIRK_BROKEN_ERR_DATA_REPORTING))
		return 0;

	return __hci_cmd_sync_status(hdev, HCI_OP_READ_DEF_ERR_DATA_REPORTING,
				     0, NULL, HCI_CMD_TIMEOUT);
}

static int hci_read_page_scan_type_sync(struct hci_dev *hdev)
{
	/* Some older Broadcom based Bluetooth 1.2 controllers do not
	 * support the Read Page Scan Type command. Check support for
	 * this command in the bit mask of supported commands.
	 */
	if (!(hdev->commands[13] & 0x01) ||
	    hci_test_quirk(hdev, HCI_QUIRK_BROKEN_READ_PAGE_SCAN_TYPE))
		return 0;

	return __hci_cmd_sync_status(hdev, HCI_OP_READ_PAGE_SCAN_TYPE,
				     0, NULL, HCI_CMD_TIMEOUT);
}

/* Read features beyond page 1 if available */
static int hci_read_local_ext_features_all_sync(struct hci_dev *hdev)
{
	u8 page;
	int err;

	if (!lmp_ext_feat_capable(hdev))
		return 0;

	for (page = 2; page < HCI_MAX_PAGES && page <= hdev->max_page;
	     page++) {
		err = hci_read_local_ext_features_sync(hdev, page);
		if (err)
			return err;
	}

	return 0;
}

/* HCI Controller init stage 3 command sequence */
static const struct hci_init_stage hci_init3[] = {
	/* HCI_OP_SET_EVENT_MASK */
	HCI_INIT(hci_set_event_mask_sync),
	/* HCI_OP_READ_STORED_LINK_KEY */
	HCI_INIT(hci_read_stored_link_key_sync),
	/* HCI_OP_WRITE_DEF_LINK_POLICY */
	HCI_INIT(hci_setup_link_policy_sync),
	/* HCI_OP_READ_PAGE_SCAN_ACTIVITY */
	HCI_INIT(hci_read_page_scan_activity_sync),
	/* HCI_OP_READ_DEF_ERR_DATA_REPORTING */
	HCI_INIT(hci_read_def_err_data_reporting_sync),
	/* HCI_OP_READ_PAGE_SCAN_TYPE */
	HCI_INIT(hci_read_page_scan_type_sync),
	/* HCI_OP_READ_LOCAL_EXT_FEATURES */
	HCI_INIT(hci_read_local_ext_features_all_sync),
	{}
};

static int hci_le_set_event_mask_sync(struct hci_dev *hdev)
{
	u8 events[8];

	if (!lmp_le_capable(hdev))
		return 0;

	memset(events, 0, sizeof(events));

	if (hdev->le_features[0] & HCI_LE_ENCRYPTION)
		events[0] |= 0x10;	/* LE Long Term Key Request */

	/* If controller supports the Connection Parameters Request
	 * Link Layer Procedure, enable the corresponding event.
	 */
	if (hdev->le_features[0] & HCI_LE_CONN_PARAM_REQ_PROC)
		/* LE Remote Connection Parameter Request */
		events[0] |= 0x20;

	/* If the controller supports the Data Length Extension
	 * feature, enable the corresponding event.
	 */
	if (hdev->le_features[0] & HCI_LE_DATA_LEN_EXT)
		events[0] |= 0x40;	/* LE Data Length Change */

	/* If the controller supports LL Privacy feature or LE Extended Adv,
	 * enable the corresponding event.
	 */
	if (use_enhanced_conn_complete(hdev))
		events[1] |= 0x02;	/* LE Enhanced Connection Complete */

	/* Mark Device Privacy if Privacy Mode is supported */
	if (privacy_mode_capable(hdev))
		hdev->conn_flags |= HCI_CONN_FLAG_DEVICE_PRIVACY;

	/* Mark Address Resolution if LL Privacy is supported */
	if (ll_privacy_capable(hdev))
		hdev->conn_flags |= HCI_CONN_FLAG_ADDRESS_RESOLUTION;

	/* Mark PAST if supported */
	if (past_capable(hdev))
		hdev->conn_flags |= HCI_CONN_FLAG_PAST;

	/* If the controller supports Extended Scanner Filter
	 * Policies, enable the corresponding event.
	 */
	if (hdev->le_features[0] & HCI_LE_EXT_SCAN_POLICY)
		events[1] |= 0x04;	/* LE Direct Advertising Report */

	/* If the controller supports Channel Selection Algorithm #2
	 * feature, enable the corresponding event.
	 */
	if (hdev->le_features[1] & HCI_LE_CHAN_SEL_ALG2)
		events[2] |= 0x08;	/* LE Channel Selection Algorithm */

	/* If the controller supports the LE Set Scan Enable command,
	 * enable the corresponding advertising report event.
	 */
	if (hdev->commands[26] & 0x08)
		events[0] |= 0x02;	/* LE Advertising Report */

	/* If the controller supports the LE Create Connection
	 * command, enable the corresponding event.
	 */
	if (hdev->commands[26] & 0x10)
		events[0] |= 0x01;	/* LE Connection Complete */

	/* If the controller supports the LE Connection Update
	 * command, enable the corresponding event.
	 */
	if (hdev->commands[27] & 0x04)
		events[0] |= 0x04;	/* LE Connection Update Complete */

	/* If the controller supports the LE Read Remote Used Features
	 * command, enable the corresponding event.
	 */
	if (hdev->commands[27] & 0x20)
		/* LE Read Remote Used Features Complete */
		events[0] |= 0x08;

	/* If the controller supports the LE Read Local P-256
	 * Public Key command, enable the corresponding event.
	 */
	if (hdev->commands[34] & 0x02)
		/* LE Read Local P-256 Public Key Complete */
		events[0] |= 0x80;

	/* If the controller supports the LE Generate DHKey
	 * command, enable the corresponding event.
	 */
	if (hdev->commands[34] & 0x04)
		events[1] |= 0x01;	/* LE Generate DHKey Complete */

	/* If the controller supports the LE Set Default PHY or
	 * LE Set PHY commands, enable the corresponding event.
	 */
	if (hdev->commands[35] & (0x20 | 0x40))
		events[1] |= 0x08;        /* LE PHY Update Complete */

	/* If the controller supports LE Set Extended Scan Parameters
	 * and LE Set Extended Scan Enable commands, enable the
	 * corresponding event.
	 */
	if (use_ext_scan(hdev))
		events[1] |= 0x10;	/* LE Extended Advertising Report */

	/* If the controller supports the LE Extended Advertising
	 * command, enable the corresponding event.
	 */
	if (ext_adv_capable(hdev))
		events[2] |= 0x02;	/* LE Advertising Set Terminated */

	if (past_receiver_capable(hdev))
		events[2] |= 0x80;	/* LE PAST Received */

	if (cis_capable(hdev)) {
		events[3] |= 0x01;	/* LE CIS Established */
		if (cis_peripheral_capable(hdev))
			events[3] |= 0x02; /* LE CIS Request */
	}

	if (bis_capable(hdev)) {
		events[1] |= 0x20;	/* LE PA Report */
		events[1] |= 0x40;	/* LE PA Sync Established */
		events[3] |= 0x04;	/* LE Create BIG Complete */
		events[3] |= 0x08;	/* LE Terminate BIG Complete */
		events[3] |= 0x10;	/* LE BIG Sync Established */
		events[3] |= 0x20;	/* LE BIG Sync Loss */
		events[4] |= 0x02;	/* LE BIG Info Advertising Report */
	}

	return __hci_cmd_sync_status(hdev, HCI_OP_LE_SET_EVENT_MASK,
				     sizeof(events), events, HCI_CMD_TIMEOUT);
}

/* Read LE Advertising Channel TX Power */
static int hci_le_read_adv_tx_power_sync(struct hci_dev *hdev)
{
	if ((hdev->commands[25] & 0x40) && !ext_adv_capable(hdev)) {
		/* HCI TS spec forbids mixing of legacy and extended
		 * advertising commands wherein READ_ADV_TX_POWER is
		 * also included. So do not call it if extended adv
		 * is supported otherwise controller will return
		 * COMMAND_DISALLOWED for extended commands.
		 */
		return __hci_cmd_sync_status(hdev,
					       HCI_OP_LE_READ_ADV_TX_POWER,
					       0, NULL, HCI_CMD_TIMEOUT);
	}

	return 0;
}

/* Read LE Min/Max Tx Power*/
static int hci_le_read_tx_power_sync(struct hci_dev *hdev)
{
	if (!(hdev->commands[38] & 0x80) ||
	    hci_test_quirk(hdev, HCI_QUIRK_BROKEN_READ_TRANSMIT_POWER))
		return 0;

	return __hci_cmd_sync_status(hdev, HCI_OP_LE_READ_TRANSMIT_POWER,
				     0, NULL, HCI_CMD_TIMEOUT);
}

/* Read LE Accept List Size */
static int hci_le_read_accept_list_size_sync(struct hci_dev *hdev)
{
	if (!(hdev->commands[26] & 0x40))
		return 0;

	return __hci_cmd_sync_status(hdev, HCI_OP_LE_READ_ACCEPT_LIST_SIZE,
				     0, NULL, HCI_CMD_TIMEOUT);
}

/* Read LE Resolving List Size */
static int hci_le_read_resolv_list_size_sync(struct hci_dev *hdev)
{
	if (!(hdev->commands[34] & 0x40))
		return 0;

	return __hci_cmd_sync_status(hdev, HCI_OP_LE_READ_RESOLV_LIST_SIZE,
				     0, NULL, HCI_CMD_TIMEOUT);
}

/* Clear LE Resolving List */
static int hci_le_clear_resolv_list_sync(struct hci_dev *hdev)
{
	if (!(hdev->commands[34] & 0x20))
		return 0;

	return __hci_cmd_sync_status(hdev, HCI_OP_LE_CLEAR_RESOLV_LIST, 0, NULL,
				     HCI_CMD_TIMEOUT);
}

/* Set RPA timeout */
static int hci_le_set_rpa_timeout_sync(struct hci_dev *hdev)
{
	__le16 timeout = cpu_to_le16(hdev->rpa_timeout);

	if (!(hdev->commands[35] & 0x04) ||
	    hci_test_quirk(hdev, HCI_QUIRK_BROKEN_SET_RPA_TIMEOUT))
		return 0;

	return __hci_cmd_sync_status(hdev, HCI_OP_LE_SET_RPA_TIMEOUT,
				     sizeof(timeout), &timeout,
				     HCI_CMD_TIMEOUT);
}

/* Read LE Maximum Data Length */
static int hci_le_read_max_data_len_sync(struct hci_dev *hdev)
{
	if (!(hdev->le_features[0] & HCI_LE_DATA_LEN_EXT))
		return 0;

	return __hci_cmd_sync_status(hdev, HCI_OP_LE_READ_MAX_DATA_LEN, 0, NULL,
				     HCI_CMD_TIMEOUT);
}

/* Read LE Suggested Default Data Length */
static int hci_le_read_def_data_len_sync(struct hci_dev *hdev)
{
	if (!(hdev->le_features[0] & HCI_LE_DATA_LEN_EXT))
		return 0;

	return __hci_cmd_sync_status(hdev, HCI_OP_LE_READ_DEF_DATA_LEN, 0, NULL,
				     HCI_CMD_TIMEOUT);
}

/* Read LE Number of Supported Advertising Sets */
static int hci_le_read_num_support_adv_sets_sync(struct hci_dev *hdev)
{
	if (!ext_adv_capable(hdev))
		return 0;

	return __hci_cmd_sync_status(hdev,
				     HCI_OP_LE_READ_NUM_SUPPORTED_ADV_SETS,
				     0, NULL, HCI_CMD_TIMEOUT);
}

/* Write LE Host Supported */
static int hci_set_le_support_sync(struct hci_dev *hdev)
{
	struct hci_cp_write_le_host_supported cp;

	/* LE-only devices do not support explicit enablement */
	if (!lmp_bredr_capable(hdev))
		return 0;

	memset(&cp, 0, sizeof(cp));

	if (hci_dev_test_flag(hdev, HCI_LE_ENABLED)) {
		cp.le = 0x01;
		cp.simul = 0x00;
	}

	if (cp.le == lmp_host_le_capable(hdev))
		return 0;

	return __hci_cmd_sync_status(hdev, HCI_OP_WRITE_LE_HOST_SUPPORTED,
				     sizeof(cp), &cp, HCI_CMD_TIMEOUT);
}

/* LE Set Host Feature */
static int hci_le_set_host_feature_sync(struct hci_dev *hdev)
{
	struct hci_cp_le_set_host_feature cp;

	if (!iso_capable(hdev))
		return 0;

	memset(&cp, 0, sizeof(cp));

	/* Connected Isochronous Channels (Host Support) */
	cp.bit_number = 32;
	cp.bit_value = iso_enabled(hdev) ? 0x01 : 0x00;

	return __hci_cmd_sync_status(hdev, HCI_OP_LE_SET_HOST_FEATURE,
				     sizeof(cp), &cp, HCI_CMD_TIMEOUT);
}

/* LE Controller init stage 3 command sequence */
static const struct hci_init_stage le_init3[] = {
	/* HCI_OP_LE_SET_EVENT_MASK */
	HCI_INIT(hci_le_set_event_mask_sync),
	/* HCI_OP_LE_READ_ADV_TX_POWER */
	HCI_INIT(hci_le_read_adv_tx_power_sync),
	/* HCI_OP_LE_READ_TRANSMIT_POWER */
	HCI_INIT(hci_le_read_tx_power_sync),
	/* HCI_OP_LE_READ_ACCEPT_LIST_SIZE */
	HCI_INIT(hci_le_read_accept_list_size_sync),
	/* HCI_OP_LE_CLEAR_ACCEPT_LIST */
	HCI_INIT(hci_le_clear_accept_list_sync),
	/* HCI_OP_LE_READ_RESOLV_LIST_SIZE */
	HCI_INIT(hci_le_read_resolv_list_size_sync),
	/* HCI_OP_LE_CLEAR_RESOLV_LIST */
	HCI_INIT(hci_le_clear_resolv_list_sync),
	/* HCI_OP_LE_SET_RPA_TIMEOUT */
	HCI_INIT(hci_le_set_rpa_timeout_sync),
	/* HCI_OP_LE_READ_MAX_DATA_LEN */
	HCI_INIT(hci_le_read_max_data_len_sync),
	/* HCI_OP_LE_READ_DEF_DATA_LEN */
	HCI_INIT(hci_le_read_def_data_len_sync),
	/* HCI_OP_LE_READ_NUM_SUPPORTED_ADV_SETS */
	HCI_INIT(hci_le_read_num_support_adv_sets_sync),
	/* HCI_OP_WRITE_LE_HOST_SUPPORTED */
	HCI_INIT(hci_set_le_support_sync),
	/* HCI_OP_LE_SET_HOST_FEATURE */
	HCI_INIT(hci_le_set_host_feature_sync),
	{}
};

static int hci_init3_sync(struct hci_dev *hdev)
{
	int err;

	bt_dev_dbg(hdev, "");

	err = hci_init_stage_sync(hdev, hci_init3);
	if (err)
		return err;

	if (lmp_le_capable(hdev))
		return hci_init_stage_sync(hdev, le_init3);

	return 0;
}

static int hci_delete_stored_link_key_sync(struct hci_dev *hdev)
{
	struct hci_cp_delete_stored_link_key cp;

	/* Some Broadcom based Bluetooth controllers do not support the
	 * Delete Stored Link Key command. They are clearly indicating its
	 * absence in the bit mask of supported commands.
	 *
	 * Check the supported commands and only if the command is marked
	 * as supported send it. If not supported assume that the controller
	 * does not have actual support for stored link keys which makes this
	 * command redundant anyway.
	 *
	 * Some controllers indicate that they support handling deleting
	 * stored link keys, but they don't. The quirk lets a driver
	 * just disable this command.
	 */
	if (!(hdev->commands[6] & 0x80) ||
	    hci_test_quirk(hdev, HCI_QUIRK_BROKEN_STORED_LINK_KEY))
		return 0;

	memset(&cp, 0, sizeof(cp));
	bacpy(&cp.bdaddr, BDADDR_ANY);
	cp.delete_all = 0x01;

	return __hci_cmd_sync_status(hdev, HCI_OP_DELETE_STORED_LINK_KEY,
				     sizeof(cp), &cp, HCI_CMD_TIMEOUT);
}

static int hci_set_event_mask_page_2_sync(struct hci_dev *hdev)
{
	u8 events[8] = { 0x00, 0x00, 0x00, 0x00, 0x00, 0x00, 0x00, 0x00 };
	bool changed = false;

	/* Set event mask page 2 if the HCI command for it is supported */
	if (!(hdev->commands[22] & 0x04))
		return 0;

	/* If Connectionless Peripheral Broadcast central role is supported
	 * enable all necessary events for it.
	 */
	if (lmp_cpb_central_capable(hdev)) {
		events[1] |= 0x40;	/* Triggered Clock Capture */
		events[1] |= 0x80;	/* Synchronization Train Complete */
		events[2] |= 0x08;	/* Truncated Page Complete */
		events[2] |= 0x20;	/* CPB Channel Map Change */
		changed = true;
	}

	/* If Connectionless Peripheral Broadcast peripheral role is supported
	 * enable all necessary events for it.
	 */
	if (lmp_cpb_peripheral_capable(hdev)) {
		events[2] |= 0x01;	/* Synchronization Train Received */
		events[2] |= 0x02;	/* CPB Receive */
		events[2] |= 0x04;	/* CPB Timeout */
		events[2] |= 0x10;	/* Peripheral Page Response Timeout */
		changed = true;
	}

	/* Enable Authenticated Payload Timeout Expired event if supported */
	if (lmp_ping_capable(hdev) || hdev->le_features[0] & HCI_LE_PING) {
		events[2] |= 0x80;
		changed = true;
	}

	/* Some Broadcom based controllers indicate support for Set Event
	 * Mask Page 2 command, but then actually do not support it. Since
	 * the default value is all bits set to zero, the command is only
	 * required if the event mask has to be changed. In case no change
	 * to the event mask is needed, skip this command.
	 */
	if (!changed)
		return 0;

	return __hci_cmd_sync_status(hdev, HCI_OP_SET_EVENT_MASK_PAGE_2,
				     sizeof(events), events, HCI_CMD_TIMEOUT);
}

/* Read local codec list if the HCI command is supported */
static int hci_read_local_codecs_sync(struct hci_dev *hdev)
{
	if (hdev->commands[45] & 0x04)
		hci_read_supported_codecs_v2(hdev);
	else if (hdev->commands[29] & 0x20)
		hci_read_supported_codecs(hdev);

	return 0;
}

/* Read local pairing options if the HCI command is supported */
static int hci_read_local_pairing_opts_sync(struct hci_dev *hdev)
{
	if (!(hdev->commands[41] & 0x08))
		return 0;

	return __hci_cmd_sync_status(hdev, HCI_OP_READ_LOCAL_PAIRING_OPTS,
				     0, NULL, HCI_CMD_TIMEOUT);
}

/* Get MWS transport configuration if the HCI command is supported */
static int hci_get_mws_transport_config_sync(struct hci_dev *hdev)
{
	if (!mws_transport_config_capable(hdev))
		return 0;

	return __hci_cmd_sync_status(hdev, HCI_OP_GET_MWS_TRANSPORT_CONFIG,
				     0, NULL, HCI_CMD_TIMEOUT);
}

/* Check for Synchronization Train support */
static int hci_read_sync_train_params_sync(struct hci_dev *hdev)
{
	if (!lmp_sync_train_capable(hdev))
		return 0;

	return __hci_cmd_sync_status(hdev, HCI_OP_READ_SYNC_TRAIN_PARAMS,
				     0, NULL, HCI_CMD_TIMEOUT);
}

/* Enable Secure Connections if supported and configured */
static int hci_write_sc_support_1_sync(struct hci_dev *hdev)
{
	u8 support = 0x01;

	if (!hci_dev_test_flag(hdev, HCI_SSP_ENABLED) ||
	    !bredr_sc_enabled(hdev))
		return 0;

	return __hci_cmd_sync_status(hdev, HCI_OP_WRITE_SC_SUPPORT,
				     sizeof(support), &support,
				     HCI_CMD_TIMEOUT);
}

/* Set erroneous data reporting if supported to the wideband speech
 * setting value
 */
static int hci_set_err_data_report_sync(struct hci_dev *hdev)
{
	struct hci_cp_write_def_err_data_reporting cp;
	bool enabled = hci_dev_test_flag(hdev, HCI_WIDEBAND_SPEECH_ENABLED);

	if (!(hdev->commands[18] & 0x08) ||
	    !(hdev->features[0][6] & LMP_ERR_DATA_REPORTING) ||
	    hci_test_quirk(hdev, HCI_QUIRK_BROKEN_ERR_DATA_REPORTING))
		return 0;

	if (enabled == hdev->err_data_reporting)
		return 0;

	memset(&cp, 0, sizeof(cp));
	cp.err_data_reporting = enabled ? ERR_DATA_REPORTING_ENABLED :
				ERR_DATA_REPORTING_DISABLED;

	return __hci_cmd_sync_status(hdev, HCI_OP_WRITE_DEF_ERR_DATA_REPORTING,
				    sizeof(cp), &cp, HCI_CMD_TIMEOUT);
}

static const struct hci_init_stage hci_init4[] = {
	 /* HCI_OP_DELETE_STORED_LINK_KEY */
	HCI_INIT(hci_delete_stored_link_key_sync),
	/* HCI_OP_SET_EVENT_MASK_PAGE_2 */
	HCI_INIT(hci_set_event_mask_page_2_sync),
	/* HCI_OP_READ_LOCAL_CODECS */
	HCI_INIT(hci_read_local_codecs_sync),
	 /* HCI_OP_READ_LOCAL_PAIRING_OPTS */
	HCI_INIT(hci_read_local_pairing_opts_sync),
	 /* HCI_OP_GET_MWS_TRANSPORT_CONFIG */
	HCI_INIT(hci_get_mws_transport_config_sync),
	 /* HCI_OP_READ_SYNC_TRAIN_PARAMS */
	HCI_INIT(hci_read_sync_train_params_sync),
	/* HCI_OP_WRITE_SC_SUPPORT */
	HCI_INIT(hci_write_sc_support_1_sync),
	/* HCI_OP_WRITE_DEF_ERR_DATA_REPORTING */
	HCI_INIT(hci_set_err_data_report_sync),
	{}
};

/* Set Suggested Default Data Length to maximum if supported */
static int hci_le_set_write_def_data_len_sync(struct hci_dev *hdev)
{
	struct hci_cp_le_write_def_data_len cp;

	if (!(hdev->le_features[0] & HCI_LE_DATA_LEN_EXT))
		return 0;

	memset(&cp, 0, sizeof(cp));
	cp.tx_len = cpu_to_le16(hdev->le_max_tx_len);
	cp.tx_time = cpu_to_le16(hdev->le_max_tx_time);

	return __hci_cmd_sync_status(hdev, HCI_OP_LE_WRITE_DEF_DATA_LEN,
				     sizeof(cp), &cp, HCI_CMD_TIMEOUT);
}

/* Set Default PHY parameters if command is supported, enables all supported
 * PHYs according to the LE Features bits.
 */
static int hci_le_set_default_phy_sync(struct hci_dev *hdev)
{
	struct hci_cp_le_set_default_phy cp;

	if (!(hdev->commands[35] & 0x20)) {
		/* If the command is not supported it means only 1M PHY is
		 * supported.
		 */
		hdev->le_tx_def_phys = HCI_LE_SET_PHY_1M;
		hdev->le_rx_def_phys = HCI_LE_SET_PHY_1M;
		return 0;
	}

	memset(&cp, 0, sizeof(cp));
	cp.all_phys = 0x00;
	cp.tx_phys = HCI_LE_SET_PHY_1M;
	cp.rx_phys = HCI_LE_SET_PHY_1M;

	/* Enables 2M PHY if supported */
	if (le_2m_capable(hdev)) {
		cp.tx_phys |= HCI_LE_SET_PHY_2M;
		cp.rx_phys |= HCI_LE_SET_PHY_2M;
	}

	/* Enables Coded PHY if supported */
	if (le_coded_capable(hdev)) {
		cp.tx_phys |= HCI_LE_SET_PHY_CODED;
		cp.rx_phys |= HCI_LE_SET_PHY_CODED;
	}

	return __hci_cmd_sync_status(hdev, HCI_OP_LE_SET_DEFAULT_PHY,
				     sizeof(cp), &cp, HCI_CMD_TIMEOUT);
}

static const struct hci_init_stage le_init4[] = {
	/* HCI_OP_LE_WRITE_DEF_DATA_LEN */
	HCI_INIT(hci_le_set_write_def_data_len_sync),
	/* HCI_OP_LE_SET_DEFAULT_PHY */
	HCI_INIT(hci_le_set_default_phy_sync),
	{}
};

static int hci_init4_sync(struct hci_dev *hdev)
{
	int err;

	bt_dev_dbg(hdev, "");

	err = hci_init_stage_sync(hdev, hci_init4);
	if (err)
		return err;

	if (lmp_le_capable(hdev))
		return hci_init_stage_sync(hdev, le_init4);

	return 0;
}

static int hci_init_sync(struct hci_dev *hdev)
{
	int err;

	err = hci_init1_sync(hdev);
	if (err < 0)
		return err;

	if (hci_dev_test_flag(hdev, HCI_SETUP))
		hci_debugfs_create_basic(hdev);

	err = hci_init2_sync(hdev);
	if (err < 0)
		return err;

	err = hci_init3_sync(hdev);
	if (err < 0)
		return err;

	err = hci_init4_sync(hdev);
	if (err < 0)
		return err;

	/* This function is only called when the controller is actually in
	 * configured state. When the controller is marked as unconfigured,
	 * this initialization procedure is not run.
	 *
	 * It means that it is possible that a controller runs through its
	 * setup phase and then discovers missing settings. If that is the
	 * case, then this function will not be called. It then will only
	 * be called during the config phase.
	 *
	 * So only when in setup phase or config phase, create the debugfs
	 * entries and register the SMP channels.
	 */
	if (!hci_dev_test_flag(hdev, HCI_SETUP) &&
	    !hci_dev_test_flag(hdev, HCI_CONFIG))
		return 0;

	if (hci_dev_test_and_set_flag(hdev, HCI_DEBUGFS_CREATED))
		return 0;

	hci_debugfs_create_common(hdev);

	if (lmp_bredr_capable(hdev))
		hci_debugfs_create_bredr(hdev);

	if (lmp_le_capable(hdev))
		hci_debugfs_create_le(hdev);

	return 0;
}

#define HCI_QUIRK_BROKEN(_quirk, _desc) { HCI_QUIRK_BROKEN_##_quirk, _desc }

static const struct {
	unsigned long quirk;
	const char *desc;
} hci_broken_table[] = {
	HCI_QUIRK_BROKEN(LOCAL_COMMANDS,
			 "HCI Read Local Supported Commands not supported"),
	HCI_QUIRK_BROKEN(STORED_LINK_KEY,
			 "HCI Delete Stored Link Key command is advertised, "
			 "but not supported."),
	HCI_QUIRK_BROKEN(ERR_DATA_REPORTING,
			 "HCI Read Default Erroneous Data Reporting command is "
			 "advertised, but not supported."),
	HCI_QUIRK_BROKEN(READ_TRANSMIT_POWER,
			 "HCI Read Transmit Power Level command is advertised, "
			 "but not supported."),
	HCI_QUIRK_BROKEN(FILTER_CLEAR_ALL,
			 "HCI Set Event Filter command not supported."),
	HCI_QUIRK_BROKEN(ENHANCED_SETUP_SYNC_CONN,
			 "HCI Enhanced Setup Synchronous Connection command is "
			 "advertised, but not supported."),
	HCI_QUIRK_BROKEN(SET_RPA_TIMEOUT,
			 "HCI LE Set Random Private Address Timeout command is "
			 "advertised, but not supported."),
	HCI_QUIRK_BROKEN(EXT_CREATE_CONN,
			 "HCI LE Extended Create Connection command is "
			 "advertised, but not supported."),
	HCI_QUIRK_BROKEN(WRITE_AUTH_PAYLOAD_TIMEOUT,
			 "HCI WRITE AUTH PAYLOAD TIMEOUT command leads "
			 "to unexpected SMP errors when pairing "
			 "and will not be used."),
	HCI_QUIRK_BROKEN(LE_CODED,
			 "HCI LE Coded PHY feature bit is set, "
			 "but its usage is not supported.")
};

/* This function handles hdev setup stage:
 *
 * Calls hdev->setup
 * Setup address if HCI_QUIRK_USE_BDADDR_PROPERTY is set.
 */
static int hci_dev_setup_sync(struct hci_dev *hdev)
{
	int ret = 0;
	bool invalid_bdaddr;
	size_t i;

	if (!hci_dev_test_flag(hdev, HCI_SETUP) &&
	    !hci_test_quirk(hdev, HCI_QUIRK_NON_PERSISTENT_SETUP))
		return 0;

	bt_dev_dbg(hdev, "");

	hci_sock_dev_event(hdev, HCI_DEV_SETUP);

	if (hdev->setup)
		ret = hdev->setup(hdev);

	for (i = 0; i < ARRAY_SIZE(hci_broken_table); i++) {
		if (hci_test_quirk(hdev, hci_broken_table[i].quirk))
			bt_dev_warn(hdev, "%s", hci_broken_table[i].desc);
	}

	/* The transport driver can set the quirk to mark the
	 * BD_ADDR invalid before creating the HCI device or in
	 * its setup callback.
	 */
	invalid_bdaddr = hci_test_quirk(hdev, HCI_QUIRK_INVALID_BDADDR) ||
			 hci_test_quirk(hdev, HCI_QUIRK_USE_BDADDR_PROPERTY);
	if (!ret) {
		if (hci_test_quirk(hdev, HCI_QUIRK_USE_BDADDR_PROPERTY) &&
		    !bacmp(&hdev->public_addr, BDADDR_ANY))
			hci_dev_get_bd_addr_from_property(hdev);

		if (invalid_bdaddr && bacmp(&hdev->public_addr, BDADDR_ANY) &&
		    hdev->set_bdaddr) {
			ret = hdev->set_bdaddr(hdev, &hdev->public_addr);
			if (!ret)
				invalid_bdaddr = false;
		}
	}

	/* The transport driver can set these quirks before
	 * creating the HCI device or in its setup callback.
	 *
	 * For the invalid BD_ADDR quirk it is possible that
	 * it becomes a valid address if the bootloader does
	 * provide it (see above).
	 *
	 * In case any of them is set, the controller has to
	 * start up as unconfigured.
	 */
	if (hci_test_quirk(hdev, HCI_QUIRK_EXTERNAL_CONFIG) ||
	    invalid_bdaddr)
		hci_dev_set_flag(hdev, HCI_UNCONFIGURED);

	/* For an unconfigured controller it is required to
	 * read at least the version information provided by
	 * the Read Local Version Information command.
	 *
	 * If the set_bdaddr driver callback is provided, then
	 * also the original Bluetooth public device address
	 * will be read using the Read BD Address command.
	 */
	if (hci_dev_test_flag(hdev, HCI_UNCONFIGURED))
		return hci_unconf_init_sync(hdev);

	return ret;
}

/* This function handles hdev init stage:
 *
 * Calls hci_dev_setup_sync to perform setup stage
 * Calls hci_init_sync to perform HCI command init sequence
 */
static int hci_dev_init_sync(struct hci_dev *hdev)
{
	int ret;

	bt_dev_dbg(hdev, "");

	atomic_set(&hdev->cmd_cnt, 1);
	set_bit(HCI_INIT, &hdev->flags);

	ret = hci_dev_setup_sync(hdev);

	if (hci_dev_test_flag(hdev, HCI_CONFIG)) {
		/* If public address change is configured, ensure that
		 * the address gets programmed. If the driver does not
		 * support changing the public address, fail the power
		 * on procedure.
		 */
		if (bacmp(&hdev->public_addr, BDADDR_ANY) &&
		    hdev->set_bdaddr)
			ret = hdev->set_bdaddr(hdev, &hdev->public_addr);
		else
			ret = -EADDRNOTAVAIL;
	}

	if (!ret) {
		if (!hci_dev_test_flag(hdev, HCI_UNCONFIGURED) &&
		    !hci_dev_test_flag(hdev, HCI_USER_CHANNEL)) {
			ret = hci_init_sync(hdev);
			if (!ret && hdev->post_init)
				ret = hdev->post_init(hdev);
		}
	}

	/* If the HCI Reset command is clearing all diagnostic settings,
	 * then they need to be reprogrammed after the init procedure
	 * completed.
	 */
	if (hci_test_quirk(hdev, HCI_QUIRK_NON_PERSISTENT_DIAG) &&
	    !hci_dev_test_flag(hdev, HCI_USER_CHANNEL) &&
	    hci_dev_test_flag(hdev, HCI_VENDOR_DIAG) && hdev->set_diag)
		ret = hdev->set_diag(hdev, true);

	if (!hci_dev_test_flag(hdev, HCI_USER_CHANNEL)) {
		msft_do_open(hdev);
		aosp_do_open(hdev);
	}

	clear_bit(HCI_INIT, &hdev->flags);

	return ret;
}

int hci_dev_open_sync(struct hci_dev *hdev)
{
	int ret;

	bt_dev_dbg(hdev, "");

	if (hci_dev_test_flag(hdev, HCI_UNREGISTER)) {
		ret = -ENODEV;
		goto done;
	}

	if (!hci_dev_test_flag(hdev, HCI_SETUP) &&
	    !hci_dev_test_flag(hdev, HCI_CONFIG)) {
		/* Check for rfkill but allow the HCI setup stage to
		 * proceed (which in itself doesn't cause any RF activity).
		 */
		if (hci_dev_test_flag(hdev, HCI_RFKILLED)) {
			ret = -ERFKILL;
			goto done;
		}

		/* Check for valid public address or a configured static
		 * random address, but let the HCI setup proceed to
		 * be able to determine if there is a public address
		 * or not.
		 *
		 * In case of user channel usage, it is not important
		 * if a public address or static random address is
		 * available.
		 */
		if (!hci_dev_test_flag(hdev, HCI_USER_CHANNEL) &&
		    !bacmp(&hdev->bdaddr, BDADDR_ANY) &&
		    !bacmp(&hdev->static_addr, BDADDR_ANY)) {
			ret = -EADDRNOTAVAIL;
			goto done;
		}
	}

	if (test_bit(HCI_UP, &hdev->flags)) {
		ret = -EALREADY;
		goto done;
	}

	if (hdev->open(hdev)) {
		ret = -EIO;
		goto done;
	}

	hci_devcd_reset(hdev);

	set_bit(HCI_RUNNING, &hdev->flags);
	hci_sock_dev_event(hdev, HCI_DEV_OPEN);

	ret = hci_dev_init_sync(hdev);
	if (!ret) {
		hci_dev_hold(hdev);
		hci_dev_set_flag(hdev, HCI_RPA_EXPIRED);
		hci_adv_instances_set_rpa_expired(hdev, true);
		set_bit(HCI_UP, &hdev->flags);
		hci_sock_dev_event(hdev, HCI_DEV_UP);
		hci_leds_update_powered(hdev, true);
		if (!hci_dev_test_flag(hdev, HCI_SETUP) &&
		    !hci_dev_test_flag(hdev, HCI_CONFIG) &&
		    !hci_dev_test_flag(hdev, HCI_UNCONFIGURED) &&
		    !hci_dev_test_flag(hdev, HCI_USER_CHANNEL) &&
		    hci_dev_test_flag(hdev, HCI_MGMT)) {
			ret = hci_powered_update_sync(hdev);
			mgmt_power_on(hdev, ret);
		}
	} else {
		/* Init failed, cleanup */
		flush_work(&hdev->tx_work);

		/* Since hci_rx_work() is possible to awake new cmd_work
		 * it should be flushed first to avoid unexpected call of
		 * hci_cmd_work()
		 */
		flush_work(&hdev->rx_work);
		flush_work(&hdev->cmd_work);

		skb_queue_purge(&hdev->cmd_q);
		skb_queue_purge(&hdev->rx_q);

		if (hdev->flush)
			hdev->flush(hdev);

		if (hdev->sent_cmd) {
			cancel_delayed_work_sync(&hdev->cmd_timer);
			kfree_skb(hdev->sent_cmd);
			hdev->sent_cmd = NULL;
		}

		if (hdev->req_skb) {
			kfree_skb(hdev->req_skb);
			hdev->req_skb = NULL;
		}

		clear_bit(HCI_RUNNING, &hdev->flags);
		hci_sock_dev_event(hdev, HCI_DEV_CLOSE);

		hdev->close(hdev);
		hdev->flags &= BIT(HCI_RAW);
	}

done:
	return ret;
}

/* This function requires the caller holds hdev->lock */
static void hci_pend_le_actions_clear(struct hci_dev *hdev)
{
	struct hci_conn_params *p;

	list_for_each_entry(p, &hdev->le_conn_params, list) {
		hci_pend_le_list_del_init(p);
		if (p->conn) {
			hci_conn_drop(p->conn);
			hci_conn_put(p->conn);
			p->conn = NULL;
		}
	}

	BT_DBG("All LE pending actions cleared");
}

static int hci_dev_shutdown(struct hci_dev *hdev)
{
	int err = 0;
	/* Similar to how we first do setup and then set the exclusive access
	 * bit for userspace, we must first unset userchannel and then clean up.
	 * Otherwise, the kernel can't properly use the hci channel to clean up
	 * the controller (some shutdown routines require sending additional
	 * commands to the controller for example).
	 */
	bool was_userchannel =
		hci_dev_test_and_clear_flag(hdev, HCI_USER_CHANNEL);

	if (!hci_dev_test_flag(hdev, HCI_UNREGISTER) &&
	    test_bit(HCI_UP, &hdev->flags)) {
		/* Execute vendor specific shutdown routine */
		if (hdev->shutdown)
			err = hdev->shutdown(hdev);
	}

	if (was_userchannel)
		hci_dev_set_flag(hdev, HCI_USER_CHANNEL);

	return err;
}

int hci_dev_close_sync(struct hci_dev *hdev)
{
	bool auto_off;
	int err = 0;

	bt_dev_dbg(hdev, "");

	if (hci_dev_test_flag(hdev, HCI_UNREGISTER)) {
		disable_delayed_work(&hdev->power_off);
		disable_delayed_work(&hdev->ncmd_timer);
		disable_delayed_work(&hdev->le_scan_disable);
	} else {
		cancel_delayed_work(&hdev->power_off);
		cancel_delayed_work(&hdev->ncmd_timer);
		cancel_delayed_work(&hdev->le_scan_disable);
	}

	hci_cmd_sync_cancel_sync(hdev, ENODEV);

	cancel_interleave_scan(hdev);

	if (hdev->adv_instance_timeout) {
		cancel_delayed_work_sync(&hdev->adv_instance_expire);
		hdev->adv_instance_timeout = 0;
	}

	err = hci_dev_shutdown(hdev);

	if (!test_and_clear_bit(HCI_UP, &hdev->flags)) {
		cancel_delayed_work_sync(&hdev->cmd_timer);
		return err;
	}

	hci_leds_update_powered(hdev, false);

	/* Flush RX and TX works */
	flush_work(&hdev->tx_work);
	flush_work(&hdev->rx_work);

	if (hdev->discov_timeout > 0) {
		hdev->discov_timeout = 0;
		hci_dev_clear_flag(hdev, HCI_DISCOVERABLE);
		hci_dev_clear_flag(hdev, HCI_LIMITED_DISCOVERABLE);
	}

	if (hci_dev_test_and_clear_flag(hdev, HCI_SERVICE_CACHE))
		cancel_delayed_work(&hdev->service_cache);

	if (hci_dev_test_flag(hdev, HCI_MGMT)) {
		struct adv_info *adv_instance;

		cancel_delayed_work_sync(&hdev->rpa_expired);

		list_for_each_entry(adv_instance, &hdev->adv_instances, list)
			cancel_delayed_work_sync(&adv_instance->rpa_expired_cb);
	}

	/* Avoid potential lockdep warnings from the *_flush() calls by
	 * ensuring the workqueue is empty up front.
	 */
	drain_workqueue(hdev->workqueue);

	hci_dev_lock(hdev);

	hci_discovery_set_state(hdev, DISCOVERY_STOPPED);

	auto_off = hci_dev_test_and_clear_flag(hdev, HCI_AUTO_OFF);

	if (!auto_off && !hci_dev_test_flag(hdev, HCI_USER_CHANNEL) &&
	    hci_dev_test_flag(hdev, HCI_MGMT))
		__mgmt_power_off(hdev);

	hci_inquiry_cache_flush(hdev);
	hci_pend_le_actions_clear(hdev);
	hci_conn_hash_flush(hdev);
	/* Prevent data races on hdev->smp_data or hdev->smp_bredr_data */
	smp_unregister(hdev);
	hci_dev_unlock(hdev);

	hci_sock_dev_event(hdev, HCI_DEV_DOWN);

	if (!hci_dev_test_flag(hdev, HCI_USER_CHANNEL)) {
		aosp_do_close(hdev);
		msft_do_close(hdev);
	}

	if (hdev->flush)
		hdev->flush(hdev);

	/* Reset device */
	skb_queue_purge(&hdev->cmd_q);
	atomic_set(&hdev->cmd_cnt, 1);
	if (hci_test_quirk(hdev, HCI_QUIRK_RESET_ON_CLOSE) &&
	    !auto_off && !hci_dev_test_flag(hdev, HCI_UNCONFIGURED)) {
		set_bit(HCI_INIT, &hdev->flags);
		hci_reset_sync(hdev);
		clear_bit(HCI_INIT, &hdev->flags);
	}

	/* flush cmd  work */
	flush_work(&hdev->cmd_work);

	/* Drop queues */
	skb_queue_purge(&hdev->rx_q);
	skb_queue_purge(&hdev->cmd_q);
	skb_queue_purge(&hdev->raw_q);

	/* Drop last sent command */
	if (hdev->sent_cmd) {
		cancel_delayed_work_sync(&hdev->cmd_timer);
		kfree_skb(hdev->sent_cmd);
		hdev->sent_cmd = NULL;
	}

	/* Drop last request */
	if (hdev->req_skb) {
		kfree_skb(hdev->req_skb);
		hdev->req_skb = NULL;
	}

	clear_bit(HCI_RUNNING, &hdev->flags);
	hci_sock_dev_event(hdev, HCI_DEV_CLOSE);

	/* After this point our queues are empty and no tasks are scheduled. */
	hdev->close(hdev);

	/* Clear flags */
	hdev->flags &= BIT(HCI_RAW);
	hci_dev_clear_volatile_flags(hdev);

	memset(hdev->eir, 0, sizeof(hdev->eir));
	memset(hdev->dev_class, 0, sizeof(hdev->dev_class));
	bacpy(&hdev->random_addr, BDADDR_ANY);
	hci_codec_list_clear(&hdev->local_codecs);

	hci_dev_put(hdev);
	return err;
}

/* This function perform power on HCI command sequence as follows:
 *
 * If controller is already up (HCI_UP) performs hci_powered_update_sync
 * sequence otherwise run hci_dev_open_sync which will follow with
 * hci_powered_update_sync after the init sequence is completed.
 */
static int hci_power_on_sync(struct hci_dev *hdev)
{
	int err;

	if (test_bit(HCI_UP, &hdev->flags) &&
	    hci_dev_test_flag(hdev, HCI_MGMT) &&
	    hci_dev_test_and_clear_flag(hdev, HCI_AUTO_OFF)) {
		cancel_delayed_work(&hdev->power_off);
		return hci_powered_update_sync(hdev);
	}

	err = hci_dev_open_sync(hdev);
	if (err < 0)
		return err;

	/* During the HCI setup phase, a few error conditions are
	 * ignored and they need to be checked now. If they are still
	 * valid, it is important to return the device back off.
	 */
	if (hci_dev_test_flag(hdev, HCI_RFKILLED) ||
	    hci_dev_test_flag(hdev, HCI_UNCONFIGURED) ||
	    (!bacmp(&hdev->bdaddr, BDADDR_ANY) &&
	     !bacmp(&hdev->static_addr, BDADDR_ANY))) {
		hci_dev_clear_flag(hdev, HCI_AUTO_OFF);
		hci_dev_close_sync(hdev);
	} else if (hci_dev_test_flag(hdev, HCI_AUTO_OFF)) {
		queue_delayed_work(hdev->req_workqueue, &hdev->power_off,
				   HCI_AUTO_OFF_TIMEOUT);
	}

	if (hci_dev_test_and_clear_flag(hdev, HCI_SETUP)) {
		/* For unconfigured devices, set the HCI_RAW flag
		 * so that userspace can easily identify them.
		 */
		if (hci_dev_test_flag(hdev, HCI_UNCONFIGURED))
			set_bit(HCI_RAW, &hdev->flags);

		/* For fully configured devices, this will send
		 * the Index Added event. For unconfigured devices,
		 * it will send Unconfigued Index Added event.
		 *
		 * Devices with HCI_QUIRK_RAW_DEVICE are ignored
		 * and no event will be send.
		 */
		mgmt_index_added(hdev);
	} else if (hci_dev_test_and_clear_flag(hdev, HCI_CONFIG)) {
		/* When the controller is now configured, then it
		 * is important to clear the HCI_RAW flag.
		 */
		if (!hci_dev_test_flag(hdev, HCI_UNCONFIGURED))
			clear_bit(HCI_RAW, &hdev->flags);

		/* Powering on the controller with HCI_CONFIG set only
		 * happens with the transition from unconfigured to
		 * configured. This will send the Index Added event.
		 */
		mgmt_index_added(hdev);
	}

	return 0;
}

static int hci_remote_name_cancel_sync(struct hci_dev *hdev, bdaddr_t *addr)
{
	struct hci_cp_remote_name_req_cancel cp;

	memset(&cp, 0, sizeof(cp));
	bacpy(&cp.bdaddr, addr);

	return __hci_cmd_sync_status(hdev, HCI_OP_REMOTE_NAME_REQ_CANCEL,
				     sizeof(cp), &cp, HCI_CMD_TIMEOUT);
}

int hci_stop_discovery_sync(struct hci_dev *hdev)
{
	struct discovery_state *d = &hdev->discovery;
	struct inquiry_entry *e;
	int err;

	bt_dev_dbg(hdev, "state %u", hdev->discovery.state);

	if (d->state == DISCOVERY_FINDING || d->state == DISCOVERY_STOPPING) {
		if (test_bit(HCI_INQUIRY, &hdev->flags)) {
			err = __hci_cmd_sync_status(hdev, HCI_OP_INQUIRY_CANCEL,
						    0, NULL, HCI_CMD_TIMEOUT);
			if (err)
				return err;
		}

		if (hci_dev_test_flag(hdev, HCI_LE_SCAN)) {
			cancel_delayed_work(&hdev->le_scan_disable);

			err = hci_scan_disable_sync(hdev);
			if (err)
				return err;
		}

	} else {
		err = hci_scan_disable_sync(hdev);
		if (err)
			return err;
	}

	/* Resume advertising if it was paused */
	if (ll_privacy_capable(hdev))
		hci_resume_advertising_sync(hdev);

	/* No further actions needed for LE-only discovery */
	if (d->type == DISCOV_TYPE_LE)
		return 0;

	if (d->state == DISCOVERY_RESOLVING || d->state == DISCOVERY_STOPPING) {
		e = hci_inquiry_cache_lookup_resolve(hdev, BDADDR_ANY,
						     NAME_PENDING);
		if (!e)
			return 0;

		/* Ignore cancel errors since it should interfere with stopping
		 * of the discovery.
		 */
		hci_remote_name_cancel_sync(hdev, &e->data.bdaddr);
	}

	return 0;
}

static int hci_disconnect_sync(struct hci_dev *hdev, struct hci_conn *conn,
			       u8 reason)
{
	struct hci_cp_disconnect cp;

	if (conn->type == BIS_LINK || conn->type == PA_LINK) {
		/* This is a BIS connection, hci_conn_del will
		 * do the necessary cleanup.
		 */
		hci_dev_lock(hdev);
		hci_conn_failed(conn, reason);
		hci_dev_unlock(hdev);

		return 0;
	}

	memset(&cp, 0, sizeof(cp));
	cp.handle = cpu_to_le16(conn->handle);
	cp.reason = reason;

	/* Wait for HCI_EV_DISCONN_COMPLETE, not HCI_EV_CMD_STATUS, when the
	 * reason is anything but HCI_ERROR_REMOTE_POWER_OFF. This reason is
	 * used when suspending or powering off, where we don't want to wait
	 * for the peer's response.
	 */
	if (reason != HCI_ERROR_REMOTE_POWER_OFF)
		return __hci_cmd_sync_status_sk(hdev, HCI_OP_DISCONNECT,
						sizeof(cp), &cp,
						HCI_EV_DISCONN_COMPLETE,
						HCI_CMD_TIMEOUT, NULL);

	return __hci_cmd_sync_status(hdev, HCI_OP_DISCONNECT, sizeof(cp), &cp,
				     HCI_CMD_TIMEOUT);
}

static int hci_le_connect_cancel_sync(struct hci_dev *hdev,
				      struct hci_conn *conn, u8 reason)
{
	/* Return reason if scanning since the connection shall probably be
	 * cleanup directly.
	 */
	if (test_bit(HCI_CONN_SCANNING, &conn->flags))
		return reason;

	if (conn->role == HCI_ROLE_SLAVE ||
	    test_and_set_bit(HCI_CONN_CANCEL, &conn->flags))
		return 0;

	return __hci_cmd_sync_status(hdev, HCI_OP_LE_CREATE_CONN_CANCEL,
				     0, NULL, HCI_CMD_TIMEOUT);
}

static int hci_connect_cancel_sync(struct hci_dev *hdev, struct hci_conn *conn,
				   u8 reason)
{
	if (conn->type == LE_LINK)
		return hci_le_connect_cancel_sync(hdev, conn, reason);

	if (conn->type == CIS_LINK) {
		/* BLUETOOTH CORE SPECIFICATION Version 5.3 | Vol 4, Part E
		 * page 1857:
		 *
		 * If this command is issued for a CIS on the Central and the
		 * CIS is successfully terminated before being established,
		 * then an HCI_LE_CIS_Established event shall also be sent for
		 * this CIS with the Status Operation Cancelled by Host (0x44).
		 */
		if (test_bit(HCI_CONN_CREATE_CIS, &conn->flags))
			return hci_disconnect_sync(hdev, conn, reason);

		/* CIS with no Create CIS sent have nothing to cancel */
		return HCI_ERROR_LOCAL_HOST_TERM;
	}

	if (conn->type == BIS_LINK || conn->type == PA_LINK) {
		/* There is no way to cancel a BIS without terminating the BIG
		 * which is done later on connection cleanup.
		 */
		return 0;
	}

	if (hdev->hci_ver < BLUETOOTH_VER_1_2)
		return 0;

	/* Wait for HCI_EV_CONN_COMPLETE, not HCI_EV_CMD_STATUS, when the
	 * reason is anything but HCI_ERROR_REMOTE_POWER_OFF. This reason is
	 * used when suspending or powering off, where we don't want to wait
	 * for the peer's response.
	 */
	if (reason != HCI_ERROR_REMOTE_POWER_OFF)
		return __hci_cmd_sync_status_sk(hdev, HCI_OP_CREATE_CONN_CANCEL,
						6, &conn->dst,
						HCI_EV_CONN_COMPLETE,
						HCI_CMD_TIMEOUT, NULL);

	return __hci_cmd_sync_status(hdev, HCI_OP_CREATE_CONN_CANCEL,
				     6, &conn->dst, HCI_CMD_TIMEOUT);
}

static int hci_reject_sco_sync(struct hci_dev *hdev, struct hci_conn *conn,
			       u8 reason)
{
	struct hci_cp_reject_sync_conn_req cp;

	memset(&cp, 0, sizeof(cp));
	bacpy(&cp.bdaddr, &conn->dst);
	cp.reason = reason;

	/* SCO rejection has its own limited set of
	 * allowed error values (0x0D-0x0F).
	 */
	if (reason < 0x0d || reason > 0x0f)
		cp.reason = HCI_ERROR_REJ_LIMITED_RESOURCES;

	return __hci_cmd_sync_status(hdev, HCI_OP_REJECT_SYNC_CONN_REQ,
				     sizeof(cp), &cp, HCI_CMD_TIMEOUT);
}

static int hci_le_reject_cis_sync(struct hci_dev *hdev, struct hci_conn *conn,
				  u8 reason)
{
	struct hci_cp_le_reject_cis cp;

	memset(&cp, 0, sizeof(cp));
	cp.handle = cpu_to_le16(conn->handle);
	cp.reason = reason;

	return __hci_cmd_sync_status(hdev, HCI_OP_LE_REJECT_CIS,
				     sizeof(cp), &cp, HCI_CMD_TIMEOUT);
}

static int hci_reject_conn_sync(struct hci_dev *hdev, struct hci_conn *conn,
				u8 reason)
{
	struct hci_cp_reject_conn_req cp;

	if (conn->type == CIS_LINK)
		return hci_le_reject_cis_sync(hdev, conn, reason);

	if (conn->type == BIS_LINK || conn->type == PA_LINK)
		return -EINVAL;

	if (conn->type == SCO_LINK || conn->type == ESCO_LINK)
		return hci_reject_sco_sync(hdev, conn, reason);

	memset(&cp, 0, sizeof(cp));
	bacpy(&cp.bdaddr, &conn->dst);
	cp.reason = reason;

	return __hci_cmd_sync_status(hdev, HCI_OP_REJECT_CONN_REQ,
				     sizeof(cp), &cp, HCI_CMD_TIMEOUT);
}

int hci_abort_conn_sync(struct hci_dev *hdev, struct hci_conn *conn, u8 reason)
{
	int err = 0;
	u16 handle = conn->handle;
	bool disconnect = false;
	struct hci_conn *c;

	switch (conn->state) {
	case BT_CONNECTED:
	case BT_CONFIG:
		err = hci_disconnect_sync(hdev, conn, reason);
		break;
	case BT_CONNECT:
		err = hci_connect_cancel_sync(hdev, conn, reason);
		break;
	case BT_CONNECT2:
		err = hci_reject_conn_sync(hdev, conn, reason);
		break;
	case BT_OPEN:
	case BT_BOUND:
		break;
	default:
		disconnect = true;
		break;
	}

	hci_dev_lock(hdev);

	/* Check if the connection has been cleaned up concurrently */
	c = hci_conn_hash_lookup_handle(hdev, handle);
	if (!c || c != conn) {
		err = 0;
		goto unlock;
	}

	/* Cleanup hci_conn object if it cannot be cancelled as it
	 * likely means the controller and host stack are out of sync
	 * or in case of LE it was still scanning so it can be cleanup
	 * safely.
	 */
	if (disconnect) {
		conn->state = BT_CLOSED;
		hci_disconn_cfm(conn, reason);
		hci_conn_del(conn);
	} else {
		hci_conn_failed(conn, reason);
	}

unlock:
	hci_dev_unlock(hdev);
	return err;
}

static int hci_disconnect_all_sync(struct hci_dev *hdev, u8 reason)
{
	struct list_head *head = &hdev->conn_hash.list;
	struct hci_conn *conn;

	rcu_read_lock();
	while ((conn = list_first_or_null_rcu(head, struct hci_conn, list))) {
		/* Make sure the connection is not freed while unlocking */
		conn = hci_conn_get(conn);
		rcu_read_unlock();
		/* Disregard possible errors since hci_conn_del shall have been
		 * called even in case of errors had occurred since it would
		 * then cause hci_conn_failed to be called which calls
		 * hci_conn_del internally.
		 */
		hci_abort_conn_sync(hdev, conn, reason);
		hci_conn_put(conn);
		rcu_read_lock();
	}
	rcu_read_unlock();

	return 0;
}

/* This function perform power off HCI command sequence as follows:
 *
 * Clear Advertising
 * Stop Discovery
 * Disconnect all connections
 * hci_dev_close_sync
 */
static int hci_power_off_sync(struct hci_dev *hdev)
{
	int err;

	/* If controller is already down there is nothing to do */
	if (!test_bit(HCI_UP, &hdev->flags))
		return 0;

	hci_dev_set_flag(hdev, HCI_POWERING_DOWN);

	if (test_bit(HCI_ISCAN, &hdev->flags) ||
	    test_bit(HCI_PSCAN, &hdev->flags)) {
		err = hci_write_scan_enable_sync(hdev, 0x00);
		if (err)
			goto out;
	}

	err = hci_clear_adv_sync(hdev, NULL, false);
	if (err)
		goto out;

	err = hci_stop_discovery_sync(hdev);
	if (err)
		goto out;

	/* Terminated due to Power Off */
	err = hci_disconnect_all_sync(hdev, HCI_ERROR_REMOTE_POWER_OFF);
	if (err)
		goto out;

	err = hci_dev_close_sync(hdev);

out:
	hci_dev_clear_flag(hdev, HCI_POWERING_DOWN);
	return err;
}

int hci_set_powered_sync(struct hci_dev *hdev, u8 val)
{
	if (val)
		return hci_power_on_sync(hdev);

	return hci_power_off_sync(hdev);
}

static int hci_write_iac_sync(struct hci_dev *hdev)
{
	struct hci_cp_write_current_iac_lap cp;

	if (!hci_dev_test_flag(hdev, HCI_DISCOVERABLE))
		return 0;

	memset(&cp, 0, sizeof(cp));

	if (hci_dev_test_flag(hdev, HCI_LIMITED_DISCOVERABLE)) {
		/* Limited discoverable mode */
		cp.num_iac = min_t(u8, hdev->num_iac, 2);
		cp.iac_lap[0] = 0x00;	/* LIAC */
		cp.iac_lap[1] = 0x8b;
		cp.iac_lap[2] = 0x9e;
		cp.iac_lap[3] = 0x33;	/* GIAC */
		cp.iac_lap[4] = 0x8b;
		cp.iac_lap[5] = 0x9e;
	} else {
		/* General discoverable mode */
		cp.num_iac = 1;
		cp.iac_lap[0] = 0x33;	/* GIAC */
		cp.iac_lap[1] = 0x8b;
		cp.iac_lap[2] = 0x9e;
	}

	return __hci_cmd_sync_status(hdev, HCI_OP_WRITE_CURRENT_IAC_LAP,
				     (cp.num_iac * 3) + 1, &cp,
				     HCI_CMD_TIMEOUT);
}

int hci_update_discoverable_sync(struct hci_dev *hdev)
{
	int err = 0;

	if (hci_dev_test_flag(hdev, HCI_BREDR_ENABLED)) {
		err = hci_write_iac_sync(hdev);
		if (err)
			return err;

		err = hci_update_scan_sync(hdev);
		if (err)
			return err;

		err = hci_update_class_sync(hdev);
		if (err)
			return err;
	}

	/* Advertising instances don't use the global discoverable setting, so
	 * only update AD if advertising was enabled using Set Advertising.
	 */
	if (hci_dev_test_flag(hdev, HCI_ADVERTISING)) {
		err = hci_update_adv_data_sync(hdev, 0x00);
		if (err)
			return err;

		/* Discoverable mode affects the local advertising
		 * address in limited privacy mode.
		 */
		if (hci_dev_test_flag(hdev, HCI_LIMITED_PRIVACY)) {
			if (ext_adv_capable(hdev))
				err = hci_start_ext_adv_sync(hdev, 0x00);
			else
				err = hci_enable_advertising_sync(hdev);
		}
	}

	return err;
}

static int update_discoverable_sync(struct hci_dev *hdev, void *data)
{
	return hci_update_discoverable_sync(hdev);
}

int hci_update_discoverable(struct hci_dev *hdev)
{
	/* Only queue if it would have any effect */
	if (hdev_is_powered(hdev) &&
	    hci_dev_test_flag(hdev, HCI_ADVERTISING) &&
	    hci_dev_test_flag(hdev, HCI_DISCOVERABLE) &&
	    hci_dev_test_flag(hdev, HCI_LIMITED_PRIVACY))
		return hci_cmd_sync_queue(hdev, update_discoverable_sync, NULL,
					  NULL);

	return 0;
}

int hci_update_connectable_sync(struct hci_dev *hdev)
{
	int err;

	err = hci_update_scan_sync(hdev);
	if (err)
		return err;

	/* If BR/EDR is not enabled and we disable advertising as a
	 * by-product of disabling connectable, we need to update the
	 * advertising flags.
	 */
	if (!hci_dev_test_flag(hdev, HCI_BREDR_ENABLED))
		err = hci_update_adv_data_sync(hdev, hdev->cur_adv_instance);

	/* Update the advertising parameters if necessary */
	if (hci_dev_test_flag(hdev, HCI_ADVERTISING) ||
	    !list_empty(&hdev->adv_instances)) {
		if (ext_adv_capable(hdev))
			err = hci_start_ext_adv_sync(hdev,
						     hdev->cur_adv_instance);
		else
			err = hci_enable_advertising_sync(hdev);

		if (err)
			return err;
	}

	return hci_update_passive_scan_sync(hdev);
}

int hci_inquiry_sync(struct hci_dev *hdev, u8 length, u8 num_rsp)
{
	const u8 giac[3] = { 0x33, 0x8b, 0x9e };
	const u8 liac[3] = { 0x00, 0x8b, 0x9e };
	struct hci_cp_inquiry cp;

	bt_dev_dbg(hdev, "");

	if (test_bit(HCI_INQUIRY, &hdev->flags))
		return 0;

	hci_dev_lock(hdev);
	hci_inquiry_cache_flush(hdev);
	hci_dev_unlock(hdev);

	memset(&cp, 0, sizeof(cp));

	if (hdev->discovery.limited)
		memcpy(&cp.lap, liac, sizeof(cp.lap));
	else
		memcpy(&cp.lap, giac, sizeof(cp.lap));

	cp.length = length;
	cp.num_rsp = num_rsp;

	return __hci_cmd_sync_status(hdev, HCI_OP_INQUIRY,
				     sizeof(cp), &cp, HCI_CMD_TIMEOUT);
}

static int hci_active_scan_sync(struct hci_dev *hdev, uint16_t interval)
{
	u8 own_addr_type;
	/* Accept list is not used for discovery */
	u8 filter_policy = 0x00;
	/* Default is to enable duplicates filter */
	u8 filter_dup = LE_SCAN_FILTER_DUP_ENABLE;
	int err;

	bt_dev_dbg(hdev, "");

	/* If controller is scanning, it means the passive scanning is
	 * running. Thus, we should temporarily stop it in order to set the
	 * discovery scanning parameters.
	 */
	err = hci_scan_disable_sync(hdev);
	if (err) {
		bt_dev_err(hdev, "Unable to disable scanning: %d", err);
		return err;
	}

	cancel_interleave_scan(hdev);

	/* Pause address resolution for active scan and stop advertising if
	 * privacy is enabled.
	 */
	err = hci_pause_addr_resolution(hdev);
	if (err)
		goto failed;

	/* All active scans will be done with either a resolvable private
	 * address (when privacy feature has been enabled) or non-resolvable
	 * private address.
	 */
	err = hci_update_random_address_sync(hdev, true, scan_use_rpa(hdev),
					     &own_addr_type);
	if (err < 0)
		own_addr_type = ADDR_LE_DEV_PUBLIC;

	if (hci_is_adv_monitoring(hdev) ||
	    (hci_test_quirk(hdev, HCI_QUIRK_STRICT_DUPLICATE_FILTER) &&
	    hdev->discovery.result_filtering)) {
		/* Duplicate filter should be disabled when some advertisement
		 * monitor is activated, otherwise AdvMon can only receive one
		 * advertisement for one peer(*) during active scanning, and
		 * might report loss to these peers.
		 *
		 * If controller does strict duplicate filtering and the
		 * discovery requires result filtering disables controller based
		 * filtering since that can cause reports that would match the
		 * host filter to not be reported.
		 */
		filter_dup = LE_SCAN_FILTER_DUP_DISABLE;
	}

	err = hci_start_scan_sync(hdev, LE_SCAN_ACTIVE, interval,
				  hdev->le_scan_window_discovery,
				  own_addr_type, filter_policy, filter_dup);
	if (!err)
		return err;

failed:
	/* Resume advertising if it was paused */
	if (ll_privacy_capable(hdev))
		hci_resume_advertising_sync(hdev);

	/* Resume passive scanning */
	hci_update_passive_scan_sync(hdev);
	return err;
}

static int hci_start_interleaved_discovery_sync(struct hci_dev *hdev)
{
	int err;

	bt_dev_dbg(hdev, "");

	err = hci_active_scan_sync(hdev, hdev->le_scan_int_discovery * 2);
	if (err)
		return err;

	return hci_inquiry_sync(hdev, DISCOV_BREDR_INQUIRY_LEN, 0);
}

int hci_start_discovery_sync(struct hci_dev *hdev)
{
	unsigned long timeout;
	int err;

	bt_dev_dbg(hdev, "type %u", hdev->discovery.type);

	switch (hdev->discovery.type) {
	case DISCOV_TYPE_BREDR:
		return hci_inquiry_sync(hdev, DISCOV_BREDR_INQUIRY_LEN, 0);
	case DISCOV_TYPE_INTERLEAVED:
		/* When running simultaneous discovery, the LE scanning time
		 * should occupy the whole discovery time sine BR/EDR inquiry
		 * and LE scanning are scheduled by the controller.
		 *
		 * For interleaving discovery in comparison, BR/EDR inquiry
		 * and LE scanning are done sequentially with separate
		 * timeouts.
		 */
		if (hci_test_quirk(hdev, HCI_QUIRK_SIMULTANEOUS_DISCOVERY)) {
			timeout = msecs_to_jiffies(DISCOV_LE_TIMEOUT);
			/* During simultaneous discovery, we double LE scan
			 * interval. We must leave some time for the controller
			 * to do BR/EDR inquiry.
			 */
			err = hci_start_interleaved_discovery_sync(hdev);
			break;
		}

		timeout = msecs_to_jiffies(hdev->discov_interleaved_timeout);
		err = hci_active_scan_sync(hdev, hdev->le_scan_int_discovery);
		break;
	case DISCOV_TYPE_LE:
		timeout = msecs_to_jiffies(DISCOV_LE_TIMEOUT);
		err = hci_active_scan_sync(hdev, hdev->le_scan_int_discovery);
		break;
	default:
		return -EINVAL;
	}

	if (err)
		return err;

	bt_dev_dbg(hdev, "timeout %u ms", jiffies_to_msecs(timeout));

	queue_delayed_work(hdev->req_workqueue, &hdev->le_scan_disable,
			   timeout);
	return 0;
}

static void hci_suspend_monitor_sync(struct hci_dev *hdev)
{
	switch (hci_get_adv_monitor_offload_ext(hdev)) {
	case HCI_ADV_MONITOR_EXT_MSFT:
		msft_suspend_sync(hdev);
		break;
	default:
		return;
	}
}

/* This function disables discovery and mark it as paused */
static int hci_pause_discovery_sync(struct hci_dev *hdev)
{
	int old_state = hdev->discovery.state;
	int err;

	/* If discovery already stopped/stopping/paused there nothing to do */
	if (old_state == DISCOVERY_STOPPED || old_state == DISCOVERY_STOPPING ||
	    hdev->discovery_paused)
		return 0;

	hci_discovery_set_state(hdev, DISCOVERY_STOPPING);
	err = hci_stop_discovery_sync(hdev);
	if (err)
		return err;

	hdev->discovery_paused = true;
	hci_discovery_set_state(hdev, DISCOVERY_STOPPED);

	return 0;
}

static int hci_update_event_filter_sync(struct hci_dev *hdev)
{
	struct bdaddr_list_with_flags *b;
	u8 scan = SCAN_DISABLED;
	bool scanning = test_bit(HCI_PSCAN, &hdev->flags);
	int err;

	if (!hci_dev_test_flag(hdev, HCI_BREDR_ENABLED))
		return 0;

	/* Some fake CSR controllers lock up after setting this type of
	 * filter, so avoid sending the request altogether.
	 */
	if (hci_test_quirk(hdev, HCI_QUIRK_BROKEN_FILTER_CLEAR_ALL))
		return 0;

	/* Always clear event filter when starting */
	hci_clear_event_filter_sync(hdev);

	list_for_each_entry(b, &hdev->accept_list, list) {
		if (!(b->flags & HCI_CONN_FLAG_REMOTE_WAKEUP))
			continue;

		bt_dev_dbg(hdev, "Adding event filters for %pMR", &b->bdaddr);

		err =  hci_set_event_filter_sync(hdev, HCI_FLT_CONN_SETUP,
						 HCI_CONN_SETUP_ALLOW_BDADDR,
						 &b->bdaddr,
						 HCI_CONN_SETUP_AUTO_ON);
		if (err)
			bt_dev_err(hdev, "Failed to set event filter for %pMR",
				   &b->bdaddr);
		else
			scan = SCAN_PAGE;
	}

	if (scan && !scanning)
		hci_write_scan_enable_sync(hdev, scan);
	else if (!scan && scanning)
		hci_write_scan_enable_sync(hdev, scan);

	return 0;
}

/* This function disables scan (BR and LE) and mark it as paused */
static int hci_pause_scan_sync(struct hci_dev *hdev)
{
	if (hdev->scanning_paused)
		return 0;

	/* Disable page scan if enabled */
	if (test_bit(HCI_PSCAN, &hdev->flags))
		hci_write_scan_enable_sync(hdev, SCAN_DISABLED);

	hci_scan_disable_sync(hdev);

	hdev->scanning_paused = true;

	return 0;
}

/* This function performs the HCI suspend procedures in the follow order:
 *
 * Pause discovery (active scanning/inquiry)
 * Pause Directed Advertising/Advertising
 * Pause Scanning (passive scanning in case discovery was not active)
 * Disconnect all connections
 * Set suspend_status to BT_SUSPEND_DISCONNECT if hdev cannot wakeup
 * otherwise:
 * Update event mask (only set events that are allowed to wake up the host)
 * Update event filter (with devices marked with HCI_CONN_FLAG_REMOTE_WAKEUP)
 * Update passive scanning (lower duty cycle)
 * Set suspend_status to BT_SUSPEND_CONFIGURE_WAKE
 */
int hci_suspend_sync(struct hci_dev *hdev)
{
	int err;

	/* If marked as suspended there nothing to do */
	if (hdev->suspended)
		return 0;

	/* Mark device as suspended */
	hdev->suspended = true;

	/* Pause discovery if not already stopped */
	hci_pause_discovery_sync(hdev);

	/* Pause other advertisements */
	hci_pause_advertising_sync(hdev);

	/* Suspend monitor filters */
	hci_suspend_monitor_sync(hdev);

	/* Prevent disconnects from causing scanning to be re-enabled */
	hci_pause_scan_sync(hdev);

	if (hci_conn_count(hdev)) {
		/* Soft disconnect everything (power off) */
		err = hci_disconnect_all_sync(hdev, HCI_ERROR_REMOTE_POWER_OFF);
		if (err) {
			/* Set state to BT_RUNNING so resume doesn't notify */
			hdev->suspend_state = BT_RUNNING;
			hci_resume_sync(hdev);
			return err;
		}

		/* Update event mask so only the allowed event can wakeup the
		 * host.
		 */
		hci_set_event_mask_sync(hdev);
	}

	/* Only configure accept list if disconnect succeeded and wake
	 * isn't being prevented.
	 */
	if (!hdev->wakeup || !hdev->wakeup(hdev)) {
		hdev->suspend_state = BT_SUSPEND_DISCONNECT;
		return 0;
	}

	/* Unpause to take care of updating scanning params */
	hdev->scanning_paused = false;

	/* Enable event filter for paired devices */
	hci_update_event_filter_sync(hdev);

	/* Update LE passive scan if enabled */
	hci_update_passive_scan_sync(hdev);

	/* Pause scan changes again. */
	hdev->scanning_paused = true;

	hdev->suspend_state = BT_SUSPEND_CONFIGURE_WAKE;

	return 0;
}

/* This function resumes discovery */
static int hci_resume_discovery_sync(struct hci_dev *hdev)
{
	int err;

	/* If discovery not paused there nothing to do */
	if (!hdev->discovery_paused)
		return 0;

	hdev->discovery_paused = false;

	hci_discovery_set_state(hdev, DISCOVERY_STARTING);

	err = hci_start_discovery_sync(hdev);

	hci_discovery_set_state(hdev, err ? DISCOVERY_STOPPED :
				DISCOVERY_FINDING);

	return err;
}

static void hci_resume_monitor_sync(struct hci_dev *hdev)
{
	switch (hci_get_adv_monitor_offload_ext(hdev)) {
	case HCI_ADV_MONITOR_EXT_MSFT:
		msft_resume_sync(hdev);
		break;
	default:
		return;
	}
}

/* This function resume scan and reset paused flag */
static int hci_resume_scan_sync(struct hci_dev *hdev)
{
	if (!hdev->scanning_paused)
		return 0;

	hdev->scanning_paused = false;

	hci_update_scan_sync(hdev);

	/* Reset passive scanning to normal */
	hci_update_passive_scan_sync(hdev);

	return 0;
}

/* This function performs the HCI suspend procedures in the follow order:
 *
 * Restore event mask
 * Clear event filter
 * Update passive scanning (normal duty cycle)
 * Resume Directed Advertising/Advertising
 * Resume discovery (active scanning/inquiry)
 */
int hci_resume_sync(struct hci_dev *hdev)
{
	/* If not marked as suspended there nothing to do */
	if (!hdev->suspended)
		return 0;

	hdev->suspended = false;

	/* Restore event mask */
	hci_set_event_mask_sync(hdev);

	/* Clear any event filters and restore scan state */
	hci_clear_event_filter_sync(hdev);

	/* Resume scanning */
	hci_resume_scan_sync(hdev);

	/* Resume monitor filters */
	hci_resume_monitor_sync(hdev);

	/* Resume other advertisements */
	hci_resume_advertising_sync(hdev);

	/* Resume discovery */
	hci_resume_discovery_sync(hdev);

	return 0;
}

static bool conn_use_rpa(struct hci_conn *conn)
{
	struct hci_dev *hdev = conn->hdev;

	return hci_dev_test_flag(hdev, HCI_PRIVACY);
}

static int hci_le_ext_directed_advertising_sync(struct hci_dev *hdev,
						struct hci_conn *conn)
{
	struct hci_cp_le_set_ext_adv_params cp;
	struct hci_rp_le_set_ext_adv_params rp;
	int err;
	bdaddr_t random_addr;
	u8 own_addr_type;

	err = hci_update_random_address_sync(hdev, false, conn_use_rpa(conn),
					     &own_addr_type);
	if (err)
		return err;

	/* Set require_privacy to false so that the remote device has a
	 * chance of identifying us.
	 */
	err = hci_get_random_address(hdev, false, conn_use_rpa(conn), NULL,
				     &own_addr_type, &random_addr);
	if (err)
		return err;

	memset(&cp, 0, sizeof(cp));

	cp.evt_properties = cpu_to_le16(LE_LEGACY_ADV_DIRECT_IND);
	cp.channel_map = hdev->le_adv_channel_map;
	cp.tx_power = HCI_TX_POWER_INVALID;
	cp.primary_phy = HCI_ADV_PHY_1M;
	cp.secondary_phy = HCI_ADV_PHY_1M;
	cp.handle = 0x00; /* Use instance 0 for directed adv */
	cp.own_addr_type = own_addr_type;
	cp.peer_addr_type = conn->dst_type;
	bacpy(&cp.peer_addr, &conn->dst);

	/* As per Core Spec 5.2 Vol 2, PART E, Sec 7.8.53, for
	 * advertising_event_property LE_LEGACY_ADV_DIRECT_IND
	 * does not supports advertising data when the advertising set already
	 * contains some, the controller shall return erroc code 'Invalid
	 * HCI Command Parameters(0x12).
	 * So it is required to remove adv set for handle 0x00. since we use
	 * instance 0 for directed adv.
	 */
	err = hci_remove_ext_adv_instance_sync(hdev, cp.handle, NULL);
	if (err)
		return err;

	err = hci_set_ext_adv_params_sync(hdev, NULL, &cp, &rp);
	if (err)
		return err;

	/* Update adv data as tx power is known now */
	err = hci_set_ext_adv_data_sync(hdev, cp.handle);
	if (err)
		return err;

	/* Check if random address need to be updated */
	if (own_addr_type == ADDR_LE_DEV_RANDOM &&
	    bacmp(&random_addr, BDADDR_ANY) &&
	    bacmp(&random_addr, &hdev->random_addr)) {
		err = hci_set_adv_set_random_addr_sync(hdev, 0x00,
						       &random_addr);
		if (err)
			return err;
	}

	return hci_enable_ext_advertising_sync(hdev, 0x00);
}

static int hci_le_directed_advertising_sync(struct hci_dev *hdev,
					    struct hci_conn *conn)
{
	struct hci_cp_le_set_adv_param cp;
	u8 status;
	u8 own_addr_type;
	u8 enable;

	if (ext_adv_capable(hdev))
		return hci_le_ext_directed_advertising_sync(hdev, conn);

	/* Clear the HCI_LE_ADV bit temporarily so that the
	 * hci_update_random_address knows that it's safe to go ahead
	 * and write a new random address. The flag will be set back on
	 * as soon as the SET_ADV_ENABLE HCI command completes.
	 */
	hci_dev_clear_flag(hdev, HCI_LE_ADV);

	/* Set require_privacy to false so that the remote device has a
	 * chance of identifying us.
	 */
	status = hci_update_random_address_sync(hdev, false, conn_use_rpa(conn),
						&own_addr_type);
	if (status)
		return status;

	memset(&cp, 0, sizeof(cp));

	/* Some controllers might reject command if intervals are not
	 * within range for undirected advertising.
	 * BCM20702A0 is known to be affected by this.
	 */
	cp.min_interval = cpu_to_le16(0x0020);
	cp.max_interval = cpu_to_le16(0x0020);

	cp.type = LE_ADV_DIRECT_IND;
	cp.own_address_type = own_addr_type;
	cp.direct_addr_type = conn->dst_type;
	bacpy(&cp.direct_addr, &conn->dst);
	cp.channel_map = hdev->le_adv_channel_map;

	status = __hci_cmd_sync_status(hdev, HCI_OP_LE_SET_ADV_PARAM,
				       sizeof(cp), &cp, HCI_CMD_TIMEOUT);
	if (status)
		return status;

	enable = 0x01;

	return __hci_cmd_sync_status(hdev, HCI_OP_LE_SET_ADV_ENABLE,
				     sizeof(enable), &enable, HCI_CMD_TIMEOUT);
}

static void set_ext_conn_params(struct hci_conn *conn,
				struct hci_cp_le_ext_conn_param *p)
{
	struct hci_dev *hdev = conn->hdev;

	memset(p, 0, sizeof(*p));

	p->scan_interval = cpu_to_le16(hdev->le_scan_int_connect);
	p->scan_window = cpu_to_le16(hdev->le_scan_window_connect);
	p->conn_interval_min = cpu_to_le16(conn->le_conn_min_interval);
	p->conn_interval_max = cpu_to_le16(conn->le_conn_max_interval);
	p->conn_latency = cpu_to_le16(conn->le_conn_latency);
	p->supervision_timeout = cpu_to_le16(conn->le_supv_timeout);
	p->min_ce_len = cpu_to_le16(0x0000);
	p->max_ce_len = cpu_to_le16(0x0000);
}

static int hci_le_ext_create_conn_sync(struct hci_dev *hdev,
				       struct hci_conn *conn, u8 own_addr_type)
{
	struct hci_cp_le_ext_create_conn *cp;
	struct hci_cp_le_ext_conn_param *p;
	u8 data[sizeof(*cp) + sizeof(*p) * 3];
	u32 plen;

	cp = (void *)data;
	p = (void *)cp->data;

	memset(cp, 0, sizeof(*cp));

	bacpy(&cp->peer_addr, &conn->dst);
	cp->peer_addr_type = conn->dst_type;
	cp->own_addr_type = own_addr_type;

	plen = sizeof(*cp);

	if (scan_1m(hdev) && (conn->le_adv_phy == HCI_ADV_PHY_1M ||
			      conn->le_adv_sec_phy == HCI_ADV_PHY_1M)) {
		cp->phys |= LE_SCAN_PHY_1M;
		set_ext_conn_params(conn, p);

		p++;
		plen += sizeof(*p);
	}

	if (scan_2m(hdev) && (conn->le_adv_phy == HCI_ADV_PHY_2M ||
			      conn->le_adv_sec_phy == HCI_ADV_PHY_2M)) {
		cp->phys |= LE_SCAN_PHY_2M;
		set_ext_conn_params(conn, p);

		p++;
		plen += sizeof(*p);
	}

	if (scan_coded(hdev) && (conn->le_adv_phy == HCI_ADV_PHY_CODED ||
				 conn->le_adv_sec_phy == HCI_ADV_PHY_CODED)) {
		cp->phys |= LE_SCAN_PHY_CODED;
		set_ext_conn_params(conn, p);

		plen += sizeof(*p);
	}

	return __hci_cmd_sync_status_sk(hdev, HCI_OP_LE_EXT_CREATE_CONN,
					plen, data,
					HCI_EV_LE_ENHANCED_CONN_COMPLETE,
					conn->conn_timeout, NULL);
}

static int hci_le_create_conn_sync(struct hci_dev *hdev, void *data)
{
	struct hci_cp_le_create_conn cp;
	struct hci_conn_params *params;
	u8 own_addr_type;
	int err;
	struct hci_conn *conn = data;

	if (!hci_conn_valid(hdev, conn))
		return -ECANCELED;

	bt_dev_dbg(hdev, "conn %p", conn);

	clear_bit(HCI_CONN_SCANNING, &conn->flags);
	conn->state = BT_CONNECT;

	/* If requested to connect as peripheral use directed advertising */
	if (conn->role == HCI_ROLE_SLAVE) {
		/* If we're active scanning and simultaneous roles is not
		 * enabled simply reject the attempt.
		 */
		if (hci_dev_test_flag(hdev, HCI_LE_SCAN) &&
		    hdev->le_scan_type == LE_SCAN_ACTIVE &&
		    !hci_dev_test_flag(hdev, HCI_LE_SIMULTANEOUS_ROLES)) {
			hci_conn_del(conn);
			return -EBUSY;
		}

		/* Pause advertising while doing directed advertising. */
		hci_pause_advertising_sync(hdev);

		err = hci_le_directed_advertising_sync(hdev, conn);
		goto done;
	}

	/* Disable advertising if simultaneous roles is not in use. */
	if (!hci_dev_test_flag(hdev, HCI_LE_SIMULTANEOUS_ROLES))
		hci_pause_advertising_sync(hdev);

	params = hci_conn_params_lookup(hdev, &conn->dst, conn->dst_type);
	if (params) {
		conn->le_conn_min_interval = params->conn_min_interval;
		conn->le_conn_max_interval = params->conn_max_interval;
		conn->le_conn_latency = params->conn_latency;
		conn->le_supv_timeout = params->supervision_timeout;
	} else {
		conn->le_conn_min_interval = hdev->le_conn_min_interval;
		conn->le_conn_max_interval = hdev->le_conn_max_interval;
		conn->le_conn_latency = hdev->le_conn_latency;
		conn->le_supv_timeout = hdev->le_supv_timeout;
	}

	/* If controller is scanning, we stop it since some controllers are
	 * not able to scan and connect at the same time. Also set the
	 * HCI_LE_SCAN_INTERRUPTED flag so that the command complete
	 * handler for scan disabling knows to set the correct discovery
	 * state.
	 */
	if (hci_dev_test_flag(hdev, HCI_LE_SCAN)) {
		hci_scan_disable_sync(hdev);
		hci_dev_set_flag(hdev, HCI_LE_SCAN_INTERRUPTED);
	}

	/* Update random address, but set require_privacy to false so
	 * that we never connect with an non-resolvable address.
	 */
	err = hci_update_random_address_sync(hdev, false, conn_use_rpa(conn),
					     &own_addr_type);
	if (err)
		goto done;
	/* Send command LE Extended Create Connection if supported */
	if (use_ext_conn(hdev)) {
		err = hci_le_ext_create_conn_sync(hdev, conn, own_addr_type);
		goto done;
	}

	memset(&cp, 0, sizeof(cp));

	cp.scan_interval = cpu_to_le16(hdev->le_scan_int_connect);
	cp.scan_window = cpu_to_le16(hdev->le_scan_window_connect);

	bacpy(&cp.peer_addr, &conn->dst);
	cp.peer_addr_type = conn->dst_type;
	cp.own_address_type = own_addr_type;
	cp.conn_interval_min = cpu_to_le16(conn->le_conn_min_interval);
	cp.conn_interval_max = cpu_to_le16(conn->le_conn_max_interval);
	cp.conn_latency = cpu_to_le16(conn->le_conn_latency);
	cp.supervision_timeout = cpu_to_le16(conn->le_supv_timeout);
	cp.min_ce_len = cpu_to_le16(0x0000);
	cp.max_ce_len = cpu_to_le16(0x0000);

	/* BLUETOOTH CORE SPECIFICATION Version 5.3 | Vol 4, Part E page 2261:
	 *
	 * If this event is unmasked and the HCI_LE_Connection_Complete event
	 * is unmasked, only the HCI_LE_Enhanced_Connection_Complete event is
	 * sent when a new connection has been created.
	 */
	err = __hci_cmd_sync_status_sk(hdev, HCI_OP_LE_CREATE_CONN,
				       sizeof(cp), &cp,
				       use_enhanced_conn_complete(hdev) ?
				       HCI_EV_LE_ENHANCED_CONN_COMPLETE :
				       HCI_EV_LE_CONN_COMPLETE,
				       conn->conn_timeout, NULL);

done:
	if (err == -ETIMEDOUT)
		hci_le_connect_cancel_sync(hdev, conn, 0x00);

	/* Re-enable advertising after the connection attempt is finished. */
	hci_resume_advertising_sync(hdev);
	return err;
}

int hci_le_create_cis_sync(struct hci_dev *hdev)
{
	DEFINE_FLEX(struct hci_cp_le_create_cis, cmd, cis, num_cis, 0x1f);
	size_t aux_num_cis = 0;
	struct hci_conn *conn;
	u8 cig = BT_ISO_QOS_CIG_UNSET;

	/* The spec allows only one pending LE Create CIS command at a time. If
	 * the command is pending now, don't do anything. We check for pending
	 * connections after each CIS Established event.
	 *
	 * BLUETOOTH CORE SPECIFICATION Version 5.3 | Vol 4, Part E
	 * page 2566:
	 *
	 * If the Host issues this command before all the
	 * HCI_LE_CIS_Established events from the previous use of the
	 * command have been generated, the Controller shall return the
	 * error code Command Disallowed (0x0C).
	 *
	 * BLUETOOTH CORE SPECIFICATION Version 5.3 | Vol 4, Part E
	 * page 2567:
	 *
	 * When the Controller receives the HCI_LE_Create_CIS command, the
	 * Controller sends the HCI_Command_Status event to the Host. An
	 * HCI_LE_CIS_Established event will be generated for each CIS when it
	 * is established or if it is disconnected or considered lost before
	 * being established; until all the events are generated, the command
	 * remains pending.
	 */

	hci_dev_lock(hdev);

	rcu_read_lock();

	/* Wait until previous Create CIS has completed */
	list_for_each_entry_rcu(conn, &hdev->conn_hash.list, list) {
		if (test_bit(HCI_CONN_CREATE_CIS, &conn->flags))
			goto done;
	}

	/* Find CIG with all CIS ready */
	list_for_each_entry_rcu(conn, &hdev->conn_hash.list, list) {
		struct hci_conn *link;

		if (hci_conn_check_create_cis(conn))
			continue;

		cig = conn->iso_qos.ucast.cig;

		list_for_each_entry_rcu(link, &hdev->conn_hash.list, list) {
			if (hci_conn_check_create_cis(link) > 0 &&
			    link->iso_qos.ucast.cig == cig &&
			    link->state != BT_CONNECTED) {
				cig = BT_ISO_QOS_CIG_UNSET;
				break;
			}
		}

		if (cig != BT_ISO_QOS_CIG_UNSET)
			break;
	}

	if (cig == BT_ISO_QOS_CIG_UNSET)
		goto done;

	list_for_each_entry_rcu(conn, &hdev->conn_hash.list, list) {
		struct hci_cis *cis = &cmd->cis[aux_num_cis];

		if (hci_conn_check_create_cis(conn) ||
		    conn->iso_qos.ucast.cig != cig)
			continue;

		set_bit(HCI_CONN_CREATE_CIS, &conn->flags);
		cis->acl_handle = cpu_to_le16(conn->parent->handle);
		cis->cis_handle = cpu_to_le16(conn->handle);
		aux_num_cis++;

		if (aux_num_cis >= cmd->num_cis)
			break;
	}
	cmd->num_cis = aux_num_cis;

done:
	rcu_read_unlock();

	hci_dev_unlock(hdev);

	if (!aux_num_cis)
		return 0;

	/* Wait for HCI_LE_CIS_Established */
	return __hci_cmd_sync_status_sk(hdev, HCI_OP_LE_CREATE_CIS,
					struct_size(cmd, cis, cmd->num_cis),
					cmd, HCI_EVT_LE_CIS_ESTABLISHED,
					conn->conn_timeout, NULL);
}

int hci_le_remove_cig_sync(struct hci_dev *hdev, u8 handle)
{
	struct hci_cp_le_remove_cig cp;

	memset(&cp, 0, sizeof(cp));
	cp.cig_id = handle;

	return __hci_cmd_sync_status(hdev, HCI_OP_LE_REMOVE_CIG, sizeof(cp),
				     &cp, HCI_CMD_TIMEOUT);
}

int hci_le_big_terminate_sync(struct hci_dev *hdev, u8 handle)
{
	struct hci_cp_le_big_term_sync cp;

	memset(&cp, 0, sizeof(cp));
	cp.handle = handle;

	return __hci_cmd_sync_status(hdev, HCI_OP_LE_BIG_TERM_SYNC,
				     sizeof(cp), &cp, HCI_CMD_TIMEOUT);
}

int hci_le_pa_terminate_sync(struct hci_dev *hdev, u16 handle)
{
	struct hci_cp_le_pa_term_sync cp;

	memset(&cp, 0, sizeof(cp));
	cp.handle = cpu_to_le16(handle);

	return __hci_cmd_sync_status(hdev, HCI_OP_LE_PA_TERM_SYNC,
				     sizeof(cp), &cp, HCI_CMD_TIMEOUT);
}

int hci_get_random_address(struct hci_dev *hdev, bool require_privacy,
			   bool use_rpa, struct adv_info *adv_instance,
			   u8 *own_addr_type, bdaddr_t *rand_addr)
{
	int err;

	bacpy(rand_addr, BDADDR_ANY);

	/* If privacy is enabled use a resolvable private address. If
	 * current RPA has expired then generate a new one.
	 */
	if (use_rpa) {
		/* If Controller supports LL Privacy use own address type is
		 * 0x03
		 */
		if (ll_privacy_capable(hdev))
			*own_addr_type = ADDR_LE_DEV_RANDOM_RESOLVED;
		else
			*own_addr_type = ADDR_LE_DEV_RANDOM;

		if (adv_instance) {
			if (adv_rpa_valid(adv_instance))
				return 0;
		} else {
			if (rpa_valid(hdev))
				return 0;
		}

		err = smp_generate_rpa(hdev, hdev->irk, &hdev->rpa);
		if (err < 0) {
			bt_dev_err(hdev, "failed to generate new RPA");
			return err;
		}

		bacpy(rand_addr, &hdev->rpa);

		return 0;
	}

	/* In case of required privacy without resolvable private address,
	 * use an non-resolvable private address. This is useful for
	 * non-connectable advertising.
	 */
	if (require_privacy) {
		bdaddr_t nrpa;

		while (true) {
			/* The non-resolvable private address is generated
			 * from random six bytes with the two most significant
			 * bits cleared.
			 */
			get_random_bytes(&nrpa, 6);
			nrpa.b[5] &= 0x3f;

			/* The non-resolvable private address shall not be
			 * equal to the public address.
			 */
			if (bacmp(&hdev->bdaddr, &nrpa))
				break;
		}

		*own_addr_type = ADDR_LE_DEV_RANDOM;
		bacpy(rand_addr, &nrpa);

		return 0;
	}

	/* No privacy, use the current address */
	hci_copy_identity_address(hdev, rand_addr, own_addr_type);

	return 0;
}

static int _update_adv_data_sync(struct hci_dev *hdev, void *data)
{
	u8 instance = PTR_UINT(data);

	return hci_update_adv_data_sync(hdev, instance);
}

int hci_update_adv_data(struct hci_dev *hdev, u8 instance)
{
	return hci_cmd_sync_queue(hdev, _update_adv_data_sync,
				  UINT_PTR(instance), NULL);
}

static int hci_acl_create_conn_sync(struct hci_dev *hdev, void *data)
{
	struct hci_conn *conn = data;
	struct inquiry_entry *ie;
	struct hci_cp_create_conn cp;
	int err;

	if (!hci_conn_valid(hdev, conn))
		return -ECANCELED;

	/* Many controllers disallow HCI Create Connection while it is doing
	 * HCI Inquiry. So we cancel the Inquiry first before issuing HCI Create
	 * Connection. This may cause the MGMT discovering state to become false
	 * without user space's request but it is okay since the MGMT Discovery
	 * APIs do not promise that discovery should be done forever. Instead,
	 * the user space monitors the status of MGMT discovering and it may
	 * request for discovery again when this flag becomes false.
	 */
	if (test_bit(HCI_INQUIRY, &hdev->flags)) {
		err = __hci_cmd_sync_status(hdev, HCI_OP_INQUIRY_CANCEL, 0,
					    NULL, HCI_CMD_TIMEOUT);
		if (err)
			bt_dev_warn(hdev, "Failed to cancel inquiry %d", err);
	}

	conn->state = BT_CONNECT;
	conn->out = true;
	conn->role = HCI_ROLE_MASTER;

	conn->attempt++;

	conn->link_policy = hdev->link_policy;

	memset(&cp, 0, sizeof(cp));
	bacpy(&cp.bdaddr, &conn->dst);
	cp.pscan_rep_mode = 0x02;

	ie = hci_inquiry_cache_lookup(hdev, &conn->dst);
	if (ie) {
		if (inquiry_entry_age(ie) <= INQUIRY_ENTRY_AGE_MAX) {
			cp.pscan_rep_mode = ie->data.pscan_rep_mode;
			cp.pscan_mode     = ie->data.pscan_mode;
			cp.clock_offset   = ie->data.clock_offset |
					    cpu_to_le16(0x8000);
		}

		memcpy(conn->dev_class, ie->data.dev_class, 3);
	}

	cp.pkt_type = cpu_to_le16(conn->pkt_type);
	if (lmp_rswitch_capable(hdev) && !(hdev->link_mode & HCI_LM_MASTER))
		cp.role_switch = 0x01;
	else
		cp.role_switch = 0x00;

	return __hci_cmd_sync_status_sk(hdev, HCI_OP_CREATE_CONN,
					sizeof(cp), &cp,
					HCI_EV_CONN_COMPLETE,
					conn->conn_timeout, NULL);
}

int hci_connect_acl_sync(struct hci_dev *hdev, struct hci_conn *conn)
{
	return hci_cmd_sync_queue_once(hdev, hci_acl_create_conn_sync, conn,
				       NULL);
}

static void create_le_conn_complete(struct hci_dev *hdev, void *data, int err)
{
	struct hci_conn *conn = data;

	bt_dev_dbg(hdev, "err %d", err);

	if (err == -ECANCELED)
		return;

	hci_dev_lock(hdev);

	if (!hci_conn_valid(hdev, conn))
		goto done;

	if (!err) {
		hci_connect_le_scan_cleanup(conn, 0x00);
		goto done;
	}

	/* Check if connection is still pending */
	if (conn != hci_lookup_le_connect(hdev))
		goto done;

	/* Flush to make sure we send create conn cancel command if needed */
	flush_delayed_work(&conn->le_conn_timeout);
	hci_conn_failed(conn, bt_status(err));

done:
	hci_dev_unlock(hdev);
}

int hci_connect_le_sync(struct hci_dev *hdev, struct hci_conn *conn)
{
	return hci_cmd_sync_queue_once(hdev, hci_le_create_conn_sync, conn,
				       create_le_conn_complete);
}

int hci_cancel_connect_sync(struct hci_dev *hdev, struct hci_conn *conn)
{
	if (conn->state != BT_OPEN)
		return -EINVAL;

	switch (conn->type) {
	case ACL_LINK:
		return !hci_cmd_sync_dequeue_once(hdev,
						  hci_acl_create_conn_sync,
						  conn, NULL);
	case LE_LINK:
		return !hci_cmd_sync_dequeue_once(hdev, hci_le_create_conn_sync,
						  conn, create_le_conn_complete);
	}

	return -ENOENT;
}

int hci_le_conn_update_sync(struct hci_dev *hdev, struct hci_conn *conn,
			    struct hci_conn_params *params)
{
	struct hci_cp_le_conn_update cp;

	memset(&cp, 0, sizeof(cp));
	cp.handle		= cpu_to_le16(conn->handle);
	cp.conn_interval_min	= cpu_to_le16(params->conn_min_interval);
	cp.conn_interval_max	= cpu_to_le16(params->conn_max_interval);
	cp.conn_latency		= cpu_to_le16(params->conn_latency);
	cp.supervision_timeout	= cpu_to_le16(params->supervision_timeout);
	cp.min_ce_len		= cpu_to_le16(0x0000);
	cp.max_ce_len		= cpu_to_le16(0x0000);

	return __hci_cmd_sync_status(hdev, HCI_OP_LE_CONN_UPDATE,
				     sizeof(cp), &cp, HCI_CMD_TIMEOUT);
}

static void create_pa_complete(struct hci_dev *hdev, void *data, int err)
{
	struct hci_conn *conn = data;
	struct hci_conn *pa_sync;

	bt_dev_dbg(hdev, "err %d", err);

	if (err == -ECANCELED)
		return;

	hci_dev_lock(hdev);

	if (hci_conn_valid(hdev, conn))
		clear_bit(HCI_CONN_CREATE_PA_SYNC, &conn->flags);

	if (!err)
		goto unlock;

	/* Add connection to indicate PA sync error */
	pa_sync = hci_conn_add_unset(hdev, PA_LINK, BDADDR_ANY, 0,
				     HCI_ROLE_SLAVE);

	if (IS_ERR(pa_sync))
		goto unlock;

	set_bit(HCI_CONN_PA_SYNC_FAILED, &pa_sync->flags);

	/* Notify iso layer */
	hci_connect_cfm(pa_sync, bt_status(err));

unlock:
	hci_dev_unlock(hdev);
}

static int hci_le_past_params_sync(struct hci_dev *hdev, struct hci_conn *conn,
				   struct hci_conn *acl, struct bt_iso_qos *qos)
{
	struct hci_cp_le_past_params cp;
	int err;

	memset(&cp, 0, sizeof(cp));
	cp.handle = cpu_to_le16(acl->handle);
	/* An HCI_LE_Periodic_Advertising_Sync_Transfer_Received event is sent
	 * to the Host. HCI_LE_Periodic_Advertising_Report events will be
	 * enabled with duplicate filtering enabled.
	 */
	cp.mode = 0x03;
	cp.skip = cpu_to_le16(qos->bcast.skip);
	cp.sync_timeout = cpu_to_le16(qos->bcast.sync_timeout);
	cp.cte_type = qos->bcast.sync_cte_type;

	/* HCI_LE_PAST_PARAMS command returns a command complete event so it
	 * cannot wait for HCI_EV_LE_PAST_RECEIVED.
	 */
	err = __hci_cmd_sync_status(hdev, HCI_OP_LE_PAST_PARAMS,
				    sizeof(cp), &cp, HCI_CMD_TIMEOUT);
	if (err)
		return err;

	/* Wait for HCI_EV_LE_PAST_RECEIVED event */
	return __hci_cmd_sync_status_sk(hdev, HCI_OP_NOP, 0, NULL,
					HCI_EV_LE_PAST_RECEIVED,
					conn->conn_timeout, NULL);
}

static int hci_le_pa_create_sync(struct hci_dev *hdev, void *data)
{
	struct hci_cp_le_pa_create_sync cp;
	struct hci_conn *conn = data, *le;
	struct bt_iso_qos *qos = &conn->iso_qos;
	int err;

	if (!hci_conn_valid(hdev, conn))
		return -ECANCELED;

	if (conn->sync_handle != HCI_SYNC_HANDLE_INVALID)
		return -EINVAL;

	if (hci_dev_test_and_set_flag(hdev, HCI_PA_SYNC))
		return -EBUSY;

	/* Stop scanning if SID has not been set and active scanning is enabled
	 * so we use passive scanning which will be scanning using the allow
	 * list programmed to contain only the connection address.
	 */
	if (conn->sid == HCI_SID_INVALID &&
	    hci_dev_test_flag(hdev, HCI_LE_SCAN)) {
		hci_scan_disable_sync(hdev);
		hci_dev_set_flag(hdev, HCI_LE_SCAN_INTERRUPTED);
		hci_discovery_set_state(hdev, DISCOVERY_STOPPED);
	}

	/* Mark HCI_CONN_CREATE_PA_SYNC so hci_update_passive_scan_sync can
	 * program the address in the allow list so PA advertisements can be
	 * received.
	 */
	set_bit(HCI_CONN_CREATE_PA_SYNC, &conn->flags);

	hci_update_passive_scan_sync(hdev);

	/* Check if PAST is possible:
	 *
	 * 1. Check if an ACL connection with the destination address exists
	 * 2. Check if that HCI_CONN_FLAG_PAST has been set which indicates that
	 *    user really intended to use PAST.
	 */
	le = hci_conn_hash_lookup_le(hdev, &conn->dst, conn->dst_type);
	if (le) {
		struct hci_conn_params *params;

		params = hci_conn_params_lookup(hdev, &le->dst, le->dst_type);
		if (params && params->flags & HCI_CONN_FLAG_PAST) {
			err = hci_le_past_params_sync(hdev, conn, le, qos);
			if (!err)
				goto done;
		}
	}

	/* SID has not been set listen for HCI_EV_LE_EXT_ADV_REPORT to update
	 * it.
	 */
	if (conn->sid == HCI_SID_INVALID) {
		err = __hci_cmd_sync_status_sk(hdev, HCI_OP_NOP, 0, NULL,
					       HCI_EV_LE_EXT_ADV_REPORT,
					       conn->conn_timeout, NULL);
		if (err == -ETIMEDOUT)
			goto done;
	}

	memset(&cp, 0, sizeof(cp));
	cp.options = qos->bcast.options;
	cp.sid = conn->sid;
	cp.addr_type = conn->dst_type;
	bacpy(&cp.addr, &conn->dst);
	cp.skip = cpu_to_le16(qos->bcast.skip);
	cp.sync_timeout = cpu_to_le16(qos->bcast.sync_timeout);
	cp.sync_cte_type = qos->bcast.sync_cte_type;

	/* The spec allows only one pending LE Periodic Advertising Create
	 * Sync command at a time so we forcefully wait for PA Sync Established
	 * event since cmd_work can only schedule one command at a time.
	 *
	 * BLUETOOTH CORE SPECIFICATION Version 5.3 | Vol 4, Part E
	 * page 2493:
	 *
	 * If the Host issues this command when another HCI_LE_Periodic_
	 * Advertising_Create_Sync command is pending, the Controller shall
	 * return the error code Command Disallowed (0x0C).
	 */
	err = __hci_cmd_sync_status_sk(hdev, HCI_OP_LE_PA_CREATE_SYNC,
				       sizeof(cp), &cp,
				       HCI_EV_LE_PA_SYNC_ESTABLISHED,
				       conn->conn_timeout, NULL);
	if (err == -ETIMEDOUT)
		__hci_cmd_sync_status(hdev, HCI_OP_LE_PA_CREATE_SYNC_CANCEL,
				      0, NULL, HCI_CMD_TIMEOUT);

done:
	hci_dev_clear_flag(hdev, HCI_PA_SYNC);

	/* Update passive scan since HCI_PA_SYNC flag has been cleared */
	hci_update_passive_scan_sync(hdev);

	return err;
}

int hci_connect_pa_sync(struct hci_dev *hdev, struct hci_conn *conn)
{
	return hci_cmd_sync_queue_once(hdev, hci_le_pa_create_sync, conn,
				       create_pa_complete);
}

static void create_big_complete(struct hci_dev *hdev, void *data, int err)
{
	struct hci_conn *conn = data;

	bt_dev_dbg(hdev, "err %d", err);

	if (err == -ECANCELED)
		return;

	if (hci_conn_valid(hdev, conn))
		clear_bit(HCI_CONN_CREATE_BIG_SYNC, &conn->flags);
}

static int hci_le_big_create_sync(struct hci_dev *hdev, void *data)
{
	DEFINE_FLEX(struct hci_cp_le_big_create_sync, cp, bis, num_bis, 0x11);
	struct hci_conn *conn = data;
	struct bt_iso_qos *qos = &conn->iso_qos;
	int err;

	if (!hci_conn_valid(hdev, conn))
		return -ECANCELED;

	set_bit(HCI_CONN_CREATE_BIG_SYNC, &conn->flags);

	memset(cp, 0, sizeof(*cp));
	cp->handle = qos->bcast.big;
	cp->sync_handle = cpu_to_le16(conn->sync_handle);
	cp->encryption = qos->bcast.encryption;
	memcpy(cp->bcode, qos->bcast.bcode, sizeof(cp->bcode));
	cp->mse = qos->bcast.mse;
	cp->timeout = cpu_to_le16(qos->bcast.timeout);
	cp->num_bis = conn->num_bis;
	memcpy(cp->bis, conn->bis, conn->num_bis);

	/* The spec allows only one pending LE BIG Create Sync command at
	 * a time, so we forcefully wait for BIG Sync Established event since
	 * cmd_work can only schedule one command at a time.
	 *
	 * BLUETOOTH CORE SPECIFICATION Version 5.3 | Vol 4, Part E
	 * page 2586:
	 *
	 * If the Host sends this command when the Controller is in the
	 * process of synchronizing to any BIG, i.e. the HCI_LE_BIG_Sync_
	 * Established event has not been generated, the Controller shall
	 * return the error code Command Disallowed (0x0C).
	 */
	err = __hci_cmd_sync_status_sk(hdev, HCI_OP_LE_BIG_CREATE_SYNC,
				       struct_size(cp, bis, cp->num_bis), cp,
				       HCI_EVT_LE_BIG_SYNC_ESTABLISHED,
				       conn->conn_timeout, NULL);
	if (err == -ETIMEDOUT)
		hci_le_big_terminate_sync(hdev, cp->handle);

	return err;
}

int hci_connect_big_sync(struct hci_dev *hdev, struct hci_conn *conn)
{
	return hci_cmd_sync_queue_once(hdev, hci_le_big_create_sync, conn,
				       create_big_complete);
}

struct past_data {
	struct hci_conn *conn;
	struct hci_conn *le;
};

static void past_complete(struct hci_dev *hdev, void *data, int err)
{
	struct past_data *past = data;

	bt_dev_dbg(hdev, "err %d", err);

	kfree(past);
}

static int hci_le_past_set_info_sync(struct hci_dev *hdev, void *data)
{
	struct past_data *past = data;
	struct hci_cp_le_past_set_info cp;

	hci_dev_lock(hdev);

	if (!hci_conn_valid(hdev, past->conn) ||
	    !hci_conn_valid(hdev, past->le)) {
		hci_dev_unlock(hdev);
		return -ECANCELED;
	}

	memset(&cp, 0, sizeof(cp));
	cp.handle = cpu_to_le16(past->le->handle);
	cp.adv_handle = past->conn->iso_qos.bcast.bis;

	hci_dev_unlock(hdev);

	return __hci_cmd_sync_status(hdev, HCI_OP_LE_PAST_SET_INFO,
				     sizeof(cp), &cp, HCI_CMD_TIMEOUT);
}

static int hci_le_past_sync(struct hci_dev *hdev, void *data)
{
	struct past_data *past = data;
	struct hci_cp_le_past cp;

	hci_dev_lock(hdev);

	if (!hci_conn_valid(hdev, past->conn) ||
	    !hci_conn_valid(hdev, past->le)) {
		hci_dev_unlock(hdev);
		return -ECANCELED;
	}

	memset(&cp, 0, sizeof(cp));
	cp.handle = cpu_to_le16(past->le->handle);
	cp.sync_handle = cpu_to_le16(past->conn->sync_handle);

	hci_dev_unlock(hdev);

	return __hci_cmd_sync_status(hdev, HCI_OP_LE_PAST,
				     sizeof(cp), &cp, HCI_CMD_TIMEOUT);
}

int hci_past_sync(struct hci_conn *conn, struct hci_conn *le)
{
	struct past_data *data;
	int err;

	if (conn->type != BIS_LINK && conn->type != PA_LINK)
		return -EINVAL;

	if (!past_sender_capable(conn->hdev))
		return -EOPNOTSUPP;

	data = kmalloc(sizeof(*data), GFP_KERNEL);
	if (!data)
		return -ENOMEM;

	data->conn = conn;
	data->le = le;

	if (conn->role == HCI_ROLE_MASTER)
		err = hci_cmd_sync_queue_once(conn->hdev,
					      hci_le_past_set_info_sync, data,
					      past_complete);
	else
		err = hci_cmd_sync_queue_once(conn->hdev, hci_le_past_sync,
					      data, past_complete);

	if (err)
		kfree(data);

	return err;
}<|MERGE_RESOLUTION|>--- conflicted
+++ resolved
@@ -870,15 +870,9 @@
 		mutex_unlock(&hdev->cmd_sync_work_lock);
 		return false;
 	}
-<<<<<<< HEAD
 
 	_hci_cmd_sync_cancel_entry(hdev, entry, -ECANCELED);
 
-=======
-
-	_hci_cmd_sync_cancel_entry(hdev, entry, -ECANCELED);
-
->>>>>>> 486a25d2
 	mutex_unlock(&hdev->cmd_sync_work_lock);
 
 	return true;
