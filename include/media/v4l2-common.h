--- conflicted
+++ resolved
@@ -350,48 +350,12 @@
 			 size_t height_offset, s32 width, s32 height);
 
 /**
-<<<<<<< HEAD
- * v4l2_find_nearest_size - Find the nearest size among a discrete
- *	set of resolutions contained in an array of a driver specific struct.
- *
- * @array: a driver specific array of image sizes
- * @array_size: the length of the driver specific array of image sizes
- * @width_field: the name of the width field in the driver specific struct
- * @height_field: the name of the height field in the driver specific struct
- * @width: desired width.
- * @height: desired height.
- *
- * Finds the closest resolution to minimize the width and height differences
- * between what requested and the supported resolutions. The size of the width
- * and height fields in the driver specific must equal to that of u32, i.e. four
- * bytes.
- *
- * Returns the best match or NULL if the length of the array is zero.
- */
-#define v4l2_find_nearest_size(array, array_size, width_field, height_field, \
-			       width, height)				\
-	({								\
-		BUILD_BUG_ON(sizeof((array)->width_field) != sizeof(u32) || \
-			     sizeof((array)->height_field) != sizeof(u32)); \
-		(typeof(&(*(array))))__v4l2_find_nearest_size(		\
-			(array), array_size, sizeof(*(array)),		\
-			offsetof(typeof(*(array)), width_field),	\
-			offsetof(typeof(*(array)), height_field),	\
-			width, height);					\
-	})
-const void *
-__v4l2_find_nearest_size(const void *array, size_t array_size,
-			 size_t entry_size, size_t width_offset,
-			 size_t height_offset, s32 width, s32 height);
-
-=======
  * v4l2_get_timestamp - helper routine to get a timestamp to be used when
  *	filling streaming metadata. Internally, it uses ktime_get_ts(),
  *	which is the recommended way to get it.
  *
  * @tv: pointer to &struct timeval to be filled.
  */
->>>>>>> 84df9525
 void v4l2_get_timestamp(struct timeval *tv);
 
 /**
