/* SPDX-License-Identifier: GPL-2.0
 *
 * CDX bus public interface
 *
 * Copyright (C) 2022-2023, Advanced Micro Devices, Inc.
 *
 */

#ifndef _CDX_BUS_H_
#define _CDX_BUS_H_

#include <linux/device.h>
#include <linux/list.h>
#include <linux/mod_devicetable.h>
#include <linux/msi.h>

#define MAX_CDX_DEV_RESOURCES	4
#define CDX_CONTROLLER_ID_SHIFT 4
#define CDX_BUS_NUM_MASK 0xF

/* Forward declaration for CDX controller */
struct cdx_controller;

enum {
	CDX_DEV_MSI_CONF,
	CDX_DEV_BUS_MASTER_CONF,
	CDX_DEV_RESET_CONF,
	CDX_DEV_MSI_ENABLE,
};

struct cdx_msi_config {
<<<<<<< HEAD
	u16 msi_index;
	u32 data;
	u64 addr;
=======
	u64 addr;
	u32 data;
	u16 msi_index;
>>>>>>> a686015d
};

struct cdx_device_config {
	u8 type;
<<<<<<< HEAD
	struct cdx_msi_config msi;
	bool bus_master_enable;
	bool msi_enable;
=======
	union {
		struct cdx_msi_config msi;
		bool bus_master_enable;
		bool msi_enable;
	};
>>>>>>> a686015d
};

typedef int (*cdx_bus_enable_cb)(struct cdx_controller *cdx, u8 bus_num);

typedef int (*cdx_bus_disable_cb)(struct cdx_controller *cdx, u8 bus_num);

typedef int (*cdx_scan_cb)(struct cdx_controller *cdx);

typedef int (*cdx_dev_configure_cb)(struct cdx_controller *cdx,
				    u8 bus_num, u8 dev_num,
				    struct cdx_device_config *dev_config);

/**
 * CDX_DEVICE - macro used to describe a specific CDX device
 * @vend: the 16 bit CDX Vendor ID
 * @dev: the 16 bit CDX Device ID
 *
 * This macro is used to create a struct cdx_device_id that matches a
 * specific device. The subvendor and subdevice fields will be set to
 * CDX_ANY_ID.
 */
#define CDX_DEVICE(vend, dev) \
	.vendor = (vend), .device = (dev), \
	.subvendor = CDX_ANY_ID, .subdevice = CDX_ANY_ID

/**
 * CDX_DEVICE_DRIVER_OVERRIDE - macro used to describe a CDX device with
 *                              override_only flags.
 * @vend: the 16 bit CDX Vendor ID
 * @dev: the 16 bit CDX Device ID
 * @driver_override: the 32 bit CDX Device override_only
 *
 * This macro is used to create a struct cdx_device_id that matches only a
 * driver_override device. The subvendor and subdevice fields will be set to
 * CDX_ANY_ID.
 */
#define CDX_DEVICE_DRIVER_OVERRIDE(vend, dev, driver_override) \
	.vendor = (vend), .device = (dev), .subvendor = CDX_ANY_ID,\
	.subdevice = CDX_ANY_ID, .override_only = (driver_override)

/**
 * struct cdx_ops - Callbacks supported by CDX controller.
 * @bus_enable: enable bus on the controller
 * @bus_disable: disable bus on the controller
 * @scan: scan the devices on the controller
 * @dev_configure: configuration like reset, master_enable,
 *		   msi_config etc for a CDX device
 */
struct cdx_ops {
	cdx_bus_enable_cb bus_enable;
	cdx_bus_disable_cb bus_disable;
	cdx_scan_cb scan;
	cdx_dev_configure_cb dev_configure;
};

/**
 * struct cdx_controller: CDX controller object
 * @dev: Linux device associated with the CDX controller.
 * @priv: private data
 * @msi_domain: MSI domain
 * @id: Controller ID
 * @controller_registered: controller registered with bus
 * @ops: CDX controller ops
 */
struct cdx_controller {
	struct device *dev;
	void *priv;
	struct irq_domain *msi_domain;
	u32 id;
	bool controller_registered;
	struct cdx_ops *ops;
};

/**
 * struct cdx_device - CDX device object
 * @dev: Linux driver model device object
 * @cdx: CDX controller associated with the device
 * @vendor: Vendor ID for CDX device
 * @device: Device ID for CDX device
 * @subsystem_vendor: Subsystem Vendor ID for CDX device
 * @subsystem_device: Subsystem Device ID for CDX device
 * @class: Class for the CDX device
 * @revision: Revision of the CDX device
 * @bus_num: Bus number for this CDX device
 * @dev_num: Device number for this device
 * @res: array of MMIO region entries
 * @res_attr: resource binary attribute
 * @debugfs_dir: debugfs directory for this device
 * @res_count: number of valid MMIO regions
 * @dma_mask: Default DMA mask
 * @flags: CDX device flags
 * @req_id: Requestor ID associated with CDX device
 * @is_bus: Is this bus device
 * @enabled: is this bus enabled
 * @msi_dev_id: MSI Device ID associated with CDX device
 * @num_msi: Number of MSI's supported by the device
 * @driver_override: driver name to force a match; do not set directly,
 *                   because core frees it; use driver_set_override() to
 *                   set or clear it.
 * @irqchip_lock: lock to synchronize irq/msi configuration
 * @msi_write_pending: MSI write pending for this device
 */
struct cdx_device {
	struct device dev;
	struct cdx_controller *cdx;
	u16 vendor;
	u16 device;
	u16 subsystem_vendor;
	u16 subsystem_device;
	u32 class;
	u8 revision;
	u8 bus_num;
	u8 dev_num;
	struct resource res[MAX_CDX_DEV_RESOURCES];
	struct bin_attribute *res_attr[MAX_CDX_DEV_RESOURCES];
	struct dentry *debugfs_dir;
	u8 res_count;
	u64 dma_mask;
	u16 flags;
	u32 req_id;
	bool is_bus;
	bool enabled;
	u32 msi_dev_id;
	u32 num_msi;
	const char *driver_override;
<<<<<<< HEAD
	struct mutex irqchip_lock; /* Serialize write msi configuration */
=======
	struct mutex irqchip_lock;
>>>>>>> a686015d
	bool msi_write_pending;
};

#define to_cdx_device(_dev) \
	container_of(_dev, struct cdx_device, dev)

#define cdx_resource_start(dev, num)	((dev)->res[(num)].start)
#define cdx_resource_end(dev, num)	((dev)->res[(num)].end)
#define cdx_resource_flags(dev, num)	((dev)->res[(num)].flags)
#define cdx_resource_len(dev, num) \
	((cdx_resource_start((dev), (num)) == 0 &&	\
	  cdx_resource_end((dev), (num)) ==		\
	  cdx_resource_start((dev), (num))) ? 0 :	\
	 (cdx_resource_end((dev), (num)) -		\
	  cdx_resource_start((dev), (num)) + 1))
/**
 * struct cdx_driver - CDX device driver
 * @driver: Generic device driver
 * @match_id_table: table of supported device matching Ids
 * @probe: Function called when a device is added
 * @remove: Function called when a device is removed
 * @shutdown: Function called at shutdown time to quiesce the device
 * @reset_prepare: Function called before is reset to notify driver
 * @reset_done: Function called after reset is complete to notify driver
 * @driver_managed_dma: Device driver doesn't use kernel DMA API for DMA.
 *		For most device drivers, no need to care about this flag
 *		as long as all DMAs are handled through the kernel DMA API.
 *		For some special ones, for example VFIO drivers, they know
 *		how to manage the DMA themselves and set this flag so that
 *		the IOMMU layer will allow them to setup and manage their
 *		own I/O address space.
 */
struct cdx_driver {
	struct device_driver driver;
	const struct cdx_device_id *match_id_table;
	int (*probe)(struct cdx_device *dev);
	int (*remove)(struct cdx_device *dev);
	void (*shutdown)(struct cdx_device *dev);
	void (*reset_prepare)(struct cdx_device *dev);
	void (*reset_done)(struct cdx_device *dev);
	bool driver_managed_dma;
};

#define to_cdx_driver(_drv) \
	container_of_const(_drv, struct cdx_driver, driver)

/* Macro to avoid include chaining to get THIS_MODULE */
#define cdx_driver_register(drv) \
	__cdx_driver_register(drv, THIS_MODULE)

/**
 * __cdx_driver_register - registers a CDX device driver
 * @cdx_driver: CDX driver to register
 * @owner: module owner
 *
 * Return: -errno on failure, 0 on success.
 */
int __must_check __cdx_driver_register(struct cdx_driver *cdx_driver,
				       struct module *owner);

/**
 * cdx_driver_unregister - unregisters a device driver from the
 * CDX bus.
 * @cdx_driver: CDX driver to register
 */
void cdx_driver_unregister(struct cdx_driver *cdx_driver);

extern struct bus_type cdx_bus_type;

/**
 * cdx_msi_domain_alloc_irqs - Allocate MSI's for the CDX device
 * @dev: device pointer
 * @irq_count: Number of MSI's to be allocated
 *
 * Return: 0 for success, -errno on failure
 */
int cdx_msi_domain_alloc_irqs(struct device *dev, unsigned int irq_count);

/**
 * cdx_msi_domain_free_irqs - Free MSI's for CDX device
 */
#define cdx_msi_domain_free_irqs msi_domain_free_irqs_all

/**
 * cdx_dev_reset - Reset CDX device
 * @dev: device pointer
 *
 * Return: 0 for success, -errno on failure
 */
int cdx_dev_reset(struct device *dev);

/**
 * cdx_set_master - enables bus-mastering for CDX device
 * @cdx_dev: the CDX device to enable
 *
 * Return: 0 for success, -errno on failure
 */
int cdx_set_master(struct cdx_device *cdx_dev);

/**
 * cdx_clear_master - disables bus-mastering for CDX device
 * @cdx_dev: the CDX device to disable
 *
 * Return: 0 for success, -errno on failure
 */
int cdx_clear_master(struct cdx_device *cdx_dev);

<<<<<<< HEAD
=======
#ifdef CONFIG_GENERIC_MSI_IRQ
>>>>>>> a686015d
/**
 * cdx_enable_msi - Enable MSI for the CDX device.
 * @cdx_dev: device pointer
 *
 * Return: 0 for success, -errno on failure
 */
int cdx_enable_msi(struct cdx_device *cdx_dev);

/**
 * cdx_disable_msi - Disable MSI for the CDX device.
 * @cdx_dev: device pointer
 */
void cdx_disable_msi(struct cdx_device *cdx_dev);

<<<<<<< HEAD
=======
#else /* CONFIG_GENERIC_MSI_IRQ */

static inline int cdx_enable_msi(struct cdx_device *cdx_dev)
{
	return -ENODEV;
}

static inline void cdx_disable_msi(struct cdx_device *cdx_dev)
{
}

#endif /* CONFIG_GENERIC_MSI_IRQ */

>>>>>>> a686015d
#endif /* _CDX_BUS_H_ */<|MERGE_RESOLUTION|>--- conflicted
+++ resolved
@@ -29,30 +29,18 @@
 };
 
 struct cdx_msi_config {
-<<<<<<< HEAD
-	u16 msi_index;
-	u32 data;
-	u64 addr;
-=======
 	u64 addr;
 	u32 data;
 	u16 msi_index;
->>>>>>> a686015d
 };
 
 struct cdx_device_config {
 	u8 type;
-<<<<<<< HEAD
-	struct cdx_msi_config msi;
-	bool bus_master_enable;
-	bool msi_enable;
-=======
 	union {
 		struct cdx_msi_config msi;
 		bool bus_master_enable;
 		bool msi_enable;
 	};
->>>>>>> a686015d
 };
 
 typedef int (*cdx_bus_enable_cb)(struct cdx_controller *cdx, u8 bus_num);
@@ -178,11 +166,7 @@
 	u32 msi_dev_id;
 	u32 num_msi;
 	const char *driver_override;
-<<<<<<< HEAD
-	struct mutex irqchip_lock; /* Serialize write msi configuration */
-=======
 	struct mutex irqchip_lock;
->>>>>>> a686015d
 	bool msi_write_pending;
 };
 
@@ -253,20 +237,6 @@
 extern struct bus_type cdx_bus_type;
 
 /**
- * cdx_msi_domain_alloc_irqs - Allocate MSI's for the CDX device
- * @dev: device pointer
- * @irq_count: Number of MSI's to be allocated
- *
- * Return: 0 for success, -errno on failure
- */
-int cdx_msi_domain_alloc_irqs(struct device *dev, unsigned int irq_count);
-
-/**
- * cdx_msi_domain_free_irqs - Free MSI's for CDX device
- */
-#define cdx_msi_domain_free_irqs msi_domain_free_irqs_all
-
-/**
  * cdx_dev_reset - Reset CDX device
  * @dev: device pointer
  *
@@ -290,10 +260,7 @@
  */
 int cdx_clear_master(struct cdx_device *cdx_dev);
 
-<<<<<<< HEAD
-=======
 #ifdef CONFIG_GENERIC_MSI_IRQ
->>>>>>> a686015d
 /**
  * cdx_enable_msi - Enable MSI for the CDX device.
  * @cdx_dev: device pointer
@@ -308,8 +275,6 @@
  */
 void cdx_disable_msi(struct cdx_device *cdx_dev);
 
-<<<<<<< HEAD
-=======
 #else /* CONFIG_GENERIC_MSI_IRQ */
 
 static inline int cdx_enable_msi(struct cdx_device *cdx_dev)
@@ -323,5 +288,4 @@
 
 #endif /* CONFIG_GENERIC_MSI_IRQ */
 
->>>>>>> a686015d
 #endif /* _CDX_BUS_H_ */