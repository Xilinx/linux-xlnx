/* SPDX-License-Identifier: GPL-2.0 */
/*
 * Xilinx Zynq MPSoC Firmware layer
 *
 *  Copyright (C) 2014-2021 Xilinx
<<<<<<< HEAD
 *  Copyright (C), 2022 - 2024 Advanced Micro Devices, Inc.
=======
 *  Copyright (C) 2022 - 2024, Advanced Micro Devices, Inc.
>>>>>>> a686015d
 *
 *  Michal Simek <michal.simek@amd.com>
 *  Davorin Mista <davorin.mista@aggios.com>
 *  Jolly Shah <jollys@xilinx.com>
 *  Rajan Vaja <rajanv@xilinx.com>
 */

#ifndef __FIRMWARE_ZYNQMP_H__
#define __FIRMWARE_ZYNQMP_H__
#include <linux/types.h>

#include <linux/err.h>

#define ZYNQMP_PM_VERSION_MAJOR	1
#define ZYNQMP_PM_VERSION_MINOR	0

#define ZYNQMP_PM_VERSION	((ZYNQMP_PM_VERSION_MAJOR << 16) | \
					ZYNQMP_PM_VERSION_MINOR)

#define ZYNQMP_TZ_VERSION_MAJOR	1
#define ZYNQMP_TZ_VERSION_MINOR	0

#define ZYNQMP_TZ_VERSION	((ZYNQMP_TZ_VERSION_MAJOR << 16) | \
					ZYNQMP_TZ_VERSION_MINOR)

/* SMC SIP service Call Function Identifier Prefix */
#define PM_SIP_SVC			0xC2000000

/* SMC function ID to get SiP SVC version */
#define GET_SIP_SVC_VERSION	(0x8200ff03U)

/* SiP Service Calls version numbers */
#define SIP_SVC_VERSION_MAJOR		(0U)
#define SIP_SVC_VERSION_MINOR		(2U)

#define SIP_SVC_PASSTHROUGH_VERSION	((SIP_SVC_VERSION_MAJOR << 16) | \
					 SIP_SVC_VERSION_MINOR)

/* Fixed ID for FW specific APIs */
#define PASS_THROUGH_FW_CMD_ID	GENMASK(11, 0)

/* PM API versions */
#define PM_API_VERSION_1	1
#define PM_API_VERSION_2	2
#define PM_API_VERSION_3	3

#define PM_PINCTRL_PARAM_SET_VERSION	2

#define ZYNQMP_FAMILY_CODE 0x23
#define VERSAL_FAMILY_CODE 0x26

/* When all subfamily of platform need to support */
#define ALL_SUB_FAMILY_CODE		0x00
#define VERSAL_SUB_FAMILY_CODE		0x01
#define VERSALNET_SUB_FAMILY_CODE	0x03

#define FAMILY_CODE_MASK	GENMASK(27, 21)
#define SUB_FAMILY_CODE_MASK	GENMASK(20, 19)

#define API_ID_MASK		GENMASK(7, 0)
#define MODULE_ID_MASK		GENMASK(11, 8)
#define PLM_MODULE_ID_MASK	GENMASK(15, 8)

/* Firmware feature check version mask */
#define FIRMWARE_VERSION_MASK		0xFFFFU

/* ATF only commands */
#define TF_A_PM_REGISTER_SGI		0xa04
#define PM_GET_TRUSTZONE_VERSION	0xa03
#define PM_SET_SUSPEND_MODE		0xa02
#define GET_CALLBACK_DATA		0xa01

/* NVM Commands */
#define PM_BBRAM_WRITE_KEY		0xB01
#define PM_BBRAM_ZEROIZE		0xB02
#define PM_BBRAM_WRITE_USERDATA		0xB03
#define PM_BBRAM_READ_USERDATA		0xB04
#define PM_BBRAM_LOCK_USERDATA		0xB05
#define PM_EFUSE_READ_VERSAL		0xB17

/* xilSecure API commands  module id + api id */
#define XSECURE_API_RSA_SIGN_VERIFY	0x501
#define XSECURE_API_RSA_PUBLIC_ENCRYPT	0x502
#define XSECURE_API_RSA_PRIVATE_DECRYPT	0x503
#define XSECURE_API_SHA3_UPDATE		0x504
#define XSECURE_API_ELLIPTIC_VALIDATE_KEY	0x507
#define XSECURE_API_ELLIPTIC_VERIFY_SIGN	0x508
#define XSECURE_API_AES_INIT		0x509
#define XSECURE_API_AES_OP_INIT		0x50a
#define XSECURE_API_AES_UPDATE_AAD	0x50b
#define XSECURE_API_AES_ENCRYPT_UPDATE	0x50c
#define XSECURE_API_AES_ENCRYPT_FINAL	0x50d
#define XSECURE_API_AES_DECRYPT_UPDATE	0x50e
#define XSECURE_API_AES_DECRYPT_FINAL	0x50f
#define XSECURE_API_AES_KEY_ZERO	0x510
#define XSECURE_API_AES_WRITE_KEY	0x511

/* XilPuf API commands module id + api id */
#define XPUF_API_PUF_REGISTRATION	0xc01
#define XPUF_API_PUF_REGENERATION	0xc02
#define XPUF_API_PUF_CLEAR_PUF_ID	0xc03

/* XilSEM commands */
#define PM_XSEM_HEADER			0x300
#define PM_XSEM_CRAM_ERRINJ		0x304
#define PM_XSEM_RD_CONFIG		0x309
#define PM_XSEM_CRAM_RD_ECC		0x30B

/* To Get UID info list */
#define PM_GET_UID_INFO_LIST		0x705

#define PM_GET_META_HEADER_INFO_LIST	0x706

/* Number of 32bits values in payload */
#define PAYLOAD_ARG_CNT	7U

/* Number of 64bits arguments for SMC call */
#define SMC_ARG_CNT_64	8U

/* Number of 32bits arguments for SMC call */
#define SMC_ARG_CNT_32	13U

/* Number of arguments for a callback */
#define CB_ARG_CNT     4

/* Payload size (consists of callback API ID + arguments) */
#define CB_PAYLOAD_SIZE (CB_ARG_CNT + 1)

#define ZYNQMP_PM_MAX_QOS		100U
/* Usage status, returned by PmGetNodeStatus */
#define PM_USAGE_NO_MASTER			0x0U
#define PM_USAGE_CURRENT_MASTER			0x1U
#define PM_USAGE_OTHER_MASTER			0x2U
#define PM_USAGE_BOTH_MASTERS			(PM_USAGE_CURRENT_MASTER | \
						 PM_USAGE_OTHER_MASTER)

#define GSS_NUM_REGS	(4)

/* Node capabilities */
#define	ZYNQMP_PM_CAPABILITY_ACCESS	0x1U
#define	ZYNQMP_PM_CAPABILITY_CONTEXT	0x2U
#define	ZYNQMP_PM_CAPABILITY_WAKEUP	0x4U
#define	ZYNQMP_PM_CAPABILITY_UNUSABLE	0x8U

/* Loader commands */
#define PM_LOAD_PDI	0x701
#define PDI_SRC_DDR	0xF

/*
 * Firmware FPGA Manager flags
 * XILINX_ZYNQMP_PM_FPGA_FULL:	FPGA full reconfiguration
 * XILINX_ZYNQMP_PM_FPGA_PARTIAL: FPGA partial reconfiguration
 */
#define XILINX_ZYNQMP_PM_FPGA_FULL	0x0U
#define XILINX_ZYNQMP_PM_FPGA_PARTIAL	BIT(0)
#define XILINX_ZYNQMP_PM_FPGA_AUTHENTICATION_DDR	BIT(1)
#define XILINX_ZYNQMP_PM_FPGA_AUTHENTICATION_OCM	BIT(2)
#define XILINX_ZYNQMP_PM_FPGA_ENCRYPTION_USERKEY	BIT(3)
#define XILINX_ZYNQMP_PM_FPGA_ENCRYPTION_DEVKEY		BIT(4)

/* FPGA Status Reg */
#define XILINX_ZYNQMP_PM_FPGA_CONFIG_STAT_OFFSET	7U
#define XILINX_ZYNQMP_PM_FPGA_READ_CONFIG_REG		0U

/* ZynqMP SD tap delay tuning */
#define SD_ITAPDLY	0xFF180314
#define SD_OTAPDLYSEL	0xFF180318

enum pm_module_id {
	PM_MODULE_ID = 0x0,
	XPM_MODULE_ID = 0x2,
	XSEM_MODULE_ID = 0x3,
	TF_A_MODULE_ID = 0xa,
};

/* AIE Operation */
#define XILINX_AIE_OPS_COL_RST				BIT(0)
#define XILINX_AIE_OPS_SHIM_RST				BIT(1)
#define XILINX_AIE_OPS_ENB_COL_CLK_BUFF			BIT(2)
#define XILINX_AIE_OPS_ZEROISATION			BIT(3)
#define XILINX_AIE_OPS_DIS_COL_CLK_BUFF			BIT(4)
#define XILINX_AIE_OPS_ENB_AXI_MM_ERR_EVENT		BIT(5)
#define XILINX_AIE_OPS_SET_L2_CTRL_NPI_INTR		BIT(6)
#define XILINX_AIE_OPS_DATA_MEM_ZEROIZATION		BIT(8U)
#define XILINX_AIE_OPS_MEM_TILE_ZEROIZATION		BIT(9U)


enum xsecure_aeskeysize {
	XSECURE_AES_KEY_SIZE_128 = 16,
	XSECURE_AES_KEY_SIZE_256 = 32,
};

enum pm_api_cb_id {
	PM_INIT_SUSPEND_CB = 30,
	PM_ACKNOWLEDGE_CB = 31,
	PM_NOTIFY_CB = 32,
};

enum pm_api_id {
	PM_API_FEATURES = 0,
	PM_GET_API_VERSION = 1,
	PM_GET_NODE_STATUS = 3,
	PM_REGISTER_NOTIFIER = 5,
	PM_FORCE_POWERDOWN = 8,
	PM_REQUEST_WAKEUP = 10,
	PM_SYSTEM_SHUTDOWN = 12,
	PM_REQUEST_NODE = 13,
	PM_RELEASE_NODE = 14,
	PM_SET_REQUIREMENT = 15,
	PM_RESET_ASSERT = 17,
	PM_RESET_GET_STATUS = 18,
	PM_MMIO_WRITE = 19,
	PM_MMIO_READ = 20,
	PM_PM_INIT_FINALIZE = 21,
	PM_FPGA_LOAD = 22,
	PM_FPGA_GET_STATUS = 23,
	PM_GET_CHIPID = 24,
	/* ID 25 is been used by U-boot to process secure boot images */
	/* Secure library generic API functions */
	PM_SECURE_SHA = 26,
	PM_SECURE_RSA = 27,
	PM_PINCTRL_REQUEST = 28,
	PM_PINCTRL_RELEASE = 29,
	PM_PINCTRL_SET_FUNCTION = 31,
	PM_PINCTRL_CONFIG_PARAM_GET = 32,
	PM_PINCTRL_CONFIG_PARAM_SET = 33,
	PM_IOCTL = 34,
	PM_QUERY_DATA = 35,
	PM_CLOCK_ENABLE = 36,
	PM_CLOCK_DISABLE = 37,
	PM_CLOCK_GETSTATE = 38,
	PM_CLOCK_SETDIVIDER = 39,
	PM_CLOCK_GETDIVIDER = 40,
	PM_CLOCK_SETPARENT = 43,
	PM_CLOCK_GETPARENT = 44,
	PM_SECURE_IMAGE = 45,
	PM_FPGA_READ = 46,
	PM_SECURE_AES = 47,
	/* PM_REGISTER_ACCESS API */
	PM_REGISTER_ACCESS = 52,
	PM_EFUSE_ACCESS = 53,
	PM_FEATURE_CHECK = 63,
	PM_FPGA_GET_VERSION = 72,
	PM_FPGA_GET_FEATURE_LIST = 73,
};

/* PMU-FW return status codes */
enum pm_ret_status {
	XST_PM_SUCCESS = 0,
	XST_PM_INVALID_VERSION = 4,
	XST_PM_NO_FEATURE = 19,
	XST_PM_INVALID_CRC = 301,
	XST_PM_INTERNAL = 2000,
	XST_PM_CONFLICT = 2001,
	XST_PM_NO_ACCESS = 2002,
	XST_PM_INVALID_NODE = 2003,
	XST_PM_DOUBLE_REQ = 2004,
	XST_PM_ABORT_SUSPEND = 2005,
	XST_PM_MULT_USER = 2008,
};

enum pm_ioctl_id {
	IOCTL_GET_RPU_OPER_MODE = 0,
	IOCTL_SET_RPU_OPER_MODE = 1,
	IOCTL_RPU_BOOT_ADDR_CONFIG = 2,
	IOCTL_TCM_COMB_CONFIG = 3,
	IOCTL_SET_TAPDELAY_BYPASS = 4,
	IOCTL_SD_DLL_RESET = 6,
	IOCTL_SET_SD_TAPDELAY = 7,
	IOCTL_SET_PLL_FRAC_MODE = 8,
	IOCTL_GET_PLL_FRAC_MODE = 9,
	IOCTL_SET_PLL_FRAC_DATA = 10,
	IOCTL_GET_PLL_FRAC_DATA = 11,
	IOCTL_WRITE_GGS = 12,
	IOCTL_READ_GGS = 13,
	IOCTL_WRITE_PGGS = 14,
	IOCTL_READ_PGGS = 15,
	/* Set healthy bit value */
	IOCTL_SET_BOOT_HEALTH_STATUS = 17,
	IOCTL_AFI = 18,
	IOCTL_OSPI_MUX_SELECT = 21,
	/* IOCTL for USB power request */
	IOCTL_USB_SET_STATE = 22,
	/* IOCTL to get last reset reason */
	IOCTL_GET_LAST_RESET_REASON = 23,
	/* Register SGI to ATF */
	IOCTL_REGISTER_SGI = 25,
	/* Runtime feature configuration */
	IOCTL_SET_FEATURE_CONFIG = 26,
	IOCTL_GET_FEATURE_CONFIG = 27,
	/* IOCTL for Secure Read/Write Interface */
	IOCTL_READ_REG = 28,
	IOCTL_MASK_WRITE_REG = 29,
	/* Dynamic SD/GEM configuration */
	IOCTL_SET_SD_CONFIG = 30,
	IOCTL_SET_GEM_CONFIG = 31,
	/* AIE/AIEML Operations */
	IOCTL_AIE_OPS = 33,
	/* IOCTL to get default/current QoS */
	IOCTL_GET_QOS = 34,
};

enum pm_query_id {
	PM_QID_INVALID = 0,
	PM_QID_CLOCK_GET_NAME = 1,
	PM_QID_CLOCK_GET_TOPOLOGY = 2,
	PM_QID_CLOCK_GET_FIXEDFACTOR_PARAMS = 3,
	PM_QID_CLOCK_GET_PARENTS = 4,
	PM_QID_CLOCK_GET_ATTRIBUTES = 5,
	PM_QID_PINCTRL_GET_NUM_PINS = 6,
	PM_QID_PINCTRL_GET_NUM_FUNCTIONS = 7,
	PM_QID_PINCTRL_GET_NUM_FUNCTION_GROUPS = 8,
	PM_QID_PINCTRL_GET_FUNCTION_NAME = 9,
	PM_QID_PINCTRL_GET_FUNCTION_GROUPS = 10,
	PM_QID_PINCTRL_GET_PIN_GROUPS = 11,
	PM_QID_CLOCK_GET_NUM_CLOCKS = 12,
	PM_QID_CLOCK_GET_MAX_DIVISOR = 13,
	PM_QID_PINCTRL_GET_ATTRIBUTES = 15,
};

enum rpu_oper_mode {
	PM_RPU_MODE_LOCKSTEP = 0,
	PM_RPU_MODE_SPLIT = 1,
};

enum rpu_boot_mem {
	PM_RPU_BOOTMEM_LOVEC = 0,
	PM_RPU_BOOTMEM_HIVEC = 1,
};

enum rpu_tcm_comb {
	PM_RPU_TCM_SPLIT = 0,
	PM_RPU_TCM_COMB = 1,
};

enum zynqmp_pm_reset_action {
	PM_RESET_ACTION_RELEASE = 0,
	PM_RESET_ACTION_ASSERT = 1,
	PM_RESET_ACTION_PULSE = 2,
};

enum zynqmp_pm_reset {
	ZYNQMP_PM_RESET_START = 1000,
	ZYNQMP_PM_RESET_PCIE_CFG = ZYNQMP_PM_RESET_START,
	ZYNQMP_PM_RESET_PCIE_BRIDGE = 1001,
	ZYNQMP_PM_RESET_PCIE_CTRL = 1002,
	ZYNQMP_PM_RESET_DP = 1003,
	ZYNQMP_PM_RESET_SWDT_CRF = 1004,
	ZYNQMP_PM_RESET_AFI_FM5 = 1005,
	ZYNQMP_PM_RESET_AFI_FM4 = 1006,
	ZYNQMP_PM_RESET_AFI_FM3 = 1007,
	ZYNQMP_PM_RESET_AFI_FM2 = 1008,
	ZYNQMP_PM_RESET_AFI_FM1 = 1009,
	ZYNQMP_PM_RESET_AFI_FM0 = 1010,
	ZYNQMP_PM_RESET_GDMA = 1011,
	ZYNQMP_PM_RESET_GPU_PP1 = 1012,
	ZYNQMP_PM_RESET_GPU_PP0 = 1013,
	ZYNQMP_PM_RESET_GPU = 1014,
	ZYNQMP_PM_RESET_GT = 1015,
	ZYNQMP_PM_RESET_SATA = 1016,
	ZYNQMP_PM_RESET_ACPU3_PWRON = 1017,
	ZYNQMP_PM_RESET_ACPU2_PWRON = 1018,
	ZYNQMP_PM_RESET_ACPU1_PWRON = 1019,
	ZYNQMP_PM_RESET_ACPU0_PWRON = 1020,
	ZYNQMP_PM_RESET_APU_L2 = 1021,
	ZYNQMP_PM_RESET_ACPU3 = 1022,
	ZYNQMP_PM_RESET_ACPU2 = 1023,
	ZYNQMP_PM_RESET_ACPU1 = 1024,
	ZYNQMP_PM_RESET_ACPU0 = 1025,
	ZYNQMP_PM_RESET_DDR = 1026,
	ZYNQMP_PM_RESET_APM_FPD = 1027,
	ZYNQMP_PM_RESET_SOFT = 1028,
	ZYNQMP_PM_RESET_GEM0 = 1029,
	ZYNQMP_PM_RESET_GEM1 = 1030,
	ZYNQMP_PM_RESET_GEM2 = 1031,
	ZYNQMP_PM_RESET_GEM3 = 1032,
	ZYNQMP_PM_RESET_QSPI = 1033,
	ZYNQMP_PM_RESET_UART0 = 1034,
	ZYNQMP_PM_RESET_UART1 = 1035,
	ZYNQMP_PM_RESET_SPI0 = 1036,
	ZYNQMP_PM_RESET_SPI1 = 1037,
	ZYNQMP_PM_RESET_SDIO0 = 1038,
	ZYNQMP_PM_RESET_SDIO1 = 1039,
	ZYNQMP_PM_RESET_CAN0 = 1040,
	ZYNQMP_PM_RESET_CAN1 = 1041,
	ZYNQMP_PM_RESET_I2C0 = 1042,
	ZYNQMP_PM_RESET_I2C1 = 1043,
	ZYNQMP_PM_RESET_TTC0 = 1044,
	ZYNQMP_PM_RESET_TTC1 = 1045,
	ZYNQMP_PM_RESET_TTC2 = 1046,
	ZYNQMP_PM_RESET_TTC3 = 1047,
	ZYNQMP_PM_RESET_SWDT_CRL = 1048,
	ZYNQMP_PM_RESET_NAND = 1049,
	ZYNQMP_PM_RESET_ADMA = 1050,
	ZYNQMP_PM_RESET_GPIO = 1051,
	ZYNQMP_PM_RESET_IOU_CC = 1052,
	ZYNQMP_PM_RESET_TIMESTAMP = 1053,
	ZYNQMP_PM_RESET_RPU_R50 = 1054,
	ZYNQMP_PM_RESET_RPU_R51 = 1055,
	ZYNQMP_PM_RESET_RPU_AMBA = 1056,
	ZYNQMP_PM_RESET_OCM = 1057,
	ZYNQMP_PM_RESET_RPU_PGE = 1058,
	ZYNQMP_PM_RESET_USB0_CORERESET = 1059,
	ZYNQMP_PM_RESET_USB1_CORERESET = 1060,
	ZYNQMP_PM_RESET_USB0_HIBERRESET = 1061,
	ZYNQMP_PM_RESET_USB1_HIBERRESET = 1062,
	ZYNQMP_PM_RESET_USB0_APB = 1063,
	ZYNQMP_PM_RESET_USB1_APB = 1064,
	ZYNQMP_PM_RESET_IPI = 1065,
	ZYNQMP_PM_RESET_APM_LPD = 1066,
	ZYNQMP_PM_RESET_RTC = 1067,
	ZYNQMP_PM_RESET_SYSMON = 1068,
	ZYNQMP_PM_RESET_AFI_FM6 = 1069,
	ZYNQMP_PM_RESET_LPD_SWDT = 1070,
	ZYNQMP_PM_RESET_FPD = 1071,
	ZYNQMP_PM_RESET_RPU_DBG1 = 1072,
	ZYNQMP_PM_RESET_RPU_DBG0 = 1073,
	ZYNQMP_PM_RESET_DBG_LPD = 1074,
	ZYNQMP_PM_RESET_DBG_FPD = 1075,
	ZYNQMP_PM_RESET_APLL = 1076,
	ZYNQMP_PM_RESET_DPLL = 1077,
	ZYNQMP_PM_RESET_VPLL = 1078,
	ZYNQMP_PM_RESET_IOPLL = 1079,
	ZYNQMP_PM_RESET_RPLL = 1080,
	ZYNQMP_PM_RESET_GPO3_PL_0 = 1081,
	ZYNQMP_PM_RESET_GPO3_PL_1 = 1082,
	ZYNQMP_PM_RESET_GPO3_PL_2 = 1083,
	ZYNQMP_PM_RESET_GPO3_PL_3 = 1084,
	ZYNQMP_PM_RESET_GPO3_PL_4 = 1085,
	ZYNQMP_PM_RESET_GPO3_PL_5 = 1086,
	ZYNQMP_PM_RESET_GPO3_PL_6 = 1087,
	ZYNQMP_PM_RESET_GPO3_PL_7 = 1088,
	ZYNQMP_PM_RESET_GPO3_PL_8 = 1089,
	ZYNQMP_PM_RESET_GPO3_PL_9 = 1090,
	ZYNQMP_PM_RESET_GPO3_PL_10 = 1091,
	ZYNQMP_PM_RESET_GPO3_PL_11 = 1092,
	ZYNQMP_PM_RESET_GPO3_PL_12 = 1093,
	ZYNQMP_PM_RESET_GPO3_PL_13 = 1094,
	ZYNQMP_PM_RESET_GPO3_PL_14 = 1095,
	ZYNQMP_PM_RESET_GPO3_PL_15 = 1096,
	ZYNQMP_PM_RESET_GPO3_PL_16 = 1097,
	ZYNQMP_PM_RESET_GPO3_PL_17 = 1098,
	ZYNQMP_PM_RESET_GPO3_PL_18 = 1099,
	ZYNQMP_PM_RESET_GPO3_PL_19 = 1100,
	ZYNQMP_PM_RESET_GPO3_PL_20 = 1101,
	ZYNQMP_PM_RESET_GPO3_PL_21 = 1102,
	ZYNQMP_PM_RESET_GPO3_PL_22 = 1103,
	ZYNQMP_PM_RESET_GPO3_PL_23 = 1104,
	ZYNQMP_PM_RESET_GPO3_PL_24 = 1105,
	ZYNQMP_PM_RESET_GPO3_PL_25 = 1106,
	ZYNQMP_PM_RESET_GPO3_PL_26 = 1107,
	ZYNQMP_PM_RESET_GPO3_PL_27 = 1108,
	ZYNQMP_PM_RESET_GPO3_PL_28 = 1109,
	ZYNQMP_PM_RESET_GPO3_PL_29 = 1110,
	ZYNQMP_PM_RESET_GPO3_PL_30 = 1111,
	ZYNQMP_PM_RESET_GPO3_PL_31 = 1112,
	ZYNQMP_PM_RESET_RPU_LS = 1113,
	ZYNQMP_PM_RESET_PS_ONLY = 1114,
	ZYNQMP_PM_RESET_PL = 1115,
	ZYNQMP_PM_RESET_PS_PL0 = 1116,
	ZYNQMP_PM_RESET_PS_PL1 = 1117,
	ZYNQMP_PM_RESET_PS_PL2 = 1118,
	ZYNQMP_PM_RESET_PS_PL3 = 1119,
	ZYNQMP_PM_RESET_END = ZYNQMP_PM_RESET_PS_PL3
};

enum zynqmp_pm_suspend_reason {
	SUSPEND_POWER_REQUEST = 201,
	SUSPEND_ALERT = 202,
	SUSPEND_SYSTEM_SHUTDOWN = 203,
};

enum zynqmp_pm_request_ack {
	ZYNQMP_PM_REQUEST_ACK_NO = 1,
	ZYNQMP_PM_REQUEST_ACK_BLOCKING = 2,
	ZYNQMP_PM_REQUEST_ACK_NON_BLOCKING = 3,
};

enum pm_node_id {
	NODE_SD_0 = 39,
	NODE_SD_1 = 40,
};

enum tap_delay_type {
	PM_TAPDELAY_INPUT = 0,
	PM_TAPDELAY_OUTPUT = 1,
};

enum dll_reset_type {
	PM_DLL_RESET_ASSERT = 0,
	PM_DLL_RESET_RELEASE = 1,
	PM_DLL_RESET_PULSE = 2,
};

enum pm_pinctrl_config_param {
	PM_PINCTRL_CONFIG_SLEW_RATE = 0,
	PM_PINCTRL_CONFIG_BIAS_STATUS = 1,
	PM_PINCTRL_CONFIG_PULL_CTRL = 2,
	PM_PINCTRL_CONFIG_SCHMITT_CMOS = 3,
	PM_PINCTRL_CONFIG_DRIVE_STRENGTH = 4,
	PM_PINCTRL_CONFIG_VOLTAGE_STATUS = 5,
	PM_PINCTRL_CONFIG_TRI_STATE = 6,
	PM_PINCTRL_CONFIG_MAX = 7,
};

enum pm_pinctrl_slew_rate {
	PM_PINCTRL_SLEW_RATE_FAST = 0,
	PM_PINCTRL_SLEW_RATE_SLOW = 1,
};

enum pm_pinctrl_bias_status {
	PM_PINCTRL_BIAS_DISABLE = 0,
	PM_PINCTRL_BIAS_ENABLE = 1,
};

enum pm_pinctrl_pull_ctrl {
	PM_PINCTRL_BIAS_PULL_DOWN = 0,
	PM_PINCTRL_BIAS_PULL_UP = 1,
};

enum pm_pinctrl_schmitt_cmos {
	PM_PINCTRL_INPUT_TYPE_CMOS = 0,
	PM_PINCTRL_INPUT_TYPE_SCHMITT = 1,
};

enum pm_pinctrl_drive_strength {
	PM_PINCTRL_DRIVE_STRENGTH_2MA = 0,
	PM_PINCTRL_DRIVE_STRENGTH_4MA = 1,
	PM_PINCTRL_DRIVE_STRENGTH_8MA = 2,
	PM_PINCTRL_DRIVE_STRENGTH_12MA = 3,
};

enum pm_pinctrl_tri_state {
	PM_PINCTRL_TRI_STATE_DISABLE = 0,
	PM_PINCTRL_TRI_STATE_ENABLE = 1,
};

enum zynqmp_pm_shutdown_type {
	ZYNQMP_PM_SHUTDOWN_TYPE_SHUTDOWN = 0,
	ZYNQMP_PM_SHUTDOWN_TYPE_RESET = 1,
	ZYNQMP_PM_SHUTDOWN_TYPE_SETSCOPE_ONLY = 2,
};

enum zynqmp_pm_shutdown_subtype {
	ZYNQMP_PM_SHUTDOWN_SUBTYPE_SUBSYSTEM = 0,
	ZYNQMP_PM_SHUTDOWN_SUBTYPE_PS_ONLY = 1,
	ZYNQMP_PM_SHUTDOWN_SUBTYPE_SYSTEM = 2,
};

enum tap_delay_signal_type {
	PM_TAPDELAY_NAND_DQS_IN = 0,
	PM_TAPDELAY_NAND_DQS_OUT = 1,
	PM_TAPDELAY_QSPI = 2,
	PM_TAPDELAY_MAX = 3,
};

enum tap_delay_bypass_ctrl {
	PM_TAPDELAY_BYPASS_DISABLE = 0,
	PM_TAPDELAY_BYPASS_ENABLE = 1,
};

enum ospi_mux_select_type {
	PM_OSPI_MUX_SEL_DMA = 0,
	PM_OSPI_MUX_SEL_LINEAR = 1,
};

enum pm_register_access_id {
	CONFIG_REG_WRITE = 0,
	CONFIG_REG_READ = 1,
};

enum pm_feature_config_id {
	PM_FEATURE_INVALID = 0,
	PM_FEATURE_OVERTEMP_STATUS = 1,
	PM_FEATURE_OVERTEMP_VALUE = 2,
	PM_FEATURE_EXTWDT_STATUS = 3,
	PM_FEATURE_EXTWDT_VALUE = 4,
};

/**
 * enum pm_sd_config_type - PM SD configuration.
 * @SD_CONFIG_EMMC_SEL: To set SD_EMMC_SEL in CTRL_REG_SD and SD_SLOTTYPE
 * @SD_CONFIG_BASECLK: To set SD_BASECLK in SD_CONFIG_REG1
 * @SD_CONFIG_8BIT: To set SD_8BIT in SD_CONFIG_REG2
 * @SD_CONFIG_FIXED: To set fixed config registers
 */
enum pm_sd_config_type {
	SD_CONFIG_EMMC_SEL = 1,
	SD_CONFIG_BASECLK = 2,
	SD_CONFIG_8BIT = 3,
	SD_CONFIG_FIXED = 4,
};

/**
 * enum pm_gem_config_type - PM GEM configuration.
 * @GEM_CONFIG_SGMII_MODE: To set GEM_SGMII_MODE in GEM_CLK_CTRL register
 * @GEM_CONFIG_FIXED: To set fixed config registers
 */
enum pm_gem_config_type {
	GEM_CONFIG_SGMII_MODE = 1,
	GEM_CONFIG_FIXED = 2,
};

enum pm_reset_reason {
	PM_RESET_REASON_EXT_POR = 0,
	PM_RESET_REASON_SW_POR = 1,
	PM_RESET_REASON_SLR_POR = 2,
	PM_RESET_REASON_ERR_POR = 3,
	PM_RESET_REASON_DAP_SRST = 7,
	PM_RESET_REASON_ERR_SRST = 8,
	PM_RESET_REASON_SW_SRST = 9,
	PM_RESET_REASON_SLR_SRST = 10,
};

/**
 * struct zynqmp_pm_query_data - PM query data
 * @qid:	query ID
 * @arg1:	Argument 1 of query data
 * @arg2:	Argument 2 of query data
 * @arg3:	Argument 3 of query data
 */
struct zynqmp_pm_query_data {
	u32 qid;
	u32 arg1;
	u32 arg2;
	u32 arg3;
};

int zynqmp_pm_invoke_fn(u32 pm_api_id, u32 *ret_payload, u32 num_args, ...);
int zynqmp_pm_invoke_fw_fn(u32 pm_api_id, u32 *ret_payload, u32 num_args, ...);
<<<<<<< HEAD
=======

>>>>>>> a686015d
/**
 * struct xlnx_feature - Feature data
 * @family:	Family code of platform
 * @subfamily:	Subfamily code of platform
 * @feature_id:	Feature id of module
 * @data:	Collection of all supported platform data
 */
struct xlnx_feature {
	u32 family;
	u32 subfamily;
	u32 feature_id;
	void *data;
};

#if IS_REACHABLE(CONFIG_ZYNQMP_FIRMWARE)
int zynqmp_pm_get_api_version(u32 *version);
int zynqmp_pm_get_chipid(u32 *idcode, u32 *version);
int zynqmp_pm_get_family_info(u32 *family, u32 *subfamily);
void *xlnx_get_crypto_dev_data(struct xlnx_feature *feature_map);
int zynqmp_pm_query_data(struct zynqmp_pm_query_data qdata, u32 *out);
int zynqmp_pm_clock_enable(u32 clock_id);
int zynqmp_pm_clock_disable(u32 clock_id);
int zynqmp_pm_clock_getstate(u32 clock_id, u32 *state);
int zynqmp_pm_clock_setdivider(u32 clock_id, u32 divider);
int zynqmp_pm_clock_getdivider(u32 clock_id, u32 *divider);
int zynqmp_pm_clock_setparent(u32 clock_id, u32 parent_id);
int zynqmp_pm_clock_getparent(u32 clock_id, u32 *parent_id);
int zynqmp_pm_set_pll_frac_mode(u32 clk_id, u32 mode);
int zynqmp_pm_get_pll_frac_mode(u32 clk_id, u32 *mode);
int zynqmp_pm_set_pll_frac_data(u32 clk_id, u32 data);
int zynqmp_pm_get_pll_frac_data(u32 clk_id, u32 *data);
int zynqmp_pm_set_sd_tapdelay(u32 node_id, u32 type, u32 value);
int zynqmp_pm_sd_dll_reset(u32 node_id, u32 type);
int zynqmp_pm_ospi_mux_select(u32 dev_id, u32 select);
int zynqmp_pm_reset_assert(const u32 reset,
			   const enum zynqmp_pm_reset_action assert_flag);
int zynqmp_pm_reset_get_status(const u32 reset, u32 *status);
unsigned int zynqmp_pm_bootmode_read(u32 *ps_mode);
int zynqmp_pm_bootmode_write(u32 ps_mode);
int zynqmp_pm_init_finalize(void);
int zynqmp_pm_set_suspend_mode(u32 mode);
int zynqmp_pm_request_node(const u32 node, const u32 capabilities,
			   const u32 qos, const enum zynqmp_pm_request_ack ack);
int zynqmp_pm_release_node(const u32 node);
int zynqmp_pm_set_requirement(const u32 node, const u32 capabilities,
			      const u32 qos,
			      const enum zynqmp_pm_request_ack ack);
int zynqmp_pm_aes_engine(const u64 address, u32 *out);
int zynqmp_pm_efuse_access(const u64 address, u32 *out);
int zynqmp_pm_secure_load(const u64 src_addr, u64 key_addr, u64 *dst);
int zynqmp_pm_bbram_write_usrdata(u32 data);
int zynqmp_pm_bbram_read_usrdata(const u64 outaddr);
int zynqmp_pm_bbram_write_aeskey(u32 keylen, const u64 keyaddr);
int zynqmp_pm_bbram_zeroize(void);
int zynqmp_pm_bbram_lock_userdata(void);
int zynqmp_pm_fpga_read(const u32 reg_numframes, const u64 phys_address,
			u32 readback_type, u32 *value);
int zynqmp_pm_sha_hash(const u64 address, const u32 size, const u32 flags);
int zynqmp_pm_rsa(const u64 address, const u32 size, const u32 flags);
int zynqmp_pm_config_reg_access(u32 register_access_id, u32 address, u32 mask,
				u32 value, u32 *out);
int zynqmp_pm_fpga_load(const u64 address, const u32 size, const u32 flags);
int zynqmp_pm_fpga_get_status(u32 *value);
int zynqmp_pm_fpga_get_config_status(u32 *value);
int zynqmp_pm_fpga_get_version(u32 *value);
int zynqmp_pm_fpga_get_feature_list(u32 *value);
int zynqmp_pm_write_ggs(u32 index, u32 value);
int zynqmp_pm_read_ggs(u32 index, u32 *value);
int zynqmp_pm_write_pggs(u32 index, u32 value);
int zynqmp_pm_read_pggs(u32 index, u32 *value);
int zynqmp_pm_set_tapdelay_bypass(u32 index, u32 value);
int zynqmp_pm_afi(u32 index, u32 value);
int zynqmp_pm_usb_set_state(u32 node, u32 state, u32 value);
int zynqmp_pm_system_shutdown(const u32 type, const u32 subtype);
int zynqmp_pm_set_boot_health_status(u32 value);
int zynqmp_pm_pinctrl_request(const u32 pin);
int zynqmp_pm_pinctrl_release(const u32 pin);
int zynqmp_pm_pinctrl_set_function(const u32 pin, const u32 id);
int zynqmp_pm_pinctrl_get_config(const u32 pin, const u32 param,
				 u32 *value);
int zynqmp_pm_pinctrl_set_config(const u32 pin, const u32 param,
				 u32 value);
int zynqmp_pm_load_pdi(const u32 src, const u64 address);
int zynqmp_pm_register_notifier(const u32 node, const u32 event,
				const u32 wake, const u32 enable);
int zynqmp_pm_feature(const u32 api_id);
int zynqmp_pm_is_function_supported(const u32 api_id, const u32 id);
int zynqmp_pm_set_feature_config(enum pm_feature_config_id id, u32 value);
int zynqmp_pm_get_feature_config(enum pm_feature_config_id id, u32 *payload);
int zynqmp_pm_get_uid_info(const u64 address, const u32 size, u32 *count);
int zynqmp_pm_sec_read_reg(u32 node_id, u32 offset, u32 *ret_value);
int zynqmp_pm_sec_mask_write_reg(const u32 node_id, const u32 offset,
				 u32 mask, u32 value);
int zynqmp_pm_register_sgi(u32 sgi_num, u32 reset);
int zynqmp_pm_force_pwrdwn(const u32 target,
			   const enum zynqmp_pm_request_ack ack);
int zynqmp_pm_request_wake(const u32 node,
			   const bool set_addr,
			   const u64 address,
			   const enum zynqmp_pm_request_ack ack);
int zynqmp_pm_get_rpu_mode(u32 node_id, enum rpu_oper_mode *rpu_mode);
int zynqmp_pm_set_rpu_mode(u32 node_id, enum rpu_oper_mode rpu_mode);
int zynqmp_pm_set_tcm_config(u32 node_id, enum rpu_tcm_comb tcm_mode);
int zynqmp_pm_get_node_status(const u32 node, u32 *const status,
			      u32 *const requirements, u32 *const usage);
int zynqmp_pm_set_sd_config(u32 node, enum pm_sd_config_type config, u32 value);
int zynqmp_pm_set_gem_config(u32 node, enum pm_gem_config_type config,
			     u32 value);
int zynqmp_pm_get_last_reset_reason(u32 *reset_reason);
int zynqmp_pm_xilsem_cntrl_ops(u32 cmd, u32 *const response);
int zynqmp_pm_xilsem_cram_errinj(u32 frame, u32 qword, u32 bit, u32 row, u32 *const response);
int zynqmp_pm_xilsem_cram_readecc(u32 frame, u32 row, u32 *const response);
int zynqmp_pm_xilsem_read_cfg(u32 *const response);
int zynqmp_pm_get_meta_header(const u64 src, const u64 dst,
			      const u32 size, u32 *count);
int zynqmp_pm_aie_operation(u32 node, u16 start_col, u16 num_col, u32 operation);
int versal_pm_puf_registration(const u64 in_addr);
int versal_pm_puf_regeneration(const u64 in_addr);
int zynqmp_pm_get_qos(u32 node, u32 *const def_qos, u32 *const qos);
int versal_pm_sha_hash(const u64 src, const u64 dst, const u32 size);
int versal_pm_aes_key_write(const u32 keylen,
			    const u32 keysrc, const u64 keyaddr);
int versal_pm_aes_key_zero(const u32 keysrc);
int versal_pm_aes_op_init(const u64 hw_req);
int versal_pm_aes_update_aad(const u64 aad_addr, const u32 aad_len);
int versal_pm_aes_enc_update(const u64 in_params, const u64 in_addr);
int versal_pm_aes_dec_update(const u64 in_params, const u64 in_addr);
int versal_pm_aes_dec_final(const u64 gcm_addr);
int versal_pm_aes_enc_final(const u64 gcm_addr);
int versal_pm_efuse_read(const u64 address, u32 offset, u32 size);
int versal_pm_efuse_write(const u64 address, const u32 operationid, const u8 envdis);
int versal_pm_ecdsa_validate_key(const u64 key_addr, const u32 curveid);
int versal_pm_ecdsa_verify_sign(const u64 sign_param_addr);
int versal_pm_rsa_encrypt(const u64 in_params, const u64 in_addr);
int versal_pm_rsa_decrypt(const u64 in_params, const u64 in_addr);
int versal_pm_puf_clear_id(void);
int versal_pm_aes_init(void);
#else
static inline int zynqmp_pm_get_api_version(u32 *version)
{
	return -ENODEV;
}

static inline int zynqmp_pm_get_chipid(u32 *idcode, u32 *version)
{
	return -ENODEV;
}

static inline int zynqmp_pm_get_family_info(u32 *family, u32 *subfamily)
{
	return -ENODEV;
}

static inline void *xlnx_get_crypto_dev_data(struct xlnx_feature *feature_map)
{
	return ERR_PTR(-ENODEV);
}

static inline int zynqmp_pm_query_data(struct zynqmp_pm_query_data qdata,
				       u32 *out)
{
	return -ENODEV;
}

static inline int zynqmp_pm_clock_enable(u32 clock_id)
{
	return -ENODEV;
}

static inline int zynqmp_pm_clock_disable(u32 clock_id)
{
	return -ENODEV;
}

static inline int zynqmp_pm_clock_getstate(u32 clock_id, u32 *state)
{
	return -ENODEV;
}

static inline int zynqmp_pm_clock_setdivider(u32 clock_id, u32 divider)
{
	return -ENODEV;
}

static inline int zynqmp_pm_clock_getdivider(u32 clock_id, u32 *divider)
{
	return -ENODEV;
}

static inline int zynqmp_pm_clock_setparent(u32 clock_id, u32 parent_id)
{
	return -ENODEV;
}

static inline int zynqmp_pm_clock_getparent(u32 clock_id, u32 *parent_id)
{
	return -ENODEV;
}

static inline int zynqmp_pm_set_pll_frac_mode(u32 clk_id, u32 mode)
{
	return -ENODEV;
}

static inline int zynqmp_pm_get_pll_frac_mode(u32 clk_id, u32 *mode)
{
	return -ENODEV;
}

static inline int zynqmp_pm_set_pll_frac_data(u32 clk_id, u32 data)
{
	return -ENODEV;
}

static inline int zynqmp_pm_get_pll_frac_data(u32 clk_id, u32 *data)
{
	return -ENODEV;
}

static inline int zynqmp_pm_set_sd_tapdelay(u32 node_id, u32 type, u32 value)
{
	return -ENODEV;
}

static inline int zynqmp_pm_sd_dll_reset(u32 node_id, u32 type)
{
	return -ENODEV;
}

static inline int zynqmp_pm_ospi_mux_select(u32 dev_id, u32 select)
{
	return -ENODEV;
}

static inline int zynqmp_pm_reset_assert(const u32 reset,
					 const enum zynqmp_pm_reset_action assert_flag)
{
	return -ENODEV;
}

static inline int zynqmp_pm_reset_get_status(const u32 reset, u32 *status)
{
	return -ENODEV;
}

static inline unsigned int zynqmp_pm_bootmode_read(u32 *ps_mode)
{
	return -ENODEV;
}

static inline int zynqmp_pm_bootmode_write(u32 ps_mode)
{
	return -ENODEV;
}

static inline int zynqmp_pm_init_finalize(void)
{
	return -ENODEV;
}

static inline int zynqmp_pm_set_suspend_mode(u32 mode)
{
	return -ENODEV;
}

static inline int zynqmp_pm_request_node(const u32 node, const u32 capabilities,
					 const u32 qos,
					 const enum zynqmp_pm_request_ack ack)
{
	return -ENODEV;
}

static inline int zynqmp_pm_release_node(const u32 node)
{
	return -ENODEV;
}

static inline int zynqmp_pm_set_requirement(const u32 node,
					    const u32 capabilities,
					    const u32 qos,
					    const enum zynqmp_pm_request_ack ack)
{
	return -ENODEV;
}

static inline int zynqmp_pm_aes_engine(const u64 address, u32 *out)
{
	return -ENODEV;
}

static inline int zynqmp_pm_efuse_access(const u64 address, u32 *out)
{
	return -ENODEV;
}

static inline int zynqmp_pm_sha_hash(const u64 address, const u32 size,
				     const u32 flags)
{
	return -ENODEV;
}

static inline int zynqmp_pm_fpga_load(const u64 address, const u32 size,
				      const u32 flags)
{
	return -ENODEV;
}

static inline int zynqmp_pm_fpga_get_status(u32 *value)
{
	return -ENODEV;
}

static inline int zynqmp_pm_fpga_get_config_status(u32 *value)
{
	return -ENODEV;
}

static inline int zynqmp_pm_fpga_get_version(u32 *value)
{
	return -ENODEV;
}

static inline int zynqmp_pm_fpga_get_feature_list(u32 *value)
{
	return -ENODEV;
}

static inline int zynqmp_pm_write_ggs(u32 index, u32 value)
{
	return -ENODEV;
}

static inline int zynqmp_pm_read_ggs(u32 index, u32 *value)
{
	return -ENODEV;
}

static inline int zynqmp_pm_write_pggs(u32 index, u32 value)
{
	return -ENODEV;
}

static inline int zynqmp_pm_read_pggs(u32 index, u32 *value)
{
	return -ENODEV;
}

static inline int zynqmp_pm_set_tapdelay_bypass(u32 index, u32 value)
{
	return -ENODEV;
}

static inline int zynqmp_pm_afi(u32 index, u32 value)
{
	return -ENODEV;
}

static inline int zynqmp_pm_usb_set_state(u32 node, u32 state, u32 value)
{
	return -ENODEV;
}

static inline int zynqmp_pm_system_shutdown(const u32 type, const u32 subtype)
{
	return -ENODEV;
}

static inline int zynqmp_pm_set_boot_health_status(u32 value)
<<<<<<< HEAD
=======
{
	return -ENODEV;
}

static inline int zynqmp_pm_pinctrl_request(const u32 pin)
>>>>>>> a686015d
{
	return -ENODEV;
}

<<<<<<< HEAD
static inline int zynqmp_pm_pinctrl_request(const u32 pin)
{
	return -ENODEV;
}

=======
>>>>>>> a686015d
static inline int zynqmp_pm_pinctrl_release(const u32 pin)
{
	return -ENODEV;
}

static inline int zynqmp_pm_is_function_supported(const u32 api_id, const u32 id)
{
	return -ENODEV;
}

static inline int zynqmp_pm_pinctrl_set_function(const u32 pin, const u32 id)
{
	return -ENODEV;
}

static inline int zynqmp_pm_pinctrl_get_config(const u32 pin, const u32 param,
					       u32 *value)
{
	return -ENODEV;
}

static inline int zynqmp_pm_pinctrl_set_config(const u32 pin, const u32 param,
					       u32 value)
{
	return -ENODEV;
}

static inline int zynqmp_pm_load_pdi(const u32 src, const u64 address)
{
	return -ENODEV;
}

static inline int zynqmp_pm_fpga_read(const u32 reg_numframes,
				      const u64 phys_address, u32 readback_type,
				      u32 *value)
{
	return -ENODEV;
}

static inline int zynqmp_pm_bbram_write_usrdata(u32 data)
{
	return -ENODEV;
}

static inline int zynqmp_pm_bbram_read_usrdata(const u64 outaddr)
{
	return -ENODEV;
}

static inline int zynqmp_pm_bbram_write_aeskey(const u64 keyaddr, u16 keylen)
{
	return -ENODEV;
}

static inline int zynqmp_pm_bbram_zeroize(void)
{
	return -ENODEV;
}

static inline int zynqmp_pm_bbram_lock_userdata(void)
{
	return -ENODEV;
}

static inline int zynqmp_pm_secure_load(const u64 src_addr, u64 key_addr, u64 *dst)
{
	return -ENODEV;
}

static inline int zynqmp_pm_config_reg_access(u32 register_access_id,
					      u32 address, u32 mask, u32 value,
					      u32 *out)
{
	return -ENODEV;
}

static inline int zynqmp_pm_register_notifier(const u32 node, const u32 event,
					      const u32 wake, const u32 enable)
{
	return -ENODEV;
}

static inline int zynqmp_pm_feature(const u32 api_id)
{
	return -ENODEV;
}

static inline int zynqmp_pm_set_feature_config(enum pm_feature_config_id id,
					       u32 value)
{
	return -ENODEV;
}

static inline int zynqmp_pm_get_feature_config(enum pm_feature_config_id id,
					       u32 *payload)
{
	return -ENODEV;
}

static inline int zynqmp_pm_get_uid_info(const u64 address, const u32 size,
					 u32 *count)
{
	return -ENODEV;
}

static inline int zynqmp_pm_register_sgi(u32 sgi_num, u32 reset)
{
	return -ENODEV;
}

static inline int zynqmp_pm_force_pwrdwn(const u32 target,
					 const enum zynqmp_pm_request_ack ack)
{
	return -ENODEV;
}

static inline int zynqmp_pm_request_wake(const u32 node,
					 const bool set_addr,
					 const u64 address,
					 const enum zynqmp_pm_request_ack ack)
{
	return -ENODEV;
}

static inline int zynqmp_pm_rsa(const u64 address, const u32 size,
				const u32 flags)
{
	return -ENODEV;
}

static inline int zynqmp_pm_sec_read_reg(u32 node_id, u32 offset, u32 *ret_value)
{
	return -ENODEV;
}

static inline int zynqmp_pm_sec_mask_write_reg(const u32 node_id, const u32 offset,
					       u32 mask, u32 value)
{
	return -ENODEV;
}

static inline int zynqmp_pm_get_rpu_mode(u32 node_id, enum rpu_oper_mode *rpu_mode)
{
	return -ENODEV;
}

static inline int zynqmp_pm_set_rpu_mode(u32 node_id, enum rpu_oper_mode rpu_mode)
{
	return -ENODEV;
}

static inline int zynqmp_pm_set_tcm_config(u32 node_id, enum rpu_tcm_comb tcm_mode)
{
	return -ENODEV;
}

static inline int zynqmp_pm_get_node_status(const u32 node, u32 *const status,
					    u32 *const requirements,
					    u32 *const usage)
{
	return -ENODEV;
}

static inline int zynqmp_pm_set_sd_config(u32 node,
					  enum pm_sd_config_type config,
					  u32 value)
{
	return -ENODEV;
}

static inline int zynqmp_pm_get_qos(u32 node, u32 *const def_qos, u32 *const qos)
{
	return -ENODEV;
}

static inline int zynqmp_pm_set_gem_config(u32 node,
					   enum pm_gem_config_type config,
					   u32 value)
{
	return -ENODEV;
}

static inline int zynqmp_pm_get_last_reset_reason(u32 *reset_reason)
{
	return -ENODEV;
}

static inline int zynqmp_pm_xilsem_cntrl_ops(u32 cmd, u32 *const response)
{
	return -ENODEV;
}

static inline int zynqmp_pm_xilsem_cram_readecc(u32 frame, u32 row, u32 *const response)
{
	return -ENODEV;
}

static inline int zynqmp_pm_xilsem_cram_errinj(u32 frame, u32 qword, u32 bit,
					       u32 row, u32 *const response)
{
	return -ENODEV;
}

static inline int zynqmp_pm_xilsem_read_cfg(u32 *const response)
{
	return -ENODEV;
}

static inline int zynqmp_pm_get_meta_header(const u64 src, const u64 dst,
					    const u32 size, u32 *count)
{
	return -ENODEV;
}

static inline int zynqmp_pm_aie_operation(u32 node, u16 start_col,
					  u16 num_col, u32 operation)
{
	return -ENODEV;
}

static inline int versal_pm_puf_registration(const u64 in_addr)
{
	return -ENODEV;
}

static inline int versal_pm_puf_regeneration(const u64 in_addr)
{
	return -ENODEV;
}

static inline int versal_pm_sha_hash(const u64 src, const u64 dst, const u32 size)
{
	return -ENODEV;
}

static inline int versal_pm_aes_key_write(const u32 keylen,
					  const u32 keysrc, const u64 keyaddr)
{
	return -ENODEV;
}

static inline int versal_pm_aes_key_zero(const u32 keysrc)
{
	return -ENODEV;
}

static inline int versal_pm_aes_op_init(const u64 hw_req)
{
	return -ENODEV;
}

static inline int versal_pm_aes_update_aad(const u64 aad_addr,
					   const u32 aad_len)
{
	return -ENODEV;
}

static inline int versal_pm_aes_enc_update(const u64 in_params,
					   const u64 in_addr)
{
	return -ENODEV;
}

static inline int versal_pm_aes_dec_update(const u64 in_params,
					   const u64 in_addr)
{
	return -ENODEV;
}

static inline int versal_pm_aes_enc_final(const u64 gcm_addr)
{
	return -ENODEV;
}

static inline int versal_pm_aes_dec_final(const u64 gcm_addr)
{
	return -ENODEV;
}

static inline int versal_pm_efuse_read(const u64 address, u32 offset, u32 size)
{
	return -ENODEV;
}

static inline int versal_pm_efuse_write(const u64 address, const u32 operationid, const u8 envdis)
{
	return -ENODEV;
}

static inline int versal_pm_ecdsa_validate_key(const u64 key_addr,
					       const u32 curveid)
{
	return -ENODEV;
}

static inline int versal_pm_ecdsa_verify_sign(const u64 sign_param_addr)
{
	return -ENODEV;
}

static inline int versal_pm_rsa_encrypt(const u64 in_params,
					const u64 in_addr)
{
	return -ENODEV;
}

static inline int versal_pm_rsa_decrypt(const u64 in_params,
					const u64 in_addr)
{
	return -ENODEV;
}
<<<<<<< HEAD

=======
>>>>>>> a686015d
static inline int versal_pm_puf_clear_id(void)
{
	return -ENODEV;
}

static inline int versal_pm_aes_init(void)
{
	return -ENODEV;
}
#endif

#endif /* __FIRMWARE_ZYNQMP_H__ */<|MERGE_RESOLUTION|>--- conflicted
+++ resolved
@@ -3,11 +3,7 @@
  * Xilinx Zynq MPSoC Firmware layer
  *
  *  Copyright (C) 2014-2021 Xilinx
-<<<<<<< HEAD
- *  Copyright (C), 2022 - 2024 Advanced Micro Devices, Inc.
-=======
  *  Copyright (C) 2022 - 2024, Advanced Micro Devices, Inc.
->>>>>>> a686015d
  *
  *  Michal Simek <michal.simek@amd.com>
  *  Davorin Mista <davorin.mista@aggios.com>
@@ -137,12 +133,6 @@
 #define CB_PAYLOAD_SIZE (CB_ARG_CNT + 1)
 
 #define ZYNQMP_PM_MAX_QOS		100U
-/* Usage status, returned by PmGetNodeStatus */
-#define PM_USAGE_NO_MASTER			0x0U
-#define PM_USAGE_CURRENT_MASTER			0x1U
-#define PM_USAGE_OTHER_MASTER			0x2U
-#define PM_USAGE_BOTH_MASTERS			(PM_USAGE_CURRENT_MASTER | \
-						 PM_USAGE_OTHER_MASTER)
 
 #define GSS_NUM_REGS	(4)
 
@@ -209,7 +199,6 @@
 enum pm_api_id {
 	PM_API_FEATURES = 0,
 	PM_GET_API_VERSION = 1,
-	PM_GET_NODE_STATUS = 3,
 	PM_REGISTER_NOTIFIER = 5,
 	PM_FORCE_POWERDOWN = 8,
 	PM_REQUEST_WAKEUP = 10,
@@ -638,10 +627,7 @@
 
 int zynqmp_pm_invoke_fn(u32 pm_api_id, u32 *ret_payload, u32 num_args, ...);
 int zynqmp_pm_invoke_fw_fn(u32 pm_api_id, u32 *ret_payload, u32 num_args, ...);
-<<<<<<< HEAD
-=======
-
->>>>>>> a686015d
+
 /**
  * struct xlnx_feature - Feature data
  * @family:	Family code of platform
@@ -745,8 +731,6 @@
 int zynqmp_pm_get_rpu_mode(u32 node_id, enum rpu_oper_mode *rpu_mode);
 int zynqmp_pm_set_rpu_mode(u32 node_id, enum rpu_oper_mode rpu_mode);
 int zynqmp_pm_set_tcm_config(u32 node_id, enum rpu_tcm_comb tcm_mode);
-int zynqmp_pm_get_node_status(const u32 node, u32 *const status,
-			      u32 *const requirements, u32 *const usage);
 int zynqmp_pm_set_sd_config(u32 node, enum pm_sd_config_type config, u32 value);
 int zynqmp_pm_set_gem_config(u32 node, enum pm_gem_config_type config,
 			     u32 value);
@@ -1010,26 +994,15 @@
 }
 
 static inline int zynqmp_pm_set_boot_health_status(u32 value)
-<<<<<<< HEAD
-=======
 {
 	return -ENODEV;
 }
 
 static inline int zynqmp_pm_pinctrl_request(const u32 pin)
->>>>>>> a686015d
-{
-	return -ENODEV;
-}
-
-<<<<<<< HEAD
-static inline int zynqmp_pm_pinctrl_request(const u32 pin)
-{
-	return -ENODEV;
-}
-
-=======
->>>>>>> a686015d
+{
+	return -ENODEV;
+}
+
 static inline int zynqmp_pm_pinctrl_release(const u32 pin)
 {
 	return -ENODEV;
@@ -1186,13 +1159,6 @@
 	return -ENODEV;
 }
 
-static inline int zynqmp_pm_get_node_status(const u32 node, u32 *const status,
-					    u32 *const requirements,
-					    u32 *const usage)
-{
-	return -ENODEV;
-}
-
 static inline int zynqmp_pm_set_sd_config(u32 node,
 					  enum pm_sd_config_type config,
 					  u32 value)
@@ -1341,10 +1307,6 @@
 {
 	return -ENODEV;
 }
-<<<<<<< HEAD
-
-=======
->>>>>>> a686015d
 static inline int versal_pm_puf_clear_id(void)
 {
 	return -ENODEV;
