--- conflicted
+++ resolved
@@ -200,14 +200,8 @@
 	void			*controller_data;
 	char			modalias[SPI_NAME_SIZE];
 	const char		*driver_override;
-<<<<<<< HEAD
-	int			cs_gpio;	/* LEGACY: chip select gpio */
-	struct gpio_desc	*cs_gpiod;	/* chip select gpio desc */
-	struct spi_delay	word_delay; /* inter-word delay */
-=======
 	struct gpio_desc	*cs_gpiod;	/* Chip select gpio desc */
 	struct spi_delay	word_delay; /* Inter-word delay */
->>>>>>> d82b0891
 	bool			multi_die;	/* flash with multiple dies*/
 	/* CS delays */
 	struct spi_delay	cs_setup;
@@ -871,10 +865,7 @@
  * @speed_hz: Select a speed other than the device default for this
  *      transfer. If 0 the default (from @spi_device) is used.
  * @dummy: number of dummy cycles.
-<<<<<<< HEAD
-=======
  * @stripe: true-> enable stripe, false-> disable stripe.
->>>>>>> d82b0891
  * @bits_per_word: select a bits_per_word other than the device default
  *      for this transfer. If 0 the default (from @spi_device) is used.
  * @dummy_data: indicates transfer is dummy bytes transfer.
@@ -893,7 +884,6 @@
  * @transfer_list: transfers are sequenced through @spi_message.transfers
  * @tx_sg: Scatterlist for transmit, currently not for client use
  * @rx_sg: Scatterlist for receive, currently not for client use
- * @stripe: true-> enable stripe, false-> disable stripe.
  * @ptp_sts_word_pre: The word (subject to bits_per_word semantics) offset
  *	within @tx_buf for which the SPI device is requesting that the time
  *	snapshot for this transfer begins. Upon completing the SPI transfer,
