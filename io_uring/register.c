--- conflicted
+++ resolved
@@ -419,11 +419,7 @@
 	/* properties that are always inherited */
 	p->flags |= (ctx->flags & COPY_FLAGS);
 
-<<<<<<< HEAD
-	ret = io_uring_fill_params(&p);
-=======
 	ret = io_prepare_config(&config);
->>>>>>> d741c625
 	if (unlikely(ret))
 		return ret;
 
@@ -452,27 +448,11 @@
 	WRITE_ONCE(n.rings->sq_ring_entries, p->sq_entries);
 	WRITE_ONCE(n.rings->cq_ring_entries, p->cq_entries);
 
-<<<<<<< HEAD
-	if (copy_to_user(arg, &p, sizeof(p))) {
-=======
 	if (copy_to_user(arg, p, sizeof(*p))) {
->>>>>>> d741c625
 		io_register_free_rings(ctx, &n);
 		return -EFAULT;
 	}
 
-<<<<<<< HEAD
-	if (p.flags & IORING_SETUP_SQE128)
-		size = array_size(2 * sizeof(struct io_uring_sqe), p.sq_entries);
-	else
-		size = array_size(sizeof(struct io_uring_sqe), p.sq_entries);
-	if (size == SIZE_MAX) {
-		io_register_free_rings(ctx, &n);
-		return -EOVERFLOW;
-	}
-
-=======
->>>>>>> d741c625
 	memset(&rd, 0, sizeof(rd));
 	rd.size = PAGE_ALIGN(rl->sq_size);
 	if (p->flags & IORING_SETUP_NO_MMAP) {
