--- conflicted
+++ resolved
@@ -148,14 +148,8 @@
 #define IORING_MAX_ENTRIES	32768
 #define IORING_MAX_CQ_ENTRIES	(2 * IORING_MAX_ENTRIES)
 
-<<<<<<< HEAD
-unsigned long rings_size(unsigned int flags, unsigned int sq_entries,
-			 unsigned int cq_entries, size_t *sq_offset);
-int io_uring_fill_params(struct io_uring_params *p);
-=======
 int io_prepare_config(struct io_ctx_config *config);
 
->>>>>>> d741c625
 bool io_cqe_cache_refill(struct io_ring_ctx *ctx, bool overflow, bool cqe32);
 int io_run_task_work_sig(struct io_ring_ctx *ctx);
 int io_run_local_work(struct io_ring_ctx *ctx, int min_events, int max_events);
