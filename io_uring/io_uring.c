// SPDX-License-Identifier: GPL-2.0
/*
 * Shared application/kernel submission and completion ring pairs, for
 * supporting fast/efficient IO.
 *
 * A note on the read/write ordering memory barriers that are matched between
 * the application and kernel side.
 *
 * After the application reads the CQ ring tail, it must use an
 * appropriate smp_rmb() to pair with the smp_wmb() the kernel uses
 * before writing the tail (using smp_load_acquire to read the tail will
 * do). It also needs a smp_mb() before updating CQ head (ordering the
 * entry load(s) with the head store), pairing with an implicit barrier
 * through a control-dependency in io_get_cqe (smp_store_release to
 * store head will do). Failure to do so could lead to reading invalid
 * CQ entries.
 *
 * Likewise, the application must use an appropriate smp_wmb() before
 * writing the SQ tail (ordering SQ entry stores with the tail store),
 * which pairs with smp_load_acquire in io_get_sqring (smp_store_release
 * to store the tail will do). And it needs a barrier ordering the SQ
 * head load before writing new SQ entries (smp_load_acquire to read
 * head will do).
 *
 * When using the SQ poll thread (IORING_SETUP_SQPOLL), the application
 * needs to check the SQ flags for IORING_SQ_NEED_WAKEUP *after*
 * updating the SQ tail; a full memory barrier smp_mb() is needed
 * between.
 *
 * Also see the examples in the liburing library:
 *
 *	git://git.kernel.org/pub/scm/linux/kernel/git/axboe/liburing.git
 *
 * io_uring also uses READ/WRITE_ONCE() for _any_ store or load that happens
 * from data shared between the kernel and application. This is done both
 * for ordering purposes, but also to ensure that once a value is loaded from
 * data that the application could potentially modify, it remains stable.
 *
 * Copyright (C) 2018-2019 Jens Axboe
 * Copyright (c) 2018-2019 Christoph Hellwig
 */
#include <linux/kernel.h>
#include <linux/init.h>
#include <linux/errno.h>
#include <linux/syscalls.h>
#include <net/compat.h>
#include <linux/refcount.h>
#include <linux/uio.h>
#include <linux/bits.h>

#include <linux/sched/signal.h>
#include <linux/fs.h>
#include <linux/file.h>
#include <linux/mm.h>
#include <linux/mman.h>
#include <linux/percpu.h>
#include <linux/slab.h>
#include <linux/bvec.h>
#include <linux/net.h>
#include <net/sock.h>
#include <linux/anon_inodes.h>
#include <linux/sched/mm.h>
#include <linux/uaccess.h>
#include <linux/nospec.h>
#include <linux/fsnotify.h>
#include <linux/fadvise.h>
#include <linux/task_work.h>
#include <linux/io_uring.h>
#include <linux/io_uring/cmd.h>
#include <linux/audit.h>
#include <linux/security.h>
#include <linux/jump_label.h>
#include <asm/shmparam.h>

#define CREATE_TRACE_POINTS
#include <trace/events/io_uring.h>

#include <uapi/linux/io_uring.h>

#include "io-wq.h"

#include "filetable.h"
#include "io_uring.h"
#include "opdef.h"
#include "refs.h"
#include "tctx.h"
#include "register.h"
#include "sqpoll.h"
#include "fdinfo.h"
#include "kbuf.h"
#include "rsrc.h"
#include "cancel.h"
#include "net.h"
#include "notif.h"
#include "waitid.h"
#include "futex.h"
#include "napi.h"
#include "uring_cmd.h"
#include "msg_ring.h"
#include "memmap.h"
#include "zcrx.h"

#include "timeout.h"
#include "poll.h"
#include "rw.h"
#include "alloc_cache.h"
#include "eventfd.h"

#define SQE_COMMON_FLAGS (IOSQE_FIXED_FILE | IOSQE_IO_LINK | \
			  IOSQE_IO_HARDLINK | IOSQE_ASYNC)

#define IO_REQ_LINK_FLAGS (REQ_F_LINK | REQ_F_HARDLINK)

#define IO_REQ_CLEAN_FLAGS (REQ_F_BUFFER_SELECTED | REQ_F_NEED_CLEANUP | \
				REQ_F_INFLIGHT | REQ_F_CREDS | REQ_F_ASYNC_DATA)

#define IO_REQ_CLEAN_SLOW_FLAGS (REQ_F_REFCOUNT | IO_REQ_LINK_FLAGS | \
				 REQ_F_REISSUE | REQ_F_POLLED | \
				 IO_REQ_CLEAN_FLAGS)

#define IO_TCTX_REFS_CACHE_NR	(1U << 10)

#define IO_COMPL_BATCH			32
#define IO_REQ_ALLOC_BATCH		8
#define IO_LOCAL_TW_DEFAULT_MAX		20

/* requests with any of those set should undergo io_disarm_next() */
#define IO_DISARM_MASK (REQ_F_ARM_LTIMEOUT | REQ_F_LINK_TIMEOUT | REQ_F_FAIL)

/*
 * No waiters. It's larger than any valid value of the tw counter
 * so that tests against ->cq_wait_nr would fail and skip wake_up().
 */
#define IO_CQ_WAKE_INIT		(-1U)
/* Forced wake up if there is a waiter regardless of ->cq_wait_nr */
#define IO_CQ_WAKE_FORCE	(IO_CQ_WAKE_INIT >> 1)

static void io_queue_sqe(struct io_kiocb *req, unsigned int extra_flags);
static void __io_req_caches_free(struct io_ring_ctx *ctx);

static __read_mostly DEFINE_STATIC_KEY_FALSE(io_key_has_sqarray);

struct kmem_cache *req_cachep;
static struct workqueue_struct *iou_wq __ro_after_init;

static int __read_mostly sysctl_io_uring_disabled;
static int __read_mostly sysctl_io_uring_group = -1;

#ifdef CONFIG_SYSCTL
static const struct ctl_table kernel_io_uring_disabled_table[] = {
	{
		.procname	= "io_uring_disabled",
		.data		= &sysctl_io_uring_disabled,
		.maxlen		= sizeof(sysctl_io_uring_disabled),
		.mode		= 0644,
		.proc_handler	= proc_dointvec_minmax,
		.extra1		= SYSCTL_ZERO,
		.extra2		= SYSCTL_TWO,
	},
	{
		.procname	= "io_uring_group",
		.data		= &sysctl_io_uring_group,
		.maxlen		= sizeof(gid_t),
		.mode		= 0644,
		.proc_handler	= proc_dointvec,
	},
};
#endif

static void io_poison_cached_req(struct io_kiocb *req)
{
	req->ctx = IO_URING_PTR_POISON;
	req->tctx = IO_URING_PTR_POISON;
	req->file = IO_URING_PTR_POISON;
	req->creds = IO_URING_PTR_POISON;
	req->io_task_work.func = IO_URING_PTR_POISON;
	req->apoll = IO_URING_PTR_POISON;
}

static void io_poison_req(struct io_kiocb *req)
{
	io_poison_cached_req(req);
	req->async_data = IO_URING_PTR_POISON;
	req->kbuf = IO_URING_PTR_POISON;
	req->comp_list.next = IO_URING_PTR_POISON;
	req->file_node = IO_URING_PTR_POISON;
	req->link = IO_URING_PTR_POISON;
}

static inline unsigned int __io_cqring_events(struct io_ring_ctx *ctx)
{
	return ctx->cached_cq_tail - READ_ONCE(ctx->rings->cq.head);
}

static inline unsigned int __io_cqring_events_user(struct io_ring_ctx *ctx)
{
	return READ_ONCE(ctx->rings->cq.tail) - READ_ONCE(ctx->rings->cq.head);
}

static inline void req_fail_link_node(struct io_kiocb *req, int res)
{
	req_set_fail(req);
	io_req_set_res(req, res, 0);
}

static inline void io_req_add_to_cache(struct io_kiocb *req, struct io_ring_ctx *ctx)
{
	if (IS_ENABLED(CONFIG_KASAN))
		io_poison_cached_req(req);
	wq_stack_add_head(&req->comp_list, &ctx->submit_state.free_list);
}

static __cold void io_ring_ctx_ref_free(struct percpu_ref *ref)
{
	struct io_ring_ctx *ctx = container_of(ref, struct io_ring_ctx, refs);

	complete(&ctx->ref_comp);
}

/*
 * Terminate the request if either of these conditions are true:
 *
 * 1) It's being executed by the original task, but that task is marked
 *    with PF_EXITING as it's exiting.
 * 2) PF_KTHREAD is set, in which case the invoker of the task_work is
 *    our fallback task_work.
 * 3) The ring has been closed and is going away.
 */
static inline bool io_should_terminate_tw(struct io_ring_ctx *ctx)
{
	return (current->flags & (PF_EXITING | PF_KTHREAD)) || percpu_ref_is_dying(&ctx->refs);
}

static __cold void io_fallback_req_func(struct work_struct *work)
{
	struct io_ring_ctx *ctx = container_of(work, struct io_ring_ctx,
						fallback_work.work);
	struct llist_node *node = llist_del_all(&ctx->fallback_llist);
	struct io_kiocb *req, *tmp;
	struct io_tw_state ts = {};

	percpu_ref_get(&ctx->refs);
	mutex_lock(&ctx->uring_lock);
	ts.cancel = io_should_terminate_tw(ctx);
	llist_for_each_entry_safe(req, tmp, node, io_task_work.node)
		req->io_task_work.func((struct io_tw_req){req}, ts);
	io_submit_flush_completions(ctx);
	mutex_unlock(&ctx->uring_lock);
	percpu_ref_put(&ctx->refs);
}

static int io_alloc_hash_table(struct io_hash_table *table, unsigned bits)
{
	unsigned int hash_buckets;
	int i;

	do {
		hash_buckets = 1U << bits;
		table->hbs = kvmalloc_array(hash_buckets, sizeof(table->hbs[0]),
						GFP_KERNEL_ACCOUNT);
		if (table->hbs)
			break;
		if (bits == 1)
			return -ENOMEM;
		bits--;
	} while (1);

	table->hash_bits = bits;
	for (i = 0; i < hash_buckets; i++)
		INIT_HLIST_HEAD(&table->hbs[i].list);
	return 0;
}

static void io_free_alloc_caches(struct io_ring_ctx *ctx)
{
	io_alloc_cache_free(&ctx->apoll_cache, kfree);
	io_alloc_cache_free(&ctx->netmsg_cache, io_netmsg_cache_free);
	io_alloc_cache_free(&ctx->rw_cache, io_rw_cache_free);
	io_alloc_cache_free(&ctx->cmd_cache, io_cmd_cache_free);
	io_futex_cache_free(ctx);
	io_rsrc_cache_free(ctx);
}

static __cold struct io_ring_ctx *io_ring_ctx_alloc(struct io_uring_params *p)
{
	struct io_ring_ctx *ctx;
	int hash_bits;
	bool ret;

	ctx = kzalloc(sizeof(*ctx), GFP_KERNEL);
	if (!ctx)
		return NULL;

	xa_init(&ctx->io_bl_xa);

	/*
	 * Use 5 bits less than the max cq entries, that should give us around
	 * 32 entries per hash list if totally full and uniformly spread, but
	 * don't keep too many buckets to not overconsume memory.
	 */
	hash_bits = ilog2(p->cq_entries) - 5;
	hash_bits = clamp(hash_bits, 1, 8);
	if (io_alloc_hash_table(&ctx->cancel_table, hash_bits))
		goto err;
	if (percpu_ref_init(&ctx->refs, io_ring_ctx_ref_free,
			    0, GFP_KERNEL))
		goto err;

	ctx->flags = p->flags;
	ctx->hybrid_poll_time = LLONG_MAX;
	atomic_set(&ctx->cq_wait_nr, IO_CQ_WAKE_INIT);
	init_waitqueue_head(&ctx->sqo_sq_wait);
	INIT_LIST_HEAD(&ctx->sqd_list);
	INIT_LIST_HEAD(&ctx->cq_overflow_list);
	ret = io_alloc_cache_init(&ctx->apoll_cache, IO_POLL_ALLOC_CACHE_MAX,
			    sizeof(struct async_poll), 0);
	ret |= io_alloc_cache_init(&ctx->netmsg_cache, IO_ALLOC_CACHE_MAX,
			    sizeof(struct io_async_msghdr),
			    offsetof(struct io_async_msghdr, clear));
	ret |= io_alloc_cache_init(&ctx->rw_cache, IO_ALLOC_CACHE_MAX,
			    sizeof(struct io_async_rw),
			    offsetof(struct io_async_rw, clear));
	ret |= io_alloc_cache_init(&ctx->cmd_cache, IO_ALLOC_CACHE_MAX,
			    sizeof(struct io_async_cmd),
			    sizeof(struct io_async_cmd));
	ret |= io_futex_cache_init(ctx);
	ret |= io_rsrc_cache_init(ctx);
	if (ret)
		goto free_ref;
	init_completion(&ctx->ref_comp);
	xa_init_flags(&ctx->personalities, XA_FLAGS_ALLOC1);
	mutex_init(&ctx->uring_lock);
	init_waitqueue_head(&ctx->cq_wait);
	init_waitqueue_head(&ctx->poll_wq);
	spin_lock_init(&ctx->completion_lock);
	raw_spin_lock_init(&ctx->timeout_lock);
	INIT_WQ_LIST(&ctx->iopoll_list);
	INIT_LIST_HEAD(&ctx->defer_list);
	INIT_LIST_HEAD(&ctx->timeout_list);
	INIT_LIST_HEAD(&ctx->ltimeout_list);
	init_llist_head(&ctx->work_llist);
	INIT_LIST_HEAD(&ctx->tctx_list);
	ctx->submit_state.free_list.next = NULL;
	INIT_HLIST_HEAD(&ctx->waitid_list);
	xa_init_flags(&ctx->zcrx_ctxs, XA_FLAGS_ALLOC);
#ifdef CONFIG_FUTEX
	INIT_HLIST_HEAD(&ctx->futex_list);
#endif
	INIT_DELAYED_WORK(&ctx->fallback_work, io_fallback_req_func);
	INIT_WQ_LIST(&ctx->submit_state.compl_reqs);
	INIT_HLIST_HEAD(&ctx->cancelable_uring_cmd);
	io_napi_init(ctx);
	mutex_init(&ctx->mmap_lock);

	return ctx;

free_ref:
	percpu_ref_exit(&ctx->refs);
err:
	io_free_alloc_caches(ctx);
	kvfree(ctx->cancel_table.hbs);
	xa_destroy(&ctx->io_bl_xa);
	kfree(ctx);
	return NULL;
}

static void io_clean_op(struct io_kiocb *req)
{
	if (unlikely(req->flags & REQ_F_BUFFER_SELECTED))
		io_kbuf_drop_legacy(req);

	if (req->flags & REQ_F_NEED_CLEANUP) {
		const struct io_cold_def *def = &io_cold_defs[req->opcode];

		if (def->cleanup)
			def->cleanup(req);
	}
	if (req->flags & REQ_F_INFLIGHT)
		atomic_dec(&req->tctx->inflight_tracked);
	if (req->flags & REQ_F_CREDS)
		put_cred(req->creds);
	if (req->flags & REQ_F_ASYNC_DATA) {
		kfree(req->async_data);
		req->async_data = NULL;
	}
	req->flags &= ~IO_REQ_CLEAN_FLAGS;
}

/*
 * Mark the request as inflight, so that file cancelation will find it.
 * Can be used if the file is an io_uring instance, or if the request itself
 * relies on ->mm being alive for the duration of the request.
 */
inline void io_req_track_inflight(struct io_kiocb *req)
{
	if (!(req->flags & REQ_F_INFLIGHT)) {
		req->flags |= REQ_F_INFLIGHT;
		atomic_inc(&req->tctx->inflight_tracked);
	}
}

static struct io_kiocb *__io_prep_linked_timeout(struct io_kiocb *req)
{
	if (WARN_ON_ONCE(!req->link))
		return NULL;

	req->flags &= ~REQ_F_ARM_LTIMEOUT;
	req->flags |= REQ_F_LINK_TIMEOUT;

	/* linked timeouts should have two refs once prep'ed */
	io_req_set_refcount(req);
	__io_req_set_refcount(req->link, 2);
	return req->link;
}

static void io_prep_async_work(struct io_kiocb *req)
{
	const struct io_issue_def *def = &io_issue_defs[req->opcode];
	struct io_ring_ctx *ctx = req->ctx;

	if (!(req->flags & REQ_F_CREDS)) {
		req->flags |= REQ_F_CREDS;
		req->creds = get_current_cred();
	}

	req->work.list.next = NULL;
	atomic_set(&req->work.flags, 0);
	if (req->flags & REQ_F_FORCE_ASYNC)
		atomic_or(IO_WQ_WORK_CONCURRENT, &req->work.flags);

	if (req->file && !(req->flags & REQ_F_FIXED_FILE))
		req->flags |= io_file_get_flags(req->file);

	if (req->file && (req->flags & REQ_F_ISREG)) {
		bool should_hash = def->hash_reg_file;

		/* don't serialize this request if the fs doesn't need it */
		if (should_hash && (req->file->f_flags & O_DIRECT) &&
		    (req->file->f_op->fop_flags & FOP_DIO_PARALLEL_WRITE))
			should_hash = false;
		if (should_hash || (ctx->flags & IORING_SETUP_IOPOLL))
			io_wq_hash_work(&req->work, file_inode(req->file));
	} else if (!req->file || !S_ISBLK(file_inode(req->file)->i_mode)) {
		if (def->unbound_nonreg_file)
			atomic_or(IO_WQ_WORK_UNBOUND, &req->work.flags);
	}
}

static void io_prep_async_link(struct io_kiocb *req)
{
	struct io_kiocb *cur;

	if (req->flags & REQ_F_LINK_TIMEOUT) {
		struct io_ring_ctx *ctx = req->ctx;

		raw_spin_lock_irq(&ctx->timeout_lock);
		io_for_each_link(cur, req)
			io_prep_async_work(cur);
		raw_spin_unlock_irq(&ctx->timeout_lock);
	} else {
		io_for_each_link(cur, req)
			io_prep_async_work(cur);
	}
}

static void io_queue_iowq(struct io_kiocb *req)
{
	struct io_uring_task *tctx = req->tctx;

	BUG_ON(!tctx);

	if ((current->flags & PF_KTHREAD) || !tctx->io_wq) {
		io_req_task_queue_fail(req, -ECANCELED);
		return;
	}

	/* init ->work of the whole link before punting */
	io_prep_async_link(req);

	/*
	 * Not expected to happen, but if we do have a bug where this _can_
	 * happen, catch it here and ensure the request is marked as
	 * canceled. That will make io-wq go through the usual work cancel
	 * procedure rather than attempt to run this request (or create a new
	 * worker for it).
	 */
	if (WARN_ON_ONCE(!same_thread_group(tctx->task, current)))
		atomic_or(IO_WQ_WORK_CANCEL, &req->work.flags);

	trace_io_uring_queue_async_work(req, io_wq_is_hashed(&req->work));
	io_wq_enqueue(tctx->io_wq, &req->work);
}

static void io_req_queue_iowq_tw(struct io_tw_req tw_req, io_tw_token_t tw)
{
	io_queue_iowq(tw_req.req);
}

void io_req_queue_iowq(struct io_kiocb *req)
{
	req->io_task_work.func = io_req_queue_iowq_tw;
	io_req_task_work_add(req);
}

unsigned io_linked_nr(struct io_kiocb *req)
{
	struct io_kiocb *tmp;
	unsigned nr = 0;

	io_for_each_link(tmp, req)
		nr++;
	return nr;
}

static __cold noinline void io_queue_deferred(struct io_ring_ctx *ctx)
{
	bool drain_seen = false, first = true;

	lockdep_assert_held(&ctx->uring_lock);
	__io_req_caches_free(ctx);

	while (!list_empty(&ctx->defer_list)) {
		struct io_defer_entry *de = list_first_entry(&ctx->defer_list,
						struct io_defer_entry, list);

		drain_seen |= de->req->flags & REQ_F_IO_DRAIN;
		if ((drain_seen || first) && ctx->nr_req_allocated != ctx->nr_drained)
			return;

		list_del_init(&de->list);
		ctx->nr_drained -= io_linked_nr(de->req);
		io_req_task_queue(de->req);
		kfree(de);
		first = false;
	}
}

void __io_commit_cqring_flush(struct io_ring_ctx *ctx)
{
	if (ctx->poll_activated)
		io_poll_wq_wake(ctx);
	if (ctx->off_timeout_used)
		io_flush_timeouts(ctx);
	if (ctx->has_evfd)
		io_eventfd_signal(ctx, true);
}

static inline void __io_cq_lock(struct io_ring_ctx *ctx)
{
	if (!ctx->lockless_cq)
		spin_lock(&ctx->completion_lock);
}

static inline void io_cq_lock(struct io_ring_ctx *ctx)
	__acquires(ctx->completion_lock)
{
	spin_lock(&ctx->completion_lock);
}

static inline void __io_cq_unlock_post(struct io_ring_ctx *ctx)
{
	io_commit_cqring(ctx);
	if (!ctx->task_complete) {
		if (!ctx->lockless_cq)
			spin_unlock(&ctx->completion_lock);
		/* IOPOLL rings only need to wake up if it's also SQPOLL */
		if (!ctx->syscall_iopoll)
			io_cqring_wake(ctx);
	}
	io_commit_cqring_flush(ctx);
}

static void io_cq_unlock_post(struct io_ring_ctx *ctx)
	__releases(ctx->completion_lock)
{
	io_commit_cqring(ctx);
	spin_unlock(&ctx->completion_lock);
	io_cqring_wake(ctx);
	io_commit_cqring_flush(ctx);
}

static void __io_cqring_overflow_flush(struct io_ring_ctx *ctx, bool dying)
{
	lockdep_assert_held(&ctx->uring_lock);

	/* don't abort if we're dying, entries must get freed */
	if (!dying && __io_cqring_events(ctx) == ctx->cq_entries)
		return;

	io_cq_lock(ctx);
	while (!list_empty(&ctx->cq_overflow_list)) {
		size_t cqe_size = sizeof(struct io_uring_cqe);
		struct io_uring_cqe *cqe;
		struct io_overflow_cqe *ocqe;
		bool is_cqe32 = false;

		ocqe = list_first_entry(&ctx->cq_overflow_list,
					struct io_overflow_cqe, list);
		if (ocqe->cqe.flags & IORING_CQE_F_32 ||
		    ctx->flags & IORING_SETUP_CQE32) {
			is_cqe32 = true;
			cqe_size <<= 1;
		}

		if (!dying) {
			if (!io_get_cqe_overflow(ctx, &cqe, true, is_cqe32))
				break;
			memcpy(cqe, &ocqe->cqe, cqe_size);
		}
		list_del(&ocqe->list);
		kfree(ocqe);

		/*
		 * For silly syzbot cases that deliberately overflow by huge
		 * amounts, check if we need to resched and drop and
		 * reacquire the locks if so. Nothing real would ever hit this.
		 * Ideally we'd have a non-posting unlock for this, but hard
		 * to care for a non-real case.
		 */
		if (need_resched()) {
			ctx->cqe_sentinel = ctx->cqe_cached;
			io_cq_unlock_post(ctx);
			mutex_unlock(&ctx->uring_lock);
			cond_resched();
			mutex_lock(&ctx->uring_lock);
			io_cq_lock(ctx);
		}
	}

	if (list_empty(&ctx->cq_overflow_list)) {
		clear_bit(IO_CHECK_CQ_OVERFLOW_BIT, &ctx->check_cq);
		atomic_andnot(IORING_SQ_CQ_OVERFLOW, &ctx->rings->sq_flags);
	}
	io_cq_unlock_post(ctx);
}

static void io_cqring_overflow_kill(struct io_ring_ctx *ctx)
{
	if (ctx->rings)
		__io_cqring_overflow_flush(ctx, true);
}

static void io_cqring_do_overflow_flush(struct io_ring_ctx *ctx)
{
	mutex_lock(&ctx->uring_lock);
	__io_cqring_overflow_flush(ctx, false);
	mutex_unlock(&ctx->uring_lock);
}

/* must to be called somewhat shortly after putting a request */
static inline void io_put_task(struct io_kiocb *req)
{
	struct io_uring_task *tctx = req->tctx;

	if (likely(tctx->task == current)) {
		tctx->cached_refs++;
	} else {
		percpu_counter_sub(&tctx->inflight, 1);
		if (unlikely(atomic_read(&tctx->in_cancel)))
			wake_up(&tctx->wait);
		put_task_struct(tctx->task);
	}
}

void io_task_refs_refill(struct io_uring_task *tctx)
{
	unsigned int refill = -tctx->cached_refs + IO_TCTX_REFS_CACHE_NR;

	percpu_counter_add(&tctx->inflight, refill);
	refcount_add(refill, &current->usage);
	tctx->cached_refs += refill;
}

__cold void io_uring_drop_tctx_refs(struct task_struct *task)
{
	struct io_uring_task *tctx = task->io_uring;
	unsigned int refs = tctx->cached_refs;

	if (refs) {
		tctx->cached_refs = 0;
		percpu_counter_sub(&tctx->inflight, refs);
		put_task_struct_many(task, refs);
	}
}

static __cold bool io_cqring_add_overflow(struct io_ring_ctx *ctx,
					  struct io_overflow_cqe *ocqe)
{
	lockdep_assert_held(&ctx->completion_lock);

	if (!ocqe) {
		struct io_rings *r = ctx->rings;

		/*
		 * If we're in ring overflow flush mode, or in task cancel mode,
		 * or cannot allocate an overflow entry, then we need to drop it
		 * on the floor.
		 */
		WRITE_ONCE(r->cq_overflow, READ_ONCE(r->cq_overflow) + 1);
		set_bit(IO_CHECK_CQ_DROPPED_BIT, &ctx->check_cq);
		return false;
	}
	if (list_empty(&ctx->cq_overflow_list)) {
		set_bit(IO_CHECK_CQ_OVERFLOW_BIT, &ctx->check_cq);
		atomic_or(IORING_SQ_CQ_OVERFLOW, &ctx->rings->sq_flags);

	}
	list_add_tail(&ocqe->list, &ctx->cq_overflow_list);
	return true;
}

static struct io_overflow_cqe *io_alloc_ocqe(struct io_ring_ctx *ctx,
					     struct io_cqe *cqe,
					     struct io_big_cqe *big_cqe, gfp_t gfp)
{
	struct io_overflow_cqe *ocqe;
	size_t ocq_size = sizeof(struct io_overflow_cqe);
	bool is_cqe32 = false;

	if (cqe->flags & IORING_CQE_F_32 || ctx->flags & IORING_SETUP_CQE32) {
		is_cqe32 = true;
		ocq_size += sizeof(struct io_uring_cqe);
	}

	ocqe = kzalloc(ocq_size, gfp | __GFP_ACCOUNT);
	trace_io_uring_cqe_overflow(ctx, cqe->user_data, cqe->res, cqe->flags, ocqe);
	if (ocqe) {
		ocqe->cqe.user_data = cqe->user_data;
		ocqe->cqe.res = cqe->res;
		ocqe->cqe.flags = cqe->flags;
		if (is_cqe32 && big_cqe) {
			ocqe->cqe.big_cqe[0] = big_cqe->extra1;
			ocqe->cqe.big_cqe[1] = big_cqe->extra2;
		}
	}
	if (big_cqe)
		big_cqe->extra1 = big_cqe->extra2 = 0;
	return ocqe;
}

/*
 * Fill an empty dummy CQE, in case alignment is off for posting a 32b CQE
 * because the ring is a single 16b entry away from wrapping.
 */
static bool io_fill_nop_cqe(struct io_ring_ctx *ctx, unsigned int off)
{
	if (__io_cqring_events(ctx) < ctx->cq_entries) {
		struct io_uring_cqe *cqe = &ctx->rings->cqes[off];

		cqe->user_data = 0;
		cqe->res = 0;
		cqe->flags = IORING_CQE_F_SKIP;
		ctx->cached_cq_tail++;
		return true;
	}
	return false;
}

/*
 * writes to the cq entry need to come after reading head; the
 * control dependency is enough as we're using WRITE_ONCE to
 * fill the cq entry
 */
bool io_cqe_cache_refill(struct io_ring_ctx *ctx, bool overflow, bool cqe32)
{
	struct io_rings *rings = ctx->rings;
	unsigned int off = ctx->cached_cq_tail & (ctx->cq_entries - 1);
	unsigned int free, queued, len;

	/*
	 * Posting into the CQ when there are pending overflowed CQEs may break
	 * ordering guarantees, which will affect links, F_MORE users and more.
	 * Force overflow the completion.
	 */
	if (!overflow && (ctx->check_cq & BIT(IO_CHECK_CQ_OVERFLOW_BIT)))
		return false;

	/*
	 * Post dummy CQE if a 32b CQE is needed and there's only room for a
	 * 16b CQE before the ring wraps.
	 */
	if (cqe32 && off + 1 == ctx->cq_entries) {
		if (!io_fill_nop_cqe(ctx, off))
			return false;
		off = 0;
	}

	/* userspace may cheat modifying the tail, be safe and do min */
	queued = min(__io_cqring_events(ctx), ctx->cq_entries);
	free = ctx->cq_entries - queued;
	/* we need a contiguous range, limit based on the current array offset */
	len = min(free, ctx->cq_entries - off);
	if (len < (cqe32 + 1))
		return false;

	if (ctx->flags & IORING_SETUP_CQE32) {
		off <<= 1;
		len <<= 1;
	}

	ctx->cqe_cached = &rings->cqes[off];
	ctx->cqe_sentinel = ctx->cqe_cached + len;
	return true;
}

static bool io_fill_cqe_aux32(struct io_ring_ctx *ctx,
			      struct io_uring_cqe src_cqe[2])
{
	struct io_uring_cqe *cqe;

	if (WARN_ON_ONCE(!(ctx->flags & (IORING_SETUP_CQE32|IORING_SETUP_CQE_MIXED))))
		return false;
	if (unlikely(!io_get_cqe(ctx, &cqe, true)))
		return false;

	memcpy(cqe, src_cqe, 2 * sizeof(*cqe));
	trace_io_uring_complete(ctx, NULL, cqe);
	return true;
}

static bool io_fill_cqe_aux(struct io_ring_ctx *ctx, u64 user_data, s32 res,
			      u32 cflags)
{
	bool cqe32 = cflags & IORING_CQE_F_32;
	struct io_uring_cqe *cqe;

	if (likely(io_get_cqe(ctx, &cqe, cqe32))) {
		WRITE_ONCE(cqe->user_data, user_data);
		WRITE_ONCE(cqe->res, res);
		WRITE_ONCE(cqe->flags, cflags);

		if (cqe32) {
			WRITE_ONCE(cqe->big_cqe[0], 0);
			WRITE_ONCE(cqe->big_cqe[1], 0);
		}

		trace_io_uring_complete(ctx, NULL, cqe);
		return true;
	}
	return false;
}

static inline struct io_cqe io_init_cqe(u64 user_data, s32 res, u32 cflags)
{
	return (struct io_cqe) { .user_data = user_data, .res = res, .flags = cflags };
}

static __cold void io_cqe_overflow(struct io_ring_ctx *ctx, struct io_cqe *cqe,
				   struct io_big_cqe *big_cqe)
{
	struct io_overflow_cqe *ocqe;

	ocqe = io_alloc_ocqe(ctx, cqe, big_cqe, GFP_KERNEL);
	spin_lock(&ctx->completion_lock);
	io_cqring_add_overflow(ctx, ocqe);
	spin_unlock(&ctx->completion_lock);
}

static __cold bool io_cqe_overflow_locked(struct io_ring_ctx *ctx,
					  struct io_cqe *cqe,
					  struct io_big_cqe *big_cqe)
{
	struct io_overflow_cqe *ocqe;

	ocqe = io_alloc_ocqe(ctx, cqe, big_cqe, GFP_ATOMIC);
	return io_cqring_add_overflow(ctx, ocqe);
}

bool io_post_aux_cqe(struct io_ring_ctx *ctx, u64 user_data, s32 res, u32 cflags)
{
	bool filled;

	io_cq_lock(ctx);
	filled = io_fill_cqe_aux(ctx, user_data, res, cflags);
	if (unlikely(!filled)) {
		struct io_cqe cqe = io_init_cqe(user_data, res, cflags);

		filled = io_cqe_overflow_locked(ctx, &cqe, NULL);
	}
	io_cq_unlock_post(ctx);
	return filled;
}

/*
 * Must be called from inline task_work so we know a flush will happen later,
 * and obviously with ctx->uring_lock held (tw always has that).
 */
void io_add_aux_cqe(struct io_ring_ctx *ctx, u64 user_data, s32 res, u32 cflags)
{
	lockdep_assert_held(&ctx->uring_lock);
	lockdep_assert(ctx->lockless_cq);

	if (!io_fill_cqe_aux(ctx, user_data, res, cflags)) {
		struct io_cqe cqe = io_init_cqe(user_data, res, cflags);

		io_cqe_overflow(ctx, &cqe, NULL);
	}
	ctx->submit_state.cq_flush = true;
}

/*
 * A helper for multishot requests posting additional CQEs.
 * Should only be used from a task_work including IO_URING_F_MULTISHOT.
 */
bool io_req_post_cqe(struct io_kiocb *req, s32 res, u32 cflags)
{
	struct io_ring_ctx *ctx = req->ctx;
	bool posted;

	/*
	 * If multishot has already posted deferred completions, ensure that
	 * those are flushed first before posting this one. If not, CQEs
	 * could get reordered.
	 */
	if (!wq_list_empty(&ctx->submit_state.compl_reqs))
		__io_submit_flush_completions(ctx);

	lockdep_assert(!io_wq_current_is_worker());
	lockdep_assert_held(&ctx->uring_lock);

	if (!ctx->lockless_cq) {
		spin_lock(&ctx->completion_lock);
		posted = io_fill_cqe_aux(ctx, req->cqe.user_data, res, cflags);
		spin_unlock(&ctx->completion_lock);
	} else {
		posted = io_fill_cqe_aux(ctx, req->cqe.user_data, res, cflags);
	}

	ctx->submit_state.cq_flush = true;
	return posted;
}

/*
 * A helper for multishot requests posting additional CQEs.
 * Should only be used from a task_work including IO_URING_F_MULTISHOT.
 */
bool io_req_post_cqe32(struct io_kiocb *req, struct io_uring_cqe cqe[2])
{
	struct io_ring_ctx *ctx = req->ctx;
	bool posted;

	lockdep_assert(!io_wq_current_is_worker());
	lockdep_assert_held(&ctx->uring_lock);

	cqe[0].user_data = req->cqe.user_data;
	if (!ctx->lockless_cq) {
		spin_lock(&ctx->completion_lock);
		posted = io_fill_cqe_aux32(ctx, cqe);
		spin_unlock(&ctx->completion_lock);
	} else {
		posted = io_fill_cqe_aux32(ctx, cqe);
	}

	ctx->submit_state.cq_flush = true;
	return posted;
}

static void io_req_complete_post(struct io_kiocb *req, unsigned issue_flags)
{
	struct io_ring_ctx *ctx = req->ctx;
	bool completed = true;

	/*
	 * All execution paths but io-wq use the deferred completions by
	 * passing IO_URING_F_COMPLETE_DEFER and thus should not end up here.
	 */
	if (WARN_ON_ONCE(!(issue_flags & IO_URING_F_IOWQ)))
		return;

	/*
	 * Handle special CQ sync cases via task_work. DEFER_TASKRUN requires
	 * the submitter task context, IOPOLL protects with uring_lock.
	 */
	if (ctx->lockless_cq || (req->flags & REQ_F_REISSUE)) {
defer_complete:
		req->io_task_work.func = io_req_task_complete;
		io_req_task_work_add(req);
		return;
	}

	io_cq_lock(ctx);
	if (!(req->flags & REQ_F_CQE_SKIP))
		completed = io_fill_cqe_req(ctx, req);
	io_cq_unlock_post(ctx);

	if (!completed)
		goto defer_complete;

	/*
	 * We don't free the request here because we know it's called from
	 * io-wq only, which holds a reference, so it cannot be the last put.
	 */
	req_ref_put(req);
}

void io_req_defer_failed(struct io_kiocb *req, s32 res)
	__must_hold(&ctx->uring_lock)
{
	const struct io_cold_def *def = &io_cold_defs[req->opcode];

	lockdep_assert_held(&req->ctx->uring_lock);

	req_set_fail(req);
	io_req_set_res(req, res, io_put_kbuf(req, res, NULL));
	if (def->fail)
		def->fail(req);
	io_req_complete_defer(req);
}

/*
 * A request might get retired back into the request caches even before opcode
 * handlers and io_issue_sqe() are done with it, e.g. inline completion path.
 * Because of that, io_alloc_req() should be called only under ->uring_lock
 * and with extra caution to not get a request that is still worked on.
 */
__cold bool __io_alloc_req_refill(struct io_ring_ctx *ctx)
	__must_hold(&ctx->uring_lock)
{
	gfp_t gfp = GFP_KERNEL | __GFP_NOWARN | __GFP_ZERO;
	void *reqs[IO_REQ_ALLOC_BATCH];
	int ret;

	ret = kmem_cache_alloc_bulk(req_cachep, gfp, ARRAY_SIZE(reqs), reqs);

	/*
	 * Bulk alloc is all-or-nothing. If we fail to get a batch,
	 * retry single alloc to be on the safe side.
	 */
	if (unlikely(ret <= 0)) {
		reqs[0] = kmem_cache_alloc(req_cachep, gfp);
		if (!reqs[0])
			return false;
		ret = 1;
	}

	percpu_ref_get_many(&ctx->refs, ret);
	ctx->nr_req_allocated += ret;

	while (ret--) {
		struct io_kiocb *req = reqs[ret];

		io_req_add_to_cache(req, ctx);
	}
	return true;
}

__cold void io_free_req(struct io_kiocb *req)
{
	/* refs were already put, restore them for io_req_task_complete() */
	req->flags &= ~REQ_F_REFCOUNT;
	/* we only want to free it, don't post CQEs */
	req->flags |= REQ_F_CQE_SKIP;
	req->io_task_work.func = io_req_task_complete;
	io_req_task_work_add(req);
}

static void __io_req_find_next_prep(struct io_kiocb *req)
{
	struct io_ring_ctx *ctx = req->ctx;

	spin_lock(&ctx->completion_lock);
	io_disarm_next(req);
	spin_unlock(&ctx->completion_lock);
}

static inline struct io_kiocb *io_req_find_next(struct io_kiocb *req)
{
	struct io_kiocb *nxt;

	/*
	 * If LINK is set, we have dependent requests in this chain. If we
	 * didn't fail this request, queue the first one up, moving any other
	 * dependencies to the next request. In case of failure, fail the rest
	 * of the chain.
	 */
	if (unlikely(req->flags & IO_DISARM_MASK))
		__io_req_find_next_prep(req);
	nxt = req->link;
	req->link = NULL;
	return nxt;
}

static void ctx_flush_and_put(struct io_ring_ctx *ctx, io_tw_token_t tw)
{
	if (!ctx)
		return;
	if (ctx->flags & IORING_SETUP_TASKRUN_FLAG)
		atomic_andnot(IORING_SQ_TASKRUN, &ctx->rings->sq_flags);

	io_submit_flush_completions(ctx);
	mutex_unlock(&ctx->uring_lock);
	percpu_ref_put(&ctx->refs);
}

/*
 * Run queued task_work, returning the number of entries processed in *count.
 * If more entries than max_entries are available, stop processing once this
 * is reached and return the rest of the list.
 */
struct llist_node *io_handle_tw_list(struct llist_node *node,
				     unsigned int *count,
				     unsigned int max_entries)
{
	struct io_ring_ctx *ctx = NULL;
	struct io_tw_state ts = { };

	do {
		struct llist_node *next = node->next;
		struct io_kiocb *req = container_of(node, struct io_kiocb,
						    io_task_work.node);

		if (req->ctx != ctx) {
			ctx_flush_and_put(ctx, ts);
			ctx = req->ctx;
			mutex_lock(&ctx->uring_lock);
			percpu_ref_get(&ctx->refs);
			ts.cancel = io_should_terminate_tw(ctx);
		}
		INDIRECT_CALL_2(req->io_task_work.func,
				io_poll_task_func, io_req_rw_complete,
				(struct io_tw_req){req}, ts);
		node = next;
		(*count)++;
		if (unlikely(need_resched())) {
			ctx_flush_and_put(ctx, ts);
			ctx = NULL;
			cond_resched();
		}
	} while (node && *count < max_entries);

	ctx_flush_and_put(ctx, ts);
	return node;
}

static __cold void __io_fallback_tw(struct llist_node *node, bool sync)
{
	struct io_ring_ctx *last_ctx = NULL;
	struct io_kiocb *req;

	while (node) {
		req = container_of(node, struct io_kiocb, io_task_work.node);
		node = node->next;
		if (last_ctx != req->ctx) {
			if (last_ctx) {
				if (sync)
					flush_delayed_work(&last_ctx->fallback_work);
				percpu_ref_put(&last_ctx->refs);
			}
			last_ctx = req->ctx;
			percpu_ref_get(&last_ctx->refs);
		}
		if (llist_add(&req->io_task_work.node, &last_ctx->fallback_llist))
			schedule_delayed_work(&last_ctx->fallback_work, 1);
	}

	if (last_ctx) {
		if (sync)
			flush_delayed_work(&last_ctx->fallback_work);
		percpu_ref_put(&last_ctx->refs);
	}
}

static void io_fallback_tw(struct io_uring_task *tctx, bool sync)
{
	struct llist_node *node = llist_del_all(&tctx->task_list);

	__io_fallback_tw(node, sync);
}

struct llist_node *tctx_task_work_run(struct io_uring_task *tctx,
				      unsigned int max_entries,
				      unsigned int *count)
{
	struct llist_node *node;

	node = llist_del_all(&tctx->task_list);
	if (node) {
		node = llist_reverse_order(node);
		node = io_handle_tw_list(node, count, max_entries);
	}

	/* relaxed read is enough as only the task itself sets ->in_cancel */
	if (unlikely(atomic_read(&tctx->in_cancel)))
		io_uring_drop_tctx_refs(current);

	trace_io_uring_task_work_run(tctx, *count);
	return node;
}

void tctx_task_work(struct callback_head *cb)
{
	struct io_uring_task *tctx;
	struct llist_node *ret;
	unsigned int count = 0;

	tctx = container_of(cb, struct io_uring_task, task_work);
	ret = tctx_task_work_run(tctx, UINT_MAX, &count);
	/* can't happen */
	WARN_ON_ONCE(ret);
}

static void io_req_local_work_add(struct io_kiocb *req, unsigned flags)
{
	struct io_ring_ctx *ctx = req->ctx;
	unsigned nr_wait, nr_tw, nr_tw_prev;
	struct llist_node *head;

	/* See comment above IO_CQ_WAKE_INIT */
	BUILD_BUG_ON(IO_CQ_WAKE_FORCE <= IORING_MAX_CQ_ENTRIES);

	/*
	 * We don't know how many requests there are in the link and whether
	 * they can even be queued lazily, fall back to non-lazy.
	 */
	if (req->flags & IO_REQ_LINK_FLAGS)
		flags &= ~IOU_F_TWQ_LAZY_WAKE;

	guard(rcu)();

	head = READ_ONCE(ctx->work_llist.first);
	do {
		nr_tw_prev = 0;
		if (head) {
			struct io_kiocb *first_req = container_of(head,
							struct io_kiocb,
							io_task_work.node);
			/*
			 * Might be executed at any moment, rely on
			 * SLAB_TYPESAFE_BY_RCU to keep it alive.
			 */
			nr_tw_prev = READ_ONCE(first_req->nr_tw);
		}

		/*
		 * Theoretically, it can overflow, but that's fine as one of
		 * previous adds should've tried to wake the task.
		 */
		nr_tw = nr_tw_prev + 1;
		if (!(flags & IOU_F_TWQ_LAZY_WAKE))
			nr_tw = IO_CQ_WAKE_FORCE;

		req->nr_tw = nr_tw;
		req->io_task_work.node.next = head;
	} while (!try_cmpxchg(&ctx->work_llist.first, &head,
			      &req->io_task_work.node));

	/*
	 * cmpxchg implies a full barrier, which pairs with the barrier
	 * in set_current_state() on the io_cqring_wait() side. It's used
	 * to ensure that either we see updated ->cq_wait_nr, or waiters
	 * going to sleep will observe the work added to the list, which
	 * is similar to the wait/wawke task state sync.
	 */

	if (!head) {
		if (ctx->flags & IORING_SETUP_TASKRUN_FLAG)
			atomic_or(IORING_SQ_TASKRUN, &ctx->rings->sq_flags);
		if (ctx->has_evfd)
			io_eventfd_signal(ctx, false);
	}

	nr_wait = atomic_read(&ctx->cq_wait_nr);
	/* not enough or no one is waiting */
	if (nr_tw < nr_wait)
		return;
	/* the previous add has already woken it up */
	if (nr_tw_prev >= nr_wait)
		return;
	wake_up_state(ctx->submitter_task, TASK_INTERRUPTIBLE);
}

static void io_req_normal_work_add(struct io_kiocb *req)
{
	struct io_uring_task *tctx = req->tctx;
	struct io_ring_ctx *ctx = req->ctx;

	/* task_work already pending, we're done */
	if (!llist_add(&req->io_task_work.node, &tctx->task_list))
		return;

	if (ctx->flags & IORING_SETUP_TASKRUN_FLAG)
		atomic_or(IORING_SQ_TASKRUN, &ctx->rings->sq_flags);

	/* SQPOLL doesn't need the task_work added, it'll run it itself */
	if (ctx->flags & IORING_SETUP_SQPOLL) {
		__set_notify_signal(tctx->task);
		return;
	}

	if (likely(!task_work_add(tctx->task, &tctx->task_work, ctx->notify_method)))
		return;

	io_fallback_tw(tctx, false);
}

void __io_req_task_work_add(struct io_kiocb *req, unsigned flags)
{
	if (req->ctx->flags & IORING_SETUP_DEFER_TASKRUN)
		io_req_local_work_add(req, flags);
	else
		io_req_normal_work_add(req);
}

void io_req_task_work_add_remote(struct io_kiocb *req, unsigned flags)
{
	if (WARN_ON_ONCE(!(req->ctx->flags & IORING_SETUP_DEFER_TASKRUN)))
		return;
	__io_req_task_work_add(req, flags);
}

static void __cold io_move_task_work_from_local(struct io_ring_ctx *ctx)
{
	struct llist_node *node = llist_del_all(&ctx->work_llist);

	__io_fallback_tw(node, false);
	node = llist_del_all(&ctx->retry_llist);
	__io_fallback_tw(node, false);
}

static bool io_run_local_work_continue(struct io_ring_ctx *ctx, int events,
				       int min_events)
{
	if (!io_local_work_pending(ctx))
		return false;
	if (events < min_events)
		return true;
	if (ctx->flags & IORING_SETUP_TASKRUN_FLAG)
		atomic_or(IORING_SQ_TASKRUN, &ctx->rings->sq_flags);
	return false;
}

static int __io_run_local_work_loop(struct llist_node **node,
				    io_tw_token_t tw,
				    int events)
{
	int ret = 0;

	while (*node) {
		struct llist_node *next = (*node)->next;
		struct io_kiocb *req = container_of(*node, struct io_kiocb,
						    io_task_work.node);
		INDIRECT_CALL_2(req->io_task_work.func,
				io_poll_task_func, io_req_rw_complete,
				(struct io_tw_req){req}, tw);
		*node = next;
		if (++ret >= events)
			break;
	}

	return ret;
}

static int __io_run_local_work(struct io_ring_ctx *ctx, io_tw_token_t tw,
			       int min_events, int max_events)
{
	struct llist_node *node;
	unsigned int loops = 0;
	int ret = 0;

	if (WARN_ON_ONCE(ctx->submitter_task != current))
		return -EEXIST;
	if (ctx->flags & IORING_SETUP_TASKRUN_FLAG)
		atomic_andnot(IORING_SQ_TASKRUN, &ctx->rings->sq_flags);
again:
	tw.cancel = io_should_terminate_tw(ctx);
	min_events -= ret;
	ret = __io_run_local_work_loop(&ctx->retry_llist.first, tw, max_events);
	if (ctx->retry_llist.first)
		goto retry_done;

	/*
	 * llists are in reverse order, flip it back the right way before
	 * running the pending items.
	 */
	node = llist_reverse_order(llist_del_all(&ctx->work_llist));
	ret += __io_run_local_work_loop(&node, tw, max_events - ret);
	ctx->retry_llist.first = node;
	loops++;

	if (io_run_local_work_continue(ctx, ret, min_events))
		goto again;
retry_done:
	io_submit_flush_completions(ctx);
	if (io_run_local_work_continue(ctx, ret, min_events))
		goto again;

	trace_io_uring_local_work_run(ctx, ret, loops);
	return ret;
}

static inline int io_run_local_work_locked(struct io_ring_ctx *ctx,
					   int min_events)
{
	struct io_tw_state ts = {};

	if (!io_local_work_pending(ctx))
		return 0;
	return __io_run_local_work(ctx, ts, min_events,
					max(IO_LOCAL_TW_DEFAULT_MAX, min_events));
}

int io_run_local_work(struct io_ring_ctx *ctx, int min_events, int max_events)
{
	struct io_tw_state ts = {};
	int ret;

	mutex_lock(&ctx->uring_lock);
	ret = __io_run_local_work(ctx, ts, min_events, max_events);
	mutex_unlock(&ctx->uring_lock);
	return ret;
}

static void io_req_task_cancel(struct io_tw_req tw_req, io_tw_token_t tw)
{
	struct io_kiocb *req = tw_req.req;

	io_tw_lock(req->ctx, tw);
	io_req_defer_failed(req, req->cqe.res);
}

void io_req_task_submit(struct io_tw_req tw_req, io_tw_token_t tw)
{
	struct io_kiocb *req = tw_req.req;
	struct io_ring_ctx *ctx = req->ctx;

	io_tw_lock(ctx, tw);
	if (unlikely(tw.cancel))
		io_req_defer_failed(req, -EFAULT);
	else if (req->flags & REQ_F_FORCE_ASYNC)
		io_queue_iowq(req);
	else
		io_queue_sqe(req, 0);
}

void io_req_task_queue_fail(struct io_kiocb *req, int ret)
{
	io_req_set_res(req, ret, 0);
	req->io_task_work.func = io_req_task_cancel;
	io_req_task_work_add(req);
}

void io_req_task_queue(struct io_kiocb *req)
{
	req->io_task_work.func = io_req_task_submit;
	io_req_task_work_add(req);
}

void io_queue_next(struct io_kiocb *req)
{
	struct io_kiocb *nxt = io_req_find_next(req);

	if (nxt)
		io_req_task_queue(nxt);
}

static inline void io_req_put_rsrc_nodes(struct io_kiocb *req)
{
	if (req->file_node) {
		io_put_rsrc_node(req->ctx, req->file_node);
		req->file_node = NULL;
	}
	if (req->flags & REQ_F_BUF_NODE)
		io_put_rsrc_node(req->ctx, req->buf_node);
}

static void io_free_batch_list(struct io_ring_ctx *ctx,
			       struct io_wq_work_node *node)
	__must_hold(&ctx->uring_lock)
{
	do {
		struct io_kiocb *req = container_of(node, struct io_kiocb,
						    comp_list);

		if (unlikely(req->flags & IO_REQ_CLEAN_SLOW_FLAGS)) {
			if (req->flags & REQ_F_REISSUE) {
				node = req->comp_list.next;
				req->flags &= ~REQ_F_REISSUE;
				io_queue_iowq(req);
				continue;
			}
			if (req->flags & REQ_F_REFCOUNT) {
				node = req->comp_list.next;
				if (!req_ref_put_and_test(req))
					continue;
			}
			if ((req->flags & REQ_F_POLLED) && req->apoll) {
				struct async_poll *apoll = req->apoll;

				if (apoll->double_poll)
					kfree(apoll->double_poll);
				io_cache_free(&ctx->apoll_cache, apoll);
				req->flags &= ~REQ_F_POLLED;
			}
			if (req->flags & IO_REQ_LINK_FLAGS)
				io_queue_next(req);
			if (unlikely(req->flags & IO_REQ_CLEAN_FLAGS))
				io_clean_op(req);
		}
		io_put_file(req);
		io_req_put_rsrc_nodes(req);
		io_put_task(req);

		node = req->comp_list.next;
		io_req_add_to_cache(req, ctx);
	} while (node);
}

void __io_submit_flush_completions(struct io_ring_ctx *ctx)
	__must_hold(&ctx->uring_lock)
{
	struct io_submit_state *state = &ctx->submit_state;
	struct io_wq_work_node *node;

	__io_cq_lock(ctx);
	__wq_list_for_each(node, &state->compl_reqs) {
		struct io_kiocb *req = container_of(node, struct io_kiocb,
					    comp_list);

		/*
		 * Requests marked with REQUEUE should not post a CQE, they
		 * will go through the io-wq retry machinery and post one
		 * later.
		 */
		if (!(req->flags & (REQ_F_CQE_SKIP | REQ_F_REISSUE)) &&
		    unlikely(!io_fill_cqe_req(ctx, req))) {
			if (ctx->lockless_cq)
				io_cqe_overflow(ctx, &req->cqe, &req->big_cqe);
			else
				io_cqe_overflow_locked(ctx, &req->cqe, &req->big_cqe);
		}
	}
	__io_cq_unlock_post(ctx);

	if (!wq_list_empty(&state->compl_reqs)) {
		io_free_batch_list(ctx, state->compl_reqs.first);
		INIT_WQ_LIST(&state->compl_reqs);
	}

	if (unlikely(ctx->drain_active))
		io_queue_deferred(ctx);

	ctx->submit_state.cq_flush = false;
}

static unsigned io_cqring_events(struct io_ring_ctx *ctx)
{
	/* See comment at the top of this file */
	smp_rmb();
	return __io_cqring_events(ctx);
}

/*
 * We can't just wait for polled events to come to us, we have to actively
 * find and complete them.
 */
__cold void io_iopoll_try_reap_events(struct io_ring_ctx *ctx)
{
	if (!(ctx->flags & IORING_SETUP_IOPOLL))
		return;

	mutex_lock(&ctx->uring_lock);
	while (!wq_list_empty(&ctx->iopoll_list)) {
		/* let it sleep and repeat later if can't complete a request */
		if (io_do_iopoll(ctx, true) == 0)
			break;
		/*
		 * Ensure we allow local-to-the-cpu processing to take place,
		 * in this case we need to ensure that we reap all events.
		 * Also let task_work, etc. to progress by releasing the mutex
		 */
		if (need_resched()) {
			mutex_unlock(&ctx->uring_lock);
			cond_resched();
			mutex_lock(&ctx->uring_lock);
		}
	}
	mutex_unlock(&ctx->uring_lock);

	if (ctx->flags & IORING_SETUP_DEFER_TASKRUN)
		io_move_task_work_from_local(ctx);
}

static int io_iopoll_check(struct io_ring_ctx *ctx, unsigned int min_events)
{
	unsigned int nr_events = 0;
	unsigned long check_cq;

	min_events = min(min_events, ctx->cq_entries);

	lockdep_assert_held(&ctx->uring_lock);

	if (!io_allowed_run_tw(ctx))
		return -EEXIST;

	check_cq = READ_ONCE(ctx->check_cq);
	if (unlikely(check_cq)) {
		if (check_cq & BIT(IO_CHECK_CQ_OVERFLOW_BIT))
			__io_cqring_overflow_flush(ctx, false);
		/*
		 * Similarly do not spin if we have not informed the user of any
		 * dropped CQE.
		 */
		if (check_cq & BIT(IO_CHECK_CQ_DROPPED_BIT))
			return -EBADR;
	}
	/*
	 * Don't enter poll loop if we already have events pending.
	 * If we do, we can potentially be spinning for commands that
	 * already triggered a CQE (eg in error).
	 */
	if (io_cqring_events(ctx))
		return 0;

	do {
		int ret = 0;

		/*
		 * If a submit got punted to a workqueue, we can have the
		 * application entering polling for a command before it gets
		 * issued. That app will hold the uring_lock for the duration
		 * of the poll right here, so we need to take a breather every
		 * now and then to ensure that the issue has a chance to add
		 * the poll to the issued list. Otherwise we can spin here
		 * forever, while the workqueue is stuck trying to acquire the
		 * very same mutex.
		 */
		if (wq_list_empty(&ctx->iopoll_list) ||
		    io_task_work_pending(ctx)) {
			u32 tail = ctx->cached_cq_tail;

			(void) io_run_local_work_locked(ctx, min_events);

			if (task_work_pending(current) ||
			    wq_list_empty(&ctx->iopoll_list)) {
				mutex_unlock(&ctx->uring_lock);
				io_run_task_work();
				mutex_lock(&ctx->uring_lock);
			}
			/* some requests don't go through iopoll_list */
			if (tail != ctx->cached_cq_tail ||
			    wq_list_empty(&ctx->iopoll_list))
				break;
		}
		ret = io_do_iopoll(ctx, !min_events);
		if (unlikely(ret < 0))
			return ret;

		if (task_sigpending(current))
			return -EINTR;
		if (need_resched())
			break;

		nr_events += ret;
	} while (nr_events < min_events);

	return 0;
}

void io_req_task_complete(struct io_tw_req tw_req, io_tw_token_t tw)
{
	io_req_complete_defer(tw_req.req);
}

/*
 * After the iocb has been issued, it's safe to be found on the poll list.
 * Adding the kiocb to the list AFTER submission ensures that we don't
 * find it from a io_do_iopoll() thread before the issuer is done
 * accessing the kiocb cookie.
 */
static void io_iopoll_req_issued(struct io_kiocb *req, unsigned int issue_flags)
{
	struct io_ring_ctx *ctx = req->ctx;
	const bool needs_lock = issue_flags & IO_URING_F_UNLOCKED;

	/* workqueue context doesn't hold uring_lock, grab it now */
	if (unlikely(needs_lock))
		mutex_lock(&ctx->uring_lock);

	/*
	 * Track whether we have multiple files in our lists. This will impact
	 * how we do polling eventually, not spinning if we're on potentially
	 * different devices.
	 */
	if (wq_list_empty(&ctx->iopoll_list)) {
		ctx->poll_multi_queue = false;
	} else if (!ctx->poll_multi_queue) {
		struct io_kiocb *list_req;

		list_req = container_of(ctx->iopoll_list.first, struct io_kiocb,
					comp_list);
		if (list_req->file != req->file)
			ctx->poll_multi_queue = true;
	}

	/*
	 * For fast devices, IO may have already completed. If it has, add
	 * it to the front so we find it first.
	 */
	if (READ_ONCE(req->iopoll_completed))
		wq_list_add_head(&req->comp_list, &ctx->iopoll_list);
	else
		wq_list_add_tail(&req->comp_list, &ctx->iopoll_list);

	if (unlikely(needs_lock)) {
		/*
		 * If IORING_SETUP_SQPOLL is enabled, sqes are either handle
		 * in sq thread task context or in io worker task context. If
		 * current task context is sq thread, we don't need to check
		 * whether should wake up sq thread.
		 */
		if ((ctx->flags & IORING_SETUP_SQPOLL) &&
		    wq_has_sleeper(&ctx->sq_data->wait))
			wake_up(&ctx->sq_data->wait);

		mutex_unlock(&ctx->uring_lock);
	}
}

io_req_flags_t io_file_get_flags(struct file *file)
{
	io_req_flags_t res = 0;

	BUILD_BUG_ON(REQ_F_ISREG_BIT != REQ_F_SUPPORT_NOWAIT_BIT + 1);

	if (S_ISREG(file_inode(file)->i_mode))
		res |= REQ_F_ISREG;
	if ((file->f_flags & O_NONBLOCK) || (file->f_mode & FMODE_NOWAIT))
		res |= REQ_F_SUPPORT_NOWAIT;
	return res;
}

static __cold void io_drain_req(struct io_kiocb *req)
	__must_hold(&ctx->uring_lock)
{
	struct io_ring_ctx *ctx = req->ctx;
	bool drain = req->flags & IOSQE_IO_DRAIN;
	struct io_defer_entry *de;

	de = kmalloc(sizeof(*de), GFP_KERNEL_ACCOUNT);
	if (!de) {
		io_req_defer_failed(req, -ENOMEM);
		return;
	}

	io_prep_async_link(req);
	trace_io_uring_defer(req);
	de->req = req;

	ctx->nr_drained += io_linked_nr(req);
	list_add_tail(&de->list, &ctx->defer_list);
	io_queue_deferred(ctx);
	if (!drain && list_empty(&ctx->defer_list))
		ctx->drain_active = false;
}

static bool io_assign_file(struct io_kiocb *req, const struct io_issue_def *def,
			   unsigned int issue_flags)
{
	if (req->file || !def->needs_file)
		return true;

	if (req->flags & REQ_F_FIXED_FILE)
		req->file = io_file_get_fixed(req, req->cqe.fd, issue_flags);
	else
		req->file = io_file_get_normal(req, req->cqe.fd);

	return !!req->file;
}

#define REQ_ISSUE_SLOW_FLAGS	(REQ_F_CREDS | REQ_F_ARM_LTIMEOUT)

static inline int __io_issue_sqe(struct io_kiocb *req,
				 unsigned int issue_flags,
				 const struct io_issue_def *def)
{
	const struct cred *creds = NULL;
	struct io_kiocb *link = NULL;
	int ret;

	if (unlikely(req->flags & REQ_ISSUE_SLOW_FLAGS)) {
		if ((req->flags & REQ_F_CREDS) && req->creds != current_cred())
			creds = override_creds(req->creds);
		if (req->flags & REQ_F_ARM_LTIMEOUT)
			link = __io_prep_linked_timeout(req);
	}

	if (!def->audit_skip)
		audit_uring_entry(req->opcode);

	ret = def->issue(req, issue_flags);

	if (!def->audit_skip)
		audit_uring_exit(!ret, ret);

	if (unlikely(creds || link)) {
		if (creds)
			revert_creds(creds);
		if (link)
			io_queue_linked_timeout(link);
	}

	return ret;
}

static int io_issue_sqe(struct io_kiocb *req, unsigned int issue_flags)
{
	const struct io_issue_def *def = &io_issue_defs[req->opcode];
	int ret;

	if (unlikely(!io_assign_file(req, def, issue_flags)))
		return -EBADF;

	ret = __io_issue_sqe(req, issue_flags, def);

	if (ret == IOU_COMPLETE) {
		if (issue_flags & IO_URING_F_COMPLETE_DEFER)
			io_req_complete_defer(req);
		else
			io_req_complete_post(req, issue_flags);

		return 0;
	}

	if (ret == IOU_ISSUE_SKIP_COMPLETE) {
		ret = 0;

		/* If the op doesn't have a file, we're not polling for it */
		if ((req->ctx->flags & IORING_SETUP_IOPOLL) && def->iopoll_queue)
			io_iopoll_req_issued(req, issue_flags);
	}
	return ret;
}

int io_poll_issue(struct io_kiocb *req, io_tw_token_t tw)
{
	const unsigned int issue_flags = IO_URING_F_NONBLOCK |
					 IO_URING_F_MULTISHOT |
					 IO_URING_F_COMPLETE_DEFER;
	int ret;

	io_tw_lock(req->ctx, tw);

	WARN_ON_ONCE(!req->file);
	if (WARN_ON_ONCE(req->ctx->flags & IORING_SETUP_IOPOLL))
		return -EFAULT;

	ret = __io_issue_sqe(req, issue_flags, &io_issue_defs[req->opcode]);

	WARN_ON_ONCE(ret == IOU_ISSUE_SKIP_COMPLETE);
	return ret;
}

struct io_wq_work *io_wq_free_work(struct io_wq_work *work)
{
	struct io_kiocb *req = container_of(work, struct io_kiocb, work);
	struct io_kiocb *nxt = NULL;

	if (req_ref_put_and_test_atomic(req)) {
		if (req->flags & IO_REQ_LINK_FLAGS)
			nxt = io_req_find_next(req);
		io_free_req(req);
	}
	return nxt ? &nxt->work : NULL;
}

void io_wq_submit_work(struct io_wq_work *work)
{
	struct io_kiocb *req = container_of(work, struct io_kiocb, work);
	const struct io_issue_def *def = &io_issue_defs[req->opcode];
	unsigned int issue_flags = IO_URING_F_UNLOCKED | IO_URING_F_IOWQ;
	bool needs_poll = false;
	int ret = 0, err = -ECANCELED;

	/* one will be dropped by io_wq_free_work() after returning to io-wq */
	if (!(req->flags & REQ_F_REFCOUNT))
		__io_req_set_refcount(req, 2);
	else
		req_ref_get(req);

	/* either cancelled or io-wq is dying, so don't touch tctx->iowq */
	if (atomic_read(&work->flags) & IO_WQ_WORK_CANCEL) {
fail:
		io_req_task_queue_fail(req, err);
		return;
	}
	if (!io_assign_file(req, def, issue_flags)) {
		err = -EBADF;
		atomic_or(IO_WQ_WORK_CANCEL, &work->flags);
		goto fail;
	}

	/*
	 * If DEFER_TASKRUN is set, it's only allowed to post CQEs from the
	 * submitter task context. Final request completions are handed to the
	 * right context, however this is not the case of auxiliary CQEs,
	 * which is the main mean of operation for multishot requests.
	 * Don't allow any multishot execution from io-wq. It's more restrictive
	 * than necessary and also cleaner.
	 */
	if (req->flags & (REQ_F_MULTISHOT|REQ_F_APOLL_MULTISHOT)) {
		err = -EBADFD;
		if (!io_file_can_poll(req))
			goto fail;
		if (req->file->f_flags & O_NONBLOCK ||
		    req->file->f_mode & FMODE_NOWAIT) {
			err = -ECANCELED;
			if (io_arm_poll_handler(req, issue_flags) != IO_APOLL_OK)
				goto fail;
			return;
		} else {
			req->flags &= ~(REQ_F_APOLL_MULTISHOT|REQ_F_MULTISHOT);
		}
	}

	if (req->flags & REQ_F_FORCE_ASYNC) {
		bool opcode_poll = def->pollin || def->pollout;

		if (opcode_poll && io_file_can_poll(req)) {
			needs_poll = true;
			issue_flags |= IO_URING_F_NONBLOCK;
		}
	}

	do {
		ret = io_issue_sqe(req, issue_flags);
		if (ret != -EAGAIN)
			break;

		/*
		 * If REQ_F_NOWAIT is set, then don't wait or retry with
		 * poll. -EAGAIN is final for that case.
		 */
		if (req->flags & REQ_F_NOWAIT)
			break;

		/*
		 * We can get EAGAIN for iopolled IO even though we're
		 * forcing a sync submission from here, since we can't
		 * wait for request slots on the block side.
		 */
		if (!needs_poll) {
			if (!(req->ctx->flags & IORING_SETUP_IOPOLL))
				break;
			if (io_wq_worker_stopped())
				break;
			cond_resched();
			continue;
		}

		if (io_arm_poll_handler(req, issue_flags) == IO_APOLL_OK)
			return;
		/* aborted or ready, in either case retry blocking */
		needs_poll = false;
		issue_flags &= ~IO_URING_F_NONBLOCK;
	} while (1);

	/* avoid locking problems by failing it from a clean context */
	if (ret)
		io_req_task_queue_fail(req, ret);
}

inline struct file *io_file_get_fixed(struct io_kiocb *req, int fd,
				      unsigned int issue_flags)
{
	struct io_ring_ctx *ctx = req->ctx;
	struct io_rsrc_node *node;
	struct file *file = NULL;

	io_ring_submit_lock(ctx, issue_flags);
	node = io_rsrc_node_lookup(&ctx->file_table.data, fd);
	if (node) {
		node->refs++;
		req->file_node = node;
		req->flags |= io_slot_flags(node);
		file = io_slot_file(node);
	}
	io_ring_submit_unlock(ctx, issue_flags);
	return file;
}

struct file *io_file_get_normal(struct io_kiocb *req, int fd)
{
	struct file *file = fget(fd);

	trace_io_uring_file_get(req, fd);

	/* we don't allow fixed io_uring files */
	if (file && io_is_uring_fops(file))
		io_req_track_inflight(req);
	return file;
}

static int io_req_sqe_copy(struct io_kiocb *req, unsigned int issue_flags)
{
	const struct io_cold_def *def = &io_cold_defs[req->opcode];

	if (req->flags & REQ_F_SQE_COPIED)
		return 0;
	req->flags |= REQ_F_SQE_COPIED;
	if (!def->sqe_copy)
		return 0;
	if (WARN_ON_ONCE(!(issue_flags & IO_URING_F_INLINE)))
		return -EFAULT;
	def->sqe_copy(req);
	return 0;
}

static void io_queue_async(struct io_kiocb *req, unsigned int issue_flags, int ret)
	__must_hold(&req->ctx->uring_lock)
{
	if (ret != -EAGAIN || (req->flags & REQ_F_NOWAIT)) {
fail:
		io_req_defer_failed(req, ret);
		return;
	}

	ret = io_req_sqe_copy(req, issue_flags);
	if (unlikely(ret))
		goto fail;

	switch (io_arm_poll_handler(req, 0)) {
	case IO_APOLL_READY:
		io_req_task_queue(req);
		break;
	case IO_APOLL_ABORTED:
		io_queue_iowq(req);
		break;
	case IO_APOLL_OK:
		break;
	}
}

static inline void io_queue_sqe(struct io_kiocb *req, unsigned int extra_flags)
	__must_hold(&req->ctx->uring_lock)
{
	unsigned int issue_flags = IO_URING_F_NONBLOCK |
				   IO_URING_F_COMPLETE_DEFER | extra_flags;
	int ret;

	ret = io_issue_sqe(req, issue_flags);

	/*
	 * We async punt it if the file wasn't marked NOWAIT, or if the file
	 * doesn't support non-blocking read/write attempts
	 */
	if (unlikely(ret))
		io_queue_async(req, issue_flags, ret);
}

static void io_queue_sqe_fallback(struct io_kiocb *req)
	__must_hold(&req->ctx->uring_lock)
{
	if (unlikely(req->flags & REQ_F_FAIL)) {
		/*
		 * We don't submit, fail them all, for that replace hardlinks
		 * with normal links. Extra REQ_F_LINK is tolerated.
		 */
		req->flags &= ~REQ_F_HARDLINK;
		req->flags |= REQ_F_LINK;
		io_req_defer_failed(req, req->cqe.res);
	} else {
		/* can't fail with IO_URING_F_INLINE */
		io_req_sqe_copy(req, IO_URING_F_INLINE);
		if (unlikely(req->ctx->drain_active))
			io_drain_req(req);
		else
			io_queue_iowq(req);
	}
}

/*
 * Check SQE restrictions (opcode and flags).
 *
 * Returns 'true' if SQE is allowed, 'false' otherwise.
 */
static inline bool io_check_restriction(struct io_ring_ctx *ctx,
					struct io_kiocb *req,
					unsigned int sqe_flags)
{
	if (!test_bit(req->opcode, ctx->restrictions.sqe_op))
		return false;

	if ((sqe_flags & ctx->restrictions.sqe_flags_required) !=
	    ctx->restrictions.sqe_flags_required)
		return false;

	if (sqe_flags & ~(ctx->restrictions.sqe_flags_allowed |
			  ctx->restrictions.sqe_flags_required))
		return false;

	return true;
}

static void io_init_drain(struct io_ring_ctx *ctx)
{
	struct io_kiocb *head = ctx->submit_state.link.head;

	ctx->drain_active = true;
	if (head) {
		/*
		 * If we need to drain a request in the middle of a link, drain
		 * the head request and the next request/link after the current
		 * link. Considering sequential execution of links,
		 * REQ_F_IO_DRAIN will be maintained for every request of our
		 * link.
		 */
		head->flags |= REQ_F_IO_DRAIN | REQ_F_FORCE_ASYNC;
		ctx->drain_next = true;
	}
}

static __cold int io_init_fail_req(struct io_kiocb *req, int err)
{
	/* ensure per-opcode data is cleared if we fail before prep */
	memset(&req->cmd.data, 0, sizeof(req->cmd.data));
	return err;
}

static int io_init_req(struct io_ring_ctx *ctx, struct io_kiocb *req,
		       const struct io_uring_sqe *sqe, unsigned int *left)
	__must_hold(&ctx->uring_lock)
{
	const struct io_issue_def *def;
	unsigned int sqe_flags;
	int personality;
	u8 opcode;

	req->ctx = ctx;
	req->opcode = opcode = READ_ONCE(sqe->opcode);
	/* same numerical values with corresponding REQ_F_*, safe to copy */
	sqe_flags = READ_ONCE(sqe->flags);
	req->flags = (__force io_req_flags_t) sqe_flags;
	req->cqe.user_data = READ_ONCE(sqe->user_data);
	req->file = NULL;
	req->tctx = current->io_uring;
	req->cancel_seq_set = false;
	req->async_data = NULL;

	if (unlikely(opcode >= IORING_OP_LAST)) {
		req->opcode = 0;
		return io_init_fail_req(req, -EINVAL);
	}
	opcode = array_index_nospec(opcode, IORING_OP_LAST);

	def = &io_issue_defs[opcode];
	if (def->is_128 && !(ctx->flags & IORING_SETUP_SQE128)) {
		/*
		 * A 128b op on a non-128b SQ requires mixed SQE support as
		 * well as 2 contiguous entries.
		 */
		if (!(ctx->flags & IORING_SETUP_SQE_MIXED) || *left < 2 ||
		    !(ctx->cached_sq_head & (ctx->sq_entries - 1)))
			return io_init_fail_req(req, -EINVAL);
		/*
		 * A 128b operation on a mixed SQ uses two entries, so we have
		 * to increment the head and cached refs, and decrement what's
		 * left.
		 */
		current->io_uring->cached_refs++;
		ctx->cached_sq_head++;
		(*left)--;
	}

	if (unlikely(sqe_flags & ~SQE_COMMON_FLAGS)) {
		/* enforce forwards compatibility on users */
		if (sqe_flags & ~SQE_VALID_FLAGS)
			return io_init_fail_req(req, -EINVAL);
		if (sqe_flags & IOSQE_BUFFER_SELECT) {
			if (!def->buffer_select)
				return io_init_fail_req(req, -EOPNOTSUPP);
			req->buf_index = READ_ONCE(sqe->buf_group);
		}
		if (sqe_flags & IOSQE_CQE_SKIP_SUCCESS)
			ctx->drain_disabled = true;
		if (sqe_flags & IOSQE_IO_DRAIN) {
			if (ctx->drain_disabled)
				return io_init_fail_req(req, -EOPNOTSUPP);
			io_init_drain(ctx);
		}
	}
	if (unlikely(ctx->restricted || ctx->drain_active || ctx->drain_next)) {
		if (ctx->restricted && !io_check_restriction(ctx, req, sqe_flags))
			return io_init_fail_req(req, -EACCES);
		/* knock it to the slow queue path, will be drained there */
		if (ctx->drain_active)
			req->flags |= REQ_F_FORCE_ASYNC;
		/* if there is no link, we're at "next" request and need to drain */
		if (unlikely(ctx->drain_next) && !ctx->submit_state.link.head) {
			ctx->drain_next = false;
			ctx->drain_active = true;
			req->flags |= REQ_F_IO_DRAIN | REQ_F_FORCE_ASYNC;
		}
	}

	if (!def->ioprio && sqe->ioprio)
		return io_init_fail_req(req, -EINVAL);
	if (!def->iopoll && (ctx->flags & IORING_SETUP_IOPOLL))
		return io_init_fail_req(req, -EINVAL);

	if (def->needs_file) {
		struct io_submit_state *state = &ctx->submit_state;

		req->cqe.fd = READ_ONCE(sqe->fd);

		/*
		 * Plug now if we have more than 2 IO left after this, and the
		 * target is potentially a read/write to block based storage.
		 */
		if (state->need_plug && def->plug) {
			state->plug_started = true;
			state->need_plug = false;
			blk_start_plug_nr_ios(&state->plug, state->submit_nr);
		}
	}

	personality = READ_ONCE(sqe->personality);
	if (personality) {
		int ret;

		req->creds = xa_load(&ctx->personalities, personality);
		if (!req->creds)
			return io_init_fail_req(req, -EINVAL);
		get_cred(req->creds);
		ret = security_uring_override_creds(req->creds);
		if (ret) {
			put_cred(req->creds);
			return io_init_fail_req(req, ret);
		}
		req->flags |= REQ_F_CREDS;
	}

	return def->prep(req, sqe);
}

static __cold int io_submit_fail_init(const struct io_uring_sqe *sqe,
				      struct io_kiocb *req, int ret)
{
	struct io_ring_ctx *ctx = req->ctx;
	struct io_submit_link *link = &ctx->submit_state.link;
	struct io_kiocb *head = link->head;

	trace_io_uring_req_failed(sqe, req, ret);

	/*
	 * Avoid breaking links in the middle as it renders links with SQPOLL
	 * unusable. Instead of failing eagerly, continue assembling the link if
	 * applicable and mark the head with REQ_F_FAIL. The link flushing code
	 * should find the flag and handle the rest.
	 */
	req_fail_link_node(req, ret);
	if (head && !(head->flags & REQ_F_FAIL))
		req_fail_link_node(head, -ECANCELED);

	if (!(req->flags & IO_REQ_LINK_FLAGS)) {
		if (head) {
			link->last->link = req;
			link->head = NULL;
			req = head;
		}
		io_queue_sqe_fallback(req);
		return ret;
	}

	if (head)
		link->last->link = req;
	else
		link->head = req;
	link->last = req;
	return 0;
}

static inline int io_submit_sqe(struct io_ring_ctx *ctx, struct io_kiocb *req,
			 const struct io_uring_sqe *sqe, unsigned int *left)
	__must_hold(&ctx->uring_lock)
{
	struct io_submit_link *link = &ctx->submit_state.link;
	int ret;

	ret = io_init_req(ctx, req, sqe, left);
	if (unlikely(ret))
		return io_submit_fail_init(sqe, req, ret);

	trace_io_uring_submit_req(req);

	/*
	 * If we already have a head request, queue this one for async
	 * submittal once the head completes. If we don't have a head but
	 * IOSQE_IO_LINK is set in the sqe, start a new head. This one will be
	 * submitted sync once the chain is complete. If none of those
	 * conditions are true (normal request), then just queue it.
	 */
	if (unlikely(link->head)) {
		trace_io_uring_link(req, link->last);
		io_req_sqe_copy(req, IO_URING_F_INLINE);
		link->last->link = req;
		link->last = req;

		if (req->flags & IO_REQ_LINK_FLAGS)
			return 0;
		/* last request of the link, flush it */
		req = link->head;
		link->head = NULL;
		if (req->flags & (REQ_F_FORCE_ASYNC | REQ_F_FAIL))
			goto fallback;

	} else if (unlikely(req->flags & (IO_REQ_LINK_FLAGS |
					  REQ_F_FORCE_ASYNC | REQ_F_FAIL))) {
		if (req->flags & IO_REQ_LINK_FLAGS) {
			link->head = req;
			link->last = req;
		} else {
fallback:
			io_queue_sqe_fallback(req);
		}
		return 0;
	}

	io_queue_sqe(req, IO_URING_F_INLINE);
	return 0;
}

/*
 * Batched submission is done, ensure local IO is flushed out.
 */
static void io_submit_state_end(struct io_ring_ctx *ctx)
{
	struct io_submit_state *state = &ctx->submit_state;

	if (unlikely(state->link.head))
		io_queue_sqe_fallback(state->link.head);
	/* flush only after queuing links as they can generate completions */
	io_submit_flush_completions(ctx);
	if (state->plug_started)
		blk_finish_plug(&state->plug);
}

/*
 * Start submission side cache.
 */
static void io_submit_state_start(struct io_submit_state *state,
				  unsigned int max_ios)
{
	state->plug_started = false;
	state->need_plug = max_ios > 2;
	state->submit_nr = max_ios;
	/* set only head, no need to init link_last in advance */
	state->link.head = NULL;
}

static void io_commit_sqring(struct io_ring_ctx *ctx)
{
	struct io_rings *rings = ctx->rings;

	/*
	 * Ensure any loads from the SQEs are done at this point,
	 * since once we write the new head, the application could
	 * write new data to them.
	 */
	smp_store_release(&rings->sq.head, ctx->cached_sq_head);
}

/*
 * Fetch an sqe, if one is available. Note this returns a pointer to memory
 * that is mapped by userspace. This means that care needs to be taken to
 * ensure that reads are stable, as we cannot rely on userspace always
 * being a good citizen. If members of the sqe are validated and then later
 * used, it's important that those reads are done through READ_ONCE() to
 * prevent a re-load down the line.
 */
static bool io_get_sqe(struct io_ring_ctx *ctx, const struct io_uring_sqe **sqe)
{
	unsigned mask = ctx->sq_entries - 1;
	unsigned head = ctx->cached_sq_head++ & mask;

	if (static_branch_unlikely(&io_key_has_sqarray) &&
	    (!(ctx->flags & IORING_SETUP_NO_SQARRAY))) {
		head = READ_ONCE(ctx->sq_array[head]);
		if (unlikely(head >= ctx->sq_entries)) {
			WRITE_ONCE(ctx->rings->sq_dropped,
				   READ_ONCE(ctx->rings->sq_dropped) + 1);
			return false;
		}
		head = array_index_nospec(head, ctx->sq_entries);
	}

	/*
	 * The cached sq head (or cq tail) serves two purposes:
	 *
	 * 1) allows us to batch the cost of updating the user visible
	 *    head updates.
	 * 2) allows the kernel side to track the head on its own, even
	 *    though the application is the one updating it.
	 */

	/* double index for 128-byte SQEs, twice as long */
	if (ctx->flags & IORING_SETUP_SQE128)
		head <<= 1;
	*sqe = &ctx->sq_sqes[head];
	return true;
}

int io_submit_sqes(struct io_ring_ctx *ctx, unsigned int nr)
	__must_hold(&ctx->uring_lock)
{
	unsigned int entries = io_sqring_entries(ctx);
	unsigned int left;
	int ret;

	entries = min(nr, entries);
	if (unlikely(!entries))
		return 0;

	ret = left = entries;
	io_get_task_refs(left);
	io_submit_state_start(&ctx->submit_state, left);

	do {
		const struct io_uring_sqe *sqe;
		struct io_kiocb *req;

		if (unlikely(!io_alloc_req(ctx, &req)))
			break;
		if (unlikely(!io_get_sqe(ctx, &sqe))) {
			io_req_add_to_cache(req, ctx);
			break;
		}

		/*
		 * Continue submitting even for sqe failure if the
		 * ring was setup with IORING_SETUP_SUBMIT_ALL
		 */
		if (unlikely(io_submit_sqe(ctx, req, sqe, &left)) &&
		    !(ctx->flags & IORING_SETUP_SUBMIT_ALL)) {
			left--;
			break;
		}
	} while (--left);

	if (unlikely(left)) {
		ret -= left;
		/* try again if it submitted nothing and can't allocate a req */
		if (!ret && io_req_cache_empty(ctx))
			ret = -EAGAIN;
		current->io_uring->cached_refs += left;
	}

	io_submit_state_end(ctx);
	 /* Commit SQ ring head once we've consumed and submitted all SQEs */
	io_commit_sqring(ctx);
	return ret;
}

static int io_wake_function(struct wait_queue_entry *curr, unsigned int mode,
			    int wake_flags, void *key)
{
	struct io_wait_queue *iowq = container_of(curr, struct io_wait_queue, wq);

	/*
	 * Cannot safely flush overflowed CQEs from here, ensure we wake up
	 * the task, and the next invocation will do it.
	 */
	if (io_should_wake(iowq) || io_has_work(iowq->ctx))
		return autoremove_wake_function(curr, mode, wake_flags, key);
	return -1;
}

int io_run_task_work_sig(struct io_ring_ctx *ctx)
{
	if (io_local_work_pending(ctx)) {
		__set_current_state(TASK_RUNNING);
		if (io_run_local_work(ctx, INT_MAX, IO_LOCAL_TW_DEFAULT_MAX) > 0)
			return 0;
	}
	if (io_run_task_work() > 0)
		return 0;
	if (task_sigpending(current))
		return -EINTR;
	return 0;
}

static bool current_pending_io(void)
{
	struct io_uring_task *tctx = current->io_uring;

	if (!tctx)
		return false;
	return percpu_counter_read_positive(&tctx->inflight);
}

static enum hrtimer_restart io_cqring_timer_wakeup(struct hrtimer *timer)
{
	struct io_wait_queue *iowq = container_of(timer, struct io_wait_queue, t);

	WRITE_ONCE(iowq->hit_timeout, 1);
	iowq->min_timeout = 0;
	wake_up_process(iowq->wq.private);
	return HRTIMER_NORESTART;
}

/*
 * Doing min_timeout portion. If we saw any timeouts, events, or have work,
 * wake up. If not, and we have a normal timeout, switch to that and keep
 * sleeping.
 */
static enum hrtimer_restart io_cqring_min_timer_wakeup(struct hrtimer *timer)
{
	struct io_wait_queue *iowq = container_of(timer, struct io_wait_queue, t);
	struct io_ring_ctx *ctx = iowq->ctx;

	/* no general timeout, or shorter (or equal), we are done */
	if (iowq->timeout == KTIME_MAX ||
	    ktime_compare(iowq->min_timeout, iowq->timeout) >= 0)
		goto out_wake;
	/* work we may need to run, wake function will see if we need to wake */
	if (io_has_work(ctx))
		goto out_wake;
	/* got events since we started waiting, min timeout is done */
	if (iowq->cq_min_tail != READ_ONCE(ctx->rings->cq.tail))
		goto out_wake;
	/* if we have any events and min timeout expired, we're done */
	if (io_cqring_events(ctx))
		goto out_wake;

	/*
	 * If using deferred task_work running and application is waiting on
	 * more than one request, ensure we reset it now where we are switching
	 * to normal sleeps. Any request completion post min_wait should wake
	 * the task and return.
	 */
	if (ctx->flags & IORING_SETUP_DEFER_TASKRUN) {
		atomic_set(&ctx->cq_wait_nr, 1);
		smp_mb();
		if (!llist_empty(&ctx->work_llist))
			goto out_wake;
	}

	hrtimer_update_function(&iowq->t, io_cqring_timer_wakeup);
	hrtimer_set_expires(timer, iowq->timeout);
	return HRTIMER_RESTART;
out_wake:
	return io_cqring_timer_wakeup(timer);
}

static int io_cqring_schedule_timeout(struct io_wait_queue *iowq,
				      clockid_t clock_id, ktime_t start_time)
{
	ktime_t timeout;

	if (iowq->min_timeout) {
		timeout = ktime_add_ns(iowq->min_timeout, start_time);
		hrtimer_setup_on_stack(&iowq->t, io_cqring_min_timer_wakeup, clock_id,
				       HRTIMER_MODE_ABS);
	} else {
		timeout = iowq->timeout;
		hrtimer_setup_on_stack(&iowq->t, io_cqring_timer_wakeup, clock_id,
				       HRTIMER_MODE_ABS);
	}

	hrtimer_set_expires_range_ns(&iowq->t, timeout, 0);
	hrtimer_start_expires(&iowq->t, HRTIMER_MODE_ABS);

	if (!READ_ONCE(iowq->hit_timeout))
		schedule();

	hrtimer_cancel(&iowq->t);
	destroy_hrtimer_on_stack(&iowq->t);
	__set_current_state(TASK_RUNNING);

	return READ_ONCE(iowq->hit_timeout) ? -ETIME : 0;
}

struct ext_arg {
	size_t argsz;
	struct timespec64 ts;
	const sigset_t __user *sig;
	ktime_t min_time;
	bool ts_set;
	bool iowait;
};

static int __io_cqring_wait_schedule(struct io_ring_ctx *ctx,
				     struct io_wait_queue *iowq,
				     struct ext_arg *ext_arg,
				     ktime_t start_time)
{
	int ret = 0;

	/*
	 * Mark us as being in io_wait if we have pending requests, so cpufreq
	 * can take into account that the task is waiting for IO - turns out
	 * to be important for low QD IO.
	 */
	if (ext_arg->iowait && current_pending_io())
		current->in_iowait = 1;
	if (iowq->timeout != KTIME_MAX || iowq->min_timeout)
		ret = io_cqring_schedule_timeout(iowq, ctx->clockid, start_time);
	else
		schedule();
	current->in_iowait = 0;
	return ret;
}

/* If this returns > 0, the caller should retry */
static inline int io_cqring_wait_schedule(struct io_ring_ctx *ctx,
					  struct io_wait_queue *iowq,
					  struct ext_arg *ext_arg,
					  ktime_t start_time)
{
	if (unlikely(READ_ONCE(ctx->check_cq)))
		return 1;
	if (unlikely(io_local_work_pending(ctx)))
		return 1;
	if (unlikely(task_work_pending(current)))
		return 1;
	if (unlikely(task_sigpending(current)))
		return -EINTR;
	if (unlikely(io_should_wake(iowq)))
		return 0;

	return __io_cqring_wait_schedule(ctx, iowq, ext_arg, start_time);
}

/*
 * Wait until events become available, if we don't already have some. The
 * application must reap them itself, as they reside on the shared cq ring.
 */
static int io_cqring_wait(struct io_ring_ctx *ctx, int min_events, u32 flags,
			  struct ext_arg *ext_arg)
{
	struct io_wait_queue iowq;
	struct io_rings *rings = ctx->rings;
	ktime_t start_time;
	int ret;

	min_events = min_t(int, min_events, ctx->cq_entries);

	if (!io_allowed_run_tw(ctx))
		return -EEXIST;
	if (io_local_work_pending(ctx))
		io_run_local_work(ctx, min_events,
				  max(IO_LOCAL_TW_DEFAULT_MAX, min_events));
	io_run_task_work();

	if (unlikely(test_bit(IO_CHECK_CQ_OVERFLOW_BIT, &ctx->check_cq)))
		io_cqring_do_overflow_flush(ctx);
	if (__io_cqring_events_user(ctx) >= min_events)
		return 0;

	init_waitqueue_func_entry(&iowq.wq, io_wake_function);
	iowq.wq.private = current;
	INIT_LIST_HEAD(&iowq.wq.entry);
	iowq.ctx = ctx;
	iowq.cq_tail = READ_ONCE(ctx->rings->cq.head) + min_events;
	iowq.cq_min_tail = READ_ONCE(ctx->rings->cq.tail);
	iowq.nr_timeouts = atomic_read(&ctx->cq_timeouts);
	iowq.hit_timeout = 0;
	iowq.min_timeout = ext_arg->min_time;
	iowq.timeout = KTIME_MAX;
	start_time = io_get_time(ctx);

	if (ext_arg->ts_set) {
		iowq.timeout = timespec64_to_ktime(ext_arg->ts);
		if (!(flags & IORING_ENTER_ABS_TIMER))
			iowq.timeout = ktime_add(iowq.timeout, start_time);
	}

	if (ext_arg->sig) {
#ifdef CONFIG_COMPAT
		if (in_compat_syscall())
			ret = set_compat_user_sigmask((const compat_sigset_t __user *)ext_arg->sig,
						      ext_arg->argsz);
		else
#endif
			ret = set_user_sigmask(ext_arg->sig, ext_arg->argsz);

		if (ret)
			return ret;
	}

	io_napi_busy_loop(ctx, &iowq);

	trace_io_uring_cqring_wait(ctx, min_events);
	do {
		unsigned long check_cq;
		int nr_wait;

		/* if min timeout has been hit, don't reset wait count */
		if (!iowq.hit_timeout)
			nr_wait = (int) iowq.cq_tail -
					READ_ONCE(ctx->rings->cq.tail);
		else
			nr_wait = 1;

		if (ctx->flags & IORING_SETUP_DEFER_TASKRUN) {
			atomic_set(&ctx->cq_wait_nr, nr_wait);
			set_current_state(TASK_INTERRUPTIBLE);
		} else {
			prepare_to_wait_exclusive(&ctx->cq_wait, &iowq.wq,
							TASK_INTERRUPTIBLE);
		}

		ret = io_cqring_wait_schedule(ctx, &iowq, ext_arg, start_time);
		__set_current_state(TASK_RUNNING);
		atomic_set(&ctx->cq_wait_nr, IO_CQ_WAKE_INIT);

		/*
		 * Run task_work after scheduling and before io_should_wake().
		 * If we got woken because of task_work being processed, run it
		 * now rather than let the caller do another wait loop.
		 */
		if (io_local_work_pending(ctx))
			io_run_local_work(ctx, nr_wait, nr_wait);
		io_run_task_work();

		/*
		 * Non-local task_work will be run on exit to userspace, but
		 * if we're using DEFER_TASKRUN, then we could have waited
		 * with a timeout for a number of requests. If the timeout
		 * hits, we could have some requests ready to process. Ensure
		 * this break is _after_ we have run task_work, to avoid
		 * deferring running potentially pending requests until the
		 * next time we wait for events.
		 */
		if (ret < 0)
			break;

		check_cq = READ_ONCE(ctx->check_cq);
		if (unlikely(check_cq)) {
			/* let the caller flush overflows, retry */
			if (check_cq & BIT(IO_CHECK_CQ_OVERFLOW_BIT))
				io_cqring_do_overflow_flush(ctx);
			if (check_cq & BIT(IO_CHECK_CQ_DROPPED_BIT)) {
				ret = -EBADR;
				break;
			}
		}

		if (io_should_wake(&iowq)) {
			ret = 0;
			break;
		}
		cond_resched();
	} while (1);

	if (!(ctx->flags & IORING_SETUP_DEFER_TASKRUN))
		finish_wait(&ctx->cq_wait, &iowq.wq);
	restore_saved_sigmask_unless(ret == -EINTR);

	return READ_ONCE(rings->cq.head) == READ_ONCE(rings->cq.tail) ? ret : 0;
}

static void io_rings_free(struct io_ring_ctx *ctx)
{
	io_free_region(ctx->user, &ctx->sq_region);
	io_free_region(ctx->user, &ctx->ring_region);
	ctx->rings = NULL;
	ctx->sq_sqes = NULL;
}

static int rings_size(unsigned int flags, unsigned int sq_entries,
		      unsigned int cq_entries, struct io_rings_layout *rl)
{
	struct io_rings *rings;
	size_t sqe_size;
	size_t off;

	if (flags & IORING_SETUP_CQE_MIXED) {
		if (cq_entries < 2)
			return -EOVERFLOW;
	}
	if (flags & IORING_SETUP_SQE_MIXED) {
		if (sq_entries < 2)
<<<<<<< HEAD
			return SIZE_MAX;
	}
=======
			return -EOVERFLOW;
	}

	rl->sq_array_offset = SIZE_MAX;

	sqe_size = sizeof(struct io_uring_sqe);
	if (flags & IORING_SETUP_SQE128)
		sqe_size *= 2;

	rl->sq_size = array_size(sqe_size, sq_entries);
	if (rl->sq_size == SIZE_MAX)
		return -EOVERFLOW;

	off = struct_size(rings, cqes, cq_entries);
	if (flags & IORING_SETUP_CQE32)
		off = size_mul(off, 2);
	if (off == SIZE_MAX)
		return -EOVERFLOW;
>>>>>>> d741c625

#ifdef CONFIG_SMP
	off = ALIGN(off, SMP_CACHE_BYTES);
	if (off == 0)
		return -EOVERFLOW;
#endif

	if (!(flags & IORING_SETUP_NO_SQARRAY)) {
		size_t sq_array_size;

		rl->sq_array_offset = off;

		sq_array_size = array_size(sizeof(u32), sq_entries);
		off = size_add(off, sq_array_size);
		if (off == SIZE_MAX)
			return -EOVERFLOW;
	}

	rl->rings_size = off;
	return 0;
}

static __cold void __io_req_caches_free(struct io_ring_ctx *ctx)
{
	struct io_kiocb *req;
	int nr = 0;

	while (!io_req_cache_empty(ctx)) {
		req = io_extract_req(ctx);
		io_poison_req(req);
		kmem_cache_free(req_cachep, req);
		nr++;
	}
	if (nr) {
		ctx->nr_req_allocated -= nr;
		percpu_ref_put_many(&ctx->refs, nr);
	}
}

static __cold void io_req_caches_free(struct io_ring_ctx *ctx)
{
	guard(mutex)(&ctx->uring_lock);
	__io_req_caches_free(ctx);
}

static __cold void io_ring_ctx_free(struct io_ring_ctx *ctx)
{
	io_sq_thread_finish(ctx);

	mutex_lock(&ctx->uring_lock);
	io_sqe_buffers_unregister(ctx);
	io_sqe_files_unregister(ctx);
	io_unregister_zcrx_ifqs(ctx);
	io_cqring_overflow_kill(ctx);
	io_eventfd_unregister(ctx);
	io_free_alloc_caches(ctx);
	io_destroy_buffers(ctx);
	io_free_region(ctx->user, &ctx->param_region);
	mutex_unlock(&ctx->uring_lock);
	if (ctx->sq_creds)
		put_cred(ctx->sq_creds);
	if (ctx->submitter_task)
		put_task_struct(ctx->submitter_task);

	WARN_ON_ONCE(!list_empty(&ctx->ltimeout_list));

	if (ctx->mm_account) {
		mmdrop(ctx->mm_account);
		ctx->mm_account = NULL;
	}
	io_rings_free(ctx);

	if (!(ctx->flags & IORING_SETUP_NO_SQARRAY))
		static_branch_dec(&io_key_has_sqarray);

	percpu_ref_exit(&ctx->refs);
	free_uid(ctx->user);
	io_req_caches_free(ctx);

	WARN_ON_ONCE(ctx->nr_req_allocated);

	if (ctx->hash_map)
		io_wq_put_hash(ctx->hash_map);
	io_napi_free(ctx);
	kvfree(ctx->cancel_table.hbs);
	xa_destroy(&ctx->io_bl_xa);
	kfree(ctx);
}

static __cold void io_activate_pollwq_cb(struct callback_head *cb)
{
	struct io_ring_ctx *ctx = container_of(cb, struct io_ring_ctx,
					       poll_wq_task_work);

	mutex_lock(&ctx->uring_lock);
	ctx->poll_activated = true;
	mutex_unlock(&ctx->uring_lock);

	/*
	 * Wake ups for some events between start of polling and activation
	 * might've been lost due to loose synchronisation.
	 */
	wake_up_all(&ctx->poll_wq);
	percpu_ref_put(&ctx->refs);
}

__cold void io_activate_pollwq(struct io_ring_ctx *ctx)
{
	spin_lock(&ctx->completion_lock);
	/* already activated or in progress */
	if (ctx->poll_activated || ctx->poll_wq_task_work.func)
		goto out;
	if (WARN_ON_ONCE(!ctx->task_complete))
		goto out;
	if (!ctx->submitter_task)
		goto out;
	/*
	 * with ->submitter_task only the submitter task completes requests, we
	 * only need to sync with it, which is done by injecting a tw
	 */
	init_task_work(&ctx->poll_wq_task_work, io_activate_pollwq_cb);
	percpu_ref_get(&ctx->refs);
	if (task_work_add(ctx->submitter_task, &ctx->poll_wq_task_work, TWA_SIGNAL))
		percpu_ref_put(&ctx->refs);
out:
	spin_unlock(&ctx->completion_lock);
}

static __poll_t io_uring_poll(struct file *file, poll_table *wait)
{
	struct io_ring_ctx *ctx = file->private_data;
	__poll_t mask = 0;

	if (unlikely(!ctx->poll_activated))
		io_activate_pollwq(ctx);
	/*
	 * provides mb() which pairs with barrier from wq_has_sleeper
	 * call in io_commit_cqring
	 */
	poll_wait(file, &ctx->poll_wq, wait);

	if (!io_sqring_full(ctx))
		mask |= EPOLLOUT | EPOLLWRNORM;

	/*
	 * Don't flush cqring overflow list here, just do a simple check.
	 * Otherwise there could possible be ABBA deadlock:
	 *      CPU0                    CPU1
	 *      ----                    ----
	 * lock(&ctx->uring_lock);
	 *                              lock(&ep->mtx);
	 *                              lock(&ctx->uring_lock);
	 * lock(&ep->mtx);
	 *
	 * Users may get EPOLLIN meanwhile seeing nothing in cqring, this
	 * pushes them to do the flush.
	 */

	if (__io_cqring_events_user(ctx) || io_has_work(ctx))
		mask |= EPOLLIN | EPOLLRDNORM;

	return mask;
}

struct io_tctx_exit {
	struct callback_head		task_work;
	struct completion		completion;
	struct io_ring_ctx		*ctx;
};

static __cold void io_tctx_exit_cb(struct callback_head *cb)
{
	struct io_uring_task *tctx = current->io_uring;
	struct io_tctx_exit *work;

	work = container_of(cb, struct io_tctx_exit, task_work);
	/*
	 * When @in_cancel, we're in cancellation and it's racy to remove the
	 * node. It'll be removed by the end of cancellation, just ignore it.
	 * tctx can be NULL if the queueing of this task_work raced with
	 * work cancelation off the exec path.
	 */
	if (tctx && !atomic_read(&tctx->in_cancel))
		io_uring_del_tctx_node((unsigned long)work->ctx);
	complete(&work->completion);
}

static __cold void io_ring_exit_work(struct work_struct *work)
{
	struct io_ring_ctx *ctx = container_of(work, struct io_ring_ctx, exit_work);
	unsigned long timeout = jiffies + HZ * 60 * 5;
	unsigned long interval = HZ / 20;
	struct io_tctx_exit exit;
	struct io_tctx_node *node;
	int ret;

	/*
	 * If we're doing polled IO and end up having requests being
	 * submitted async (out-of-line), then completions can come in while
	 * we're waiting for refs to drop. We need to reap these manually,
	 * as nobody else will be looking for them.
	 */
	do {
		if (test_bit(IO_CHECK_CQ_OVERFLOW_BIT, &ctx->check_cq)) {
			mutex_lock(&ctx->uring_lock);
			io_cqring_overflow_kill(ctx);
			mutex_unlock(&ctx->uring_lock);
		}

		if (ctx->flags & IORING_SETUP_DEFER_TASKRUN)
			io_move_task_work_from_local(ctx);

		/* The SQPOLL thread never reaches this path */
		while (io_uring_try_cancel_requests(ctx, NULL, true, false))
			cond_resched();

		if (ctx->sq_data) {
			struct io_sq_data *sqd = ctx->sq_data;
			struct task_struct *tsk;

			io_sq_thread_park(sqd);
			tsk = sqpoll_task_locked(sqd);
			if (tsk && tsk->io_uring && tsk->io_uring->io_wq)
				io_wq_cancel_cb(tsk->io_uring->io_wq,
						io_cancel_ctx_cb, ctx, true);
			io_sq_thread_unpark(sqd);
		}

		io_req_caches_free(ctx);

		if (WARN_ON_ONCE(time_after(jiffies, timeout))) {
			/* there is little hope left, don't run it too often */
			interval = HZ * 60;
		}
		/*
		 * This is really an uninterruptible wait, as it has to be
		 * complete. But it's also run from a kworker, which doesn't
		 * take signals, so it's fine to make it interruptible. This
		 * avoids scenarios where we knowingly can wait much longer
		 * on completions, for example if someone does a SIGSTOP on
		 * a task that needs to finish task_work to make this loop
		 * complete. That's a synthetic situation that should not
		 * cause a stuck task backtrace, and hence a potential panic
		 * on stuck tasks if that is enabled.
		 */
	} while (!wait_for_completion_interruptible_timeout(&ctx->ref_comp, interval));

	init_completion(&exit.completion);
	init_task_work(&exit.task_work, io_tctx_exit_cb);
	exit.ctx = ctx;

	mutex_lock(&ctx->uring_lock);
	while (!list_empty(&ctx->tctx_list)) {
		WARN_ON_ONCE(time_after(jiffies, timeout));

		node = list_first_entry(&ctx->tctx_list, struct io_tctx_node,
					ctx_node);
		/* don't spin on a single task if cancellation failed */
		list_rotate_left(&ctx->tctx_list);
		ret = task_work_add(node->task, &exit.task_work, TWA_SIGNAL);
		if (WARN_ON_ONCE(ret))
			continue;

		mutex_unlock(&ctx->uring_lock);
		/*
		 * See comment above for
		 * wait_for_completion_interruptible_timeout() on why this
		 * wait is marked as interruptible.
		 */
		wait_for_completion_interruptible(&exit.completion);
		mutex_lock(&ctx->uring_lock);
	}
	mutex_unlock(&ctx->uring_lock);
	spin_lock(&ctx->completion_lock);
	spin_unlock(&ctx->completion_lock);

	/* pairs with RCU read section in io_req_local_work_add() */
	if (ctx->flags & IORING_SETUP_DEFER_TASKRUN)
		synchronize_rcu();

	io_ring_ctx_free(ctx);
}

static __cold void io_ring_ctx_wait_and_kill(struct io_ring_ctx *ctx)
{
	unsigned long index;
	struct creds *creds;

	mutex_lock(&ctx->uring_lock);
	percpu_ref_kill(&ctx->refs);
	xa_for_each(&ctx->personalities, index, creds)
		io_unregister_personality(ctx, index);
	mutex_unlock(&ctx->uring_lock);

	flush_delayed_work(&ctx->fallback_work);

	INIT_WORK(&ctx->exit_work, io_ring_exit_work);
	/*
	 * Use system_dfl_wq to avoid spawning tons of event kworkers
	 * if we're exiting a ton of rings at the same time. It just adds
	 * noise and overhead, there's no discernable change in runtime
	 * over using system_percpu_wq.
	 */
	queue_work(iou_wq, &ctx->exit_work);
}

static int io_uring_release(struct inode *inode, struct file *file)
{
	struct io_ring_ctx *ctx = file->private_data;

	file->private_data = NULL;
	io_ring_ctx_wait_and_kill(ctx);
	return 0;
}

static struct io_uring_reg_wait *io_get_ext_arg_reg(struct io_ring_ctx *ctx,
			const struct io_uring_getevents_arg __user *uarg)
{
	unsigned long size = sizeof(struct io_uring_reg_wait);
	unsigned long offset = (uintptr_t)uarg;
	unsigned long end;

	if (unlikely(offset % sizeof(long)))
		return ERR_PTR(-EFAULT);

	/* also protects from NULL ->cq_wait_arg as the size would be 0 */
	if (unlikely(check_add_overflow(offset, size, &end) ||
		     end > ctx->cq_wait_size))
		return ERR_PTR(-EFAULT);

	offset = array_index_nospec(offset, ctx->cq_wait_size - size);
	return ctx->cq_wait_arg + offset;
}

static int io_validate_ext_arg(struct io_ring_ctx *ctx, unsigned flags,
			       const void __user *argp, size_t argsz)
{
	struct io_uring_getevents_arg arg;

	if (!(flags & IORING_ENTER_EXT_ARG))
		return 0;
	if (flags & IORING_ENTER_EXT_ARG_REG)
		return -EINVAL;
	if (argsz != sizeof(arg))
		return -EINVAL;
	if (copy_from_user(&arg, argp, sizeof(arg)))
		return -EFAULT;
	return 0;
}

static int io_get_ext_arg(struct io_ring_ctx *ctx, unsigned flags,
			  const void __user *argp, struct ext_arg *ext_arg)
{
	const struct io_uring_getevents_arg __user *uarg = argp;
	struct io_uring_getevents_arg arg;

	ext_arg->iowait = !(flags & IORING_ENTER_NO_IOWAIT);

	/*
	 * If EXT_ARG isn't set, then we have no timespec and the argp pointer
	 * is just a pointer to the sigset_t.
	 */
	if (!(flags & IORING_ENTER_EXT_ARG)) {
		ext_arg->sig = (const sigset_t __user *) argp;
		return 0;
	}

	if (flags & IORING_ENTER_EXT_ARG_REG) {
		struct io_uring_reg_wait *w;

		if (ext_arg->argsz != sizeof(struct io_uring_reg_wait))
			return -EINVAL;
		w = io_get_ext_arg_reg(ctx, argp);
		if (IS_ERR(w))
			return PTR_ERR(w);

		if (w->flags & ~IORING_REG_WAIT_TS)
			return -EINVAL;
		ext_arg->min_time = READ_ONCE(w->min_wait_usec) * NSEC_PER_USEC;
		ext_arg->sig = u64_to_user_ptr(READ_ONCE(w->sigmask));
		ext_arg->argsz = READ_ONCE(w->sigmask_sz);
		if (w->flags & IORING_REG_WAIT_TS) {
			ext_arg->ts.tv_sec = READ_ONCE(w->ts.tv_sec);
			ext_arg->ts.tv_nsec = READ_ONCE(w->ts.tv_nsec);
			ext_arg->ts_set = true;
		}
		return 0;
	}

	/*
	 * EXT_ARG is set - ensure we agree on the size of it and copy in our
	 * timespec and sigset_t pointers if good.
	 */
	if (ext_arg->argsz != sizeof(arg))
		return -EINVAL;
#ifdef CONFIG_64BIT
	if (!user_access_begin(uarg, sizeof(*uarg)))
		return -EFAULT;
	unsafe_get_user(arg.sigmask, &uarg->sigmask, uaccess_end);
	unsafe_get_user(arg.sigmask_sz, &uarg->sigmask_sz, uaccess_end);
	unsafe_get_user(arg.min_wait_usec, &uarg->min_wait_usec, uaccess_end);
	unsafe_get_user(arg.ts, &uarg->ts, uaccess_end);
	user_access_end();
#else
	if (copy_from_user(&arg, uarg, sizeof(arg)))
		return -EFAULT;
#endif
	ext_arg->min_time = arg.min_wait_usec * NSEC_PER_USEC;
	ext_arg->sig = u64_to_user_ptr(arg.sigmask);
	ext_arg->argsz = arg.sigmask_sz;
	if (arg.ts) {
		if (get_timespec64(&ext_arg->ts, u64_to_user_ptr(arg.ts)))
			return -EFAULT;
		ext_arg->ts_set = true;
	}
	return 0;
#ifdef CONFIG_64BIT
uaccess_end:
	user_access_end();
	return -EFAULT;
#endif
}

SYSCALL_DEFINE6(io_uring_enter, unsigned int, fd, u32, to_submit,
		u32, min_complete, u32, flags, const void __user *, argp,
		size_t, argsz)
{
	struct io_ring_ctx *ctx;
	struct file *file;
	long ret;

	if (unlikely(flags & ~IORING_ENTER_FLAGS))
		return -EINVAL;

	/*
	 * Ring fd has been registered via IORING_REGISTER_RING_FDS, we
	 * need only dereference our task private array to find it.
	 */
	if (flags & IORING_ENTER_REGISTERED_RING) {
		struct io_uring_task *tctx = current->io_uring;

		if (unlikely(!tctx || fd >= IO_RINGFD_REG_MAX))
			return -EINVAL;
		fd = array_index_nospec(fd, IO_RINGFD_REG_MAX);
		file = tctx->registered_rings[fd];
		if (unlikely(!file))
			return -EBADF;
	} else {
		file = fget(fd);
		if (unlikely(!file))
			return -EBADF;
		ret = -EOPNOTSUPP;
		if (unlikely(!io_is_uring_fops(file)))
			goto out;
	}

	ctx = file->private_data;
	ret = -EBADFD;
	if (unlikely(ctx->flags & IORING_SETUP_R_DISABLED))
		goto out;

	/*
	 * For SQ polling, the thread will do all submissions and completions.
	 * Just return the requested submit count, and wake the thread if
	 * we were asked to.
	 */
	ret = 0;
	if (ctx->flags & IORING_SETUP_SQPOLL) {
		if (unlikely(ctx->sq_data->thread == NULL)) {
			ret = -EOWNERDEAD;
			goto out;
		}
		if (flags & IORING_ENTER_SQ_WAKEUP)
			wake_up(&ctx->sq_data->wait);
		if (flags & IORING_ENTER_SQ_WAIT)
			io_sqpoll_wait_sq(ctx);

		ret = to_submit;
	} else if (to_submit) {
		ret = io_uring_add_tctx_node(ctx);
		if (unlikely(ret))
			goto out;

		mutex_lock(&ctx->uring_lock);
		ret = io_submit_sqes(ctx, to_submit);
		if (ret != to_submit) {
			mutex_unlock(&ctx->uring_lock);
			goto out;
		}
		if (flags & IORING_ENTER_GETEVENTS) {
			if (ctx->syscall_iopoll)
				goto iopoll_locked;
			/*
			 * Ignore errors, we'll soon call io_cqring_wait() and
			 * it should handle ownership problems if any.
			 */
			if (ctx->flags & IORING_SETUP_DEFER_TASKRUN)
				(void)io_run_local_work_locked(ctx, min_complete);
		}
		mutex_unlock(&ctx->uring_lock);
	}

	if (flags & IORING_ENTER_GETEVENTS) {
		int ret2;

		if (ctx->syscall_iopoll) {
			/*
			 * We disallow the app entering submit/complete with
			 * polling, but we still need to lock the ring to
			 * prevent racing with polled issue that got punted to
			 * a workqueue.
			 */
			mutex_lock(&ctx->uring_lock);
iopoll_locked:
			ret2 = io_validate_ext_arg(ctx, flags, argp, argsz);
			if (likely(!ret2))
				ret2 = io_iopoll_check(ctx, min_complete);
			mutex_unlock(&ctx->uring_lock);
		} else {
			struct ext_arg ext_arg = { .argsz = argsz };

			ret2 = io_get_ext_arg(ctx, flags, argp, &ext_arg);
			if (likely(!ret2))
				ret2 = io_cqring_wait(ctx, min_complete, flags,
						      &ext_arg);
		}

		if (!ret) {
			ret = ret2;

			/*
			 * EBADR indicates that one or more CQE were dropped.
			 * Once the user has been informed we can clear the bit
			 * as they are obviously ok with those drops.
			 */
			if (unlikely(ret2 == -EBADR))
				clear_bit(IO_CHECK_CQ_DROPPED_BIT,
					  &ctx->check_cq);
		}
	}
out:
	if (!(flags & IORING_ENTER_REGISTERED_RING))
		fput(file);
	return ret;
}

static const struct file_operations io_uring_fops = {
	.release	= io_uring_release,
	.mmap		= io_uring_mmap,
	.get_unmapped_area = io_uring_get_unmapped_area,
#ifndef CONFIG_MMU
	.mmap_capabilities = io_uring_nommu_mmap_capabilities,
#endif
	.poll		= io_uring_poll,
#ifdef CONFIG_PROC_FS
	.show_fdinfo	= io_uring_show_fdinfo,
#endif
};

bool io_is_uring_fops(struct file *file)
{
	return file->f_op == &io_uring_fops;
}

static __cold int io_allocate_scq_urings(struct io_ring_ctx *ctx,
					 struct io_ctx_config *config)
{
	struct io_uring_params *p = &config->p;
	struct io_rings_layout *rl = &config->layout;
	struct io_uring_region_desc rd;
	struct io_rings *rings;
<<<<<<< HEAD
	size_t sq_array_offset;
	size_t sq_size, cq_size, sqe_size;
=======
>>>>>>> d741c625
	int ret;

	/* make sure these are sane, as we already accounted them */
	ctx->sq_entries = p->sq_entries;
	ctx->cq_entries = p->cq_entries;

<<<<<<< HEAD
	sqe_size = sizeof(struct io_uring_sqe);
	if (p->flags & IORING_SETUP_SQE128)
		sqe_size *= 2;
	sq_size = array_size(sqe_size, p->sq_entries);
	if (sq_size == SIZE_MAX)
		return -EOVERFLOW;
	cq_size = rings_size(ctx->flags, p->sq_entries, p->cq_entries,
			  &sq_array_offset);
	if (cq_size == SIZE_MAX)
		return -EOVERFLOW;

	memset(&rd, 0, sizeof(rd));
	rd.size = PAGE_ALIGN(cq_size);
=======
	memset(&rd, 0, sizeof(rd));
	rd.size = PAGE_ALIGN(rl->rings_size);
>>>>>>> d741c625
	if (ctx->flags & IORING_SETUP_NO_MMAP) {
		rd.user_addr = p->cq_off.user_addr;
		rd.flags |= IORING_MEM_REGION_TYPE_USER;
	}
	ret = io_create_region(ctx, &ctx->ring_region, &rd, IORING_OFF_CQ_RING);
	if (ret)
		return ret;
	ctx->rings = rings = io_region_get_ptr(&ctx->ring_region);
	if (!(ctx->flags & IORING_SETUP_NO_SQARRAY))
<<<<<<< HEAD
		ctx->sq_array = (u32 *)((char *)rings + sq_array_offset);

	memset(&rd, 0, sizeof(rd));
	rd.size = PAGE_ALIGN(sq_size);
=======
		ctx->sq_array = (u32 *)((char *)rings + rl->sq_array_offset);

	memset(&rd, 0, sizeof(rd));
	rd.size = PAGE_ALIGN(rl->sq_size);
>>>>>>> d741c625
	if (ctx->flags & IORING_SETUP_NO_MMAP) {
		rd.user_addr = p->sq_off.user_addr;
		rd.flags |= IORING_MEM_REGION_TYPE_USER;
	}
	ret = io_create_region(ctx, &ctx->sq_region, &rd, IORING_OFF_SQES);
	if (ret) {
		io_rings_free(ctx);
		return ret;
	}
	ctx->sq_sqes = io_region_get_ptr(&ctx->sq_region);

	memset(rings, 0, sizeof(*rings));
	WRITE_ONCE(rings->sq_ring_mask, ctx->sq_entries - 1);
	WRITE_ONCE(rings->cq_ring_mask, ctx->cq_entries - 1);
	WRITE_ONCE(rings->sq_ring_entries, ctx->sq_entries);
	WRITE_ONCE(rings->cq_ring_entries, ctx->cq_entries);
	return 0;
}

static int io_uring_install_fd(struct file *file)
{
	int fd;

	fd = get_unused_fd_flags(O_RDWR | O_CLOEXEC);
	if (fd < 0)
		return fd;
	fd_install(fd, file);
	return fd;
}

/*
 * Allocate an anonymous fd, this is what constitutes the application
 * visible backing of an io_uring instance. The application mmaps this
 * fd to gain access to the SQ/CQ ring details.
 */
static struct file *io_uring_get_file(struct io_ring_ctx *ctx)
{
	/* Create a new inode so that the LSM can block the creation.  */
	return anon_inode_create_getfile("[io_uring]", &io_uring_fops, ctx,
					 O_RDWR | O_CLOEXEC, NULL);
}

static int io_uring_sanitise_params(struct io_uring_params *p)
{
	unsigned flags = p->flags;

	if (flags & ~IORING_SETUP_FLAGS)
		return -EINVAL;

	/* There is no way to mmap rings without a real fd */
	if ((flags & IORING_SETUP_REGISTERED_FD_ONLY) &&
	    !(flags & IORING_SETUP_NO_MMAP))
		return -EINVAL;

	if (flags & IORING_SETUP_SQPOLL) {
		/* IPI related flags don't make sense with SQPOLL */
		if (flags & (IORING_SETUP_COOP_TASKRUN |
			     IORING_SETUP_TASKRUN_FLAG |
			     IORING_SETUP_DEFER_TASKRUN))
			return -EINVAL;
	}

	if (flags & IORING_SETUP_TASKRUN_FLAG) {
		if (!(flags & (IORING_SETUP_COOP_TASKRUN |
			       IORING_SETUP_DEFER_TASKRUN)))
			return -EINVAL;
	}

	/* HYBRID_IOPOLL only valid with IOPOLL */
	if ((flags & IORING_SETUP_HYBRID_IOPOLL) && !(flags & IORING_SETUP_IOPOLL))
		return -EINVAL;

	/*
	 * For DEFER_TASKRUN we require the completion task to be the same as
	 * the submission task. This implies that there is only one submitter.
	 */
	if ((flags & IORING_SETUP_DEFER_TASKRUN) &&
	    !(flags & IORING_SETUP_SINGLE_ISSUER))
		return -EINVAL;

	/*
	 * Nonsensical to ask for CQE32 and mixed CQE support, it's not
	 * supported to post 16b CQEs on a ring setup with CQE32.
	 */
	if ((flags & (IORING_SETUP_CQE32|IORING_SETUP_CQE_MIXED)) ==
	    (IORING_SETUP_CQE32|IORING_SETUP_CQE_MIXED))
		return -EINVAL;
	/*
	 * Nonsensical to ask for SQE128 and mixed SQE support, it's not
	 * supported to post 64b SQEs on a ring setup with SQE128.
	 */
	if ((flags & (IORING_SETUP_SQE128|IORING_SETUP_SQE_MIXED)) ==
	    (IORING_SETUP_SQE128|IORING_SETUP_SQE_MIXED))
		return -EINVAL;

	return 0;
}

<<<<<<< HEAD
int io_uring_fill_params(struct io_uring_params *p)
=======
static int io_uring_fill_params(struct io_uring_params *p)
>>>>>>> d741c625
{
	unsigned entries = p->sq_entries;

	if (!entries)
		return -EINVAL;
	if (entries > IORING_MAX_ENTRIES) {
		if (!(p->flags & IORING_SETUP_CLAMP))
			return -EINVAL;
		entries = IORING_MAX_ENTRIES;
	}

	/*
	 * Use twice as many entries for the CQ ring. It's possible for the
	 * application to drive a higher depth than the size of the SQ ring,
	 * since the sqes are only used at submission time. This allows for
	 * some flexibility in overcommitting a bit. If the application has
	 * set IORING_SETUP_CQSIZE, it will have passed in the desired number
	 * of CQ ring entries manually.
	 */
	p->sq_entries = roundup_pow_of_two(entries);
	if (p->flags & IORING_SETUP_CQSIZE) {
		/*
		 * If IORING_SETUP_CQSIZE is set, we do the same roundup
		 * to a power-of-two, if it isn't already. We do NOT impose
		 * any cq vs sq ring sizing.
		 */
		if (!p->cq_entries)
			return -EINVAL;
		if (p->cq_entries > IORING_MAX_CQ_ENTRIES) {
			if (!(p->flags & IORING_SETUP_CLAMP))
				return -EINVAL;
			p->cq_entries = IORING_MAX_CQ_ENTRIES;
		}
		p->cq_entries = roundup_pow_of_two(p->cq_entries);
		if (p->cq_entries < p->sq_entries)
			return -EINVAL;
	} else {
		p->cq_entries = 2 * p->sq_entries;
	}

	return 0;
}

int io_prepare_config(struct io_ctx_config *config)
{
	struct io_uring_params *p = &config->p;
	int ret;

	ret = io_uring_sanitise_params(p);
	if (ret)
		return ret;

	ret = io_uring_fill_params(p);
	if (ret)
		return ret;

	ret = rings_size(p->flags, p->sq_entries, p->cq_entries,
			 &config->layout);
	if (ret)
		return ret;

	p->sq_off.head = offsetof(struct io_rings, sq.head);
	p->sq_off.tail = offsetof(struct io_rings, sq.tail);
	p->sq_off.ring_mask = offsetof(struct io_rings, sq_ring_mask);
	p->sq_off.ring_entries = offsetof(struct io_rings, sq_ring_entries);
	p->sq_off.flags = offsetof(struct io_rings, sq_flags);
	p->sq_off.dropped = offsetof(struct io_rings, sq_dropped);
	p->sq_off.resv1 = 0;
	if (!(p->flags & IORING_SETUP_NO_MMAP))
		p->sq_off.user_addr = 0;

	p->cq_off.head = offsetof(struct io_rings, cq.head);
	p->cq_off.tail = offsetof(struct io_rings, cq.tail);
	p->cq_off.ring_mask = offsetof(struct io_rings, cq_ring_mask);
	p->cq_off.ring_entries = offsetof(struct io_rings, cq_ring_entries);
	p->cq_off.overflow = offsetof(struct io_rings, cq_overflow);
	p->cq_off.cqes = offsetof(struct io_rings, cqes);
	p->cq_off.flags = offsetof(struct io_rings, cq_flags);
	p->cq_off.resv1 = 0;
	if (!(p->flags & IORING_SETUP_NO_MMAP))
		p->cq_off.user_addr = 0;
	if (!(p->flags & IORING_SETUP_NO_SQARRAY))
		p->sq_off.array = config->layout.sq_array_offset;

	return 0;
}

<<<<<<< HEAD
static __cold int io_uring_create(struct io_uring_params *p,
				  struct io_uring_params __user *params)
=======
static __cold int io_uring_create(struct io_ctx_config *config)
>>>>>>> d741c625
{
	struct io_uring_params *p = &config->p;
	struct io_ring_ctx *ctx;
	struct io_uring_task *tctx;
	struct file *file;
	int ret;

	ret = io_prepare_config(config);
	if (ret)
		return ret;

<<<<<<< HEAD
	ret = io_uring_fill_params(p);
	if (unlikely(ret))
		return ret;

=======
>>>>>>> d741c625
	ctx = io_ring_ctx_alloc(p);
	if (!ctx)
		return -ENOMEM;

	ctx->clockid = CLOCK_MONOTONIC;
	ctx->clock_offset = 0;

	if (!(ctx->flags & IORING_SETUP_NO_SQARRAY))
		static_branch_inc(&io_key_has_sqarray);

	if ((ctx->flags & IORING_SETUP_DEFER_TASKRUN) &&
	    !(ctx->flags & IORING_SETUP_IOPOLL) &&
	    !(ctx->flags & IORING_SETUP_SQPOLL))
		ctx->task_complete = true;

	if (ctx->task_complete || (ctx->flags & IORING_SETUP_IOPOLL))
		ctx->lockless_cq = true;

	/*
	 * lazy poll_wq activation relies on ->task_complete for synchronisation
	 * purposes, see io_activate_pollwq()
	 */
	if (!ctx->task_complete)
		ctx->poll_activated = true;

	/*
	 * When SETUP_IOPOLL and SETUP_SQPOLL are both enabled, user
	 * space applications don't need to do io completion events
	 * polling again, they can rely on io_sq_thread to do polling
	 * work, which can reduce cpu usage and uring_lock contention.
	 */
	if (ctx->flags & IORING_SETUP_IOPOLL &&
	    !(ctx->flags & IORING_SETUP_SQPOLL))
		ctx->syscall_iopoll = 1;

	ctx->compat = in_compat_syscall();
	if (!ns_capable_noaudit(&init_user_ns, CAP_IPC_LOCK))
		ctx->user = get_uid(current_user());

	/*
	 * For SQPOLL, we just need a wakeup, always. For !SQPOLL, if
	 * COOP_TASKRUN is set, then IPIs are never needed by the app.
	 */
	if (ctx->flags & (IORING_SETUP_SQPOLL|IORING_SETUP_COOP_TASKRUN))
		ctx->notify_method = TWA_SIGNAL_NO_IPI;
	else
		ctx->notify_method = TWA_SIGNAL;

	/*
	 * This is just grabbed for accounting purposes. When a process exits,
	 * the mm is exited and dropped before the files, hence we need to hang
	 * on to this mm purely for the purposes of being able to unaccount
	 * memory (locked/pinned vm). It's not used for anything else.
	 */
	mmgrab(current->mm);
	ctx->mm_account = current->mm;

	ret = io_allocate_scq_urings(ctx, config);
	if (ret)
		goto err;

	ret = io_sq_offload_create(ctx, p);
	if (ret)
		goto err;

	p->features = IORING_FEAT_FLAGS;

	if (copy_to_user(config->uptr, p, sizeof(*p))) {
		ret = -EFAULT;
		goto err;
	}

	if (ctx->flags & IORING_SETUP_SINGLE_ISSUER
	    && !(ctx->flags & IORING_SETUP_R_DISABLED)) {
		/*
		 * Unlike io_register_enable_rings(), don't need WRITE_ONCE()
		 * since ctx isn't yet accessible from other tasks
		 */
		ctx->submitter_task = get_task_struct(current);
	}

	file = io_uring_get_file(ctx);
	if (IS_ERR(file)) {
		ret = PTR_ERR(file);
		goto err;
	}

	ret = __io_uring_add_tctx_node(ctx);
	if (ret)
		goto err_fput;
	tctx = current->io_uring;

	/*
	 * Install ring fd as the very last thing, so we don't risk someone
	 * having closed it before we finish setup
	 */
	if (p->flags & IORING_SETUP_REGISTERED_FD_ONLY)
		ret = io_ring_add_registered_file(tctx, file, 0, IO_RINGFD_REG_MAX);
	else
		ret = io_uring_install_fd(file);
	if (ret < 0)
		goto err_fput;

	trace_io_uring_create(ret, ctx, p->sq_entries, p->cq_entries, p->flags);
	return ret;
err:
	io_ring_ctx_wait_and_kill(ctx);
	return ret;
err_fput:
	fput(file);
	return ret;
}

/*
 * Sets up an aio uring context, and returns the fd. Applications asks for a
 * ring size, we return the actual sq/cq ring sizes (among other things) in the
 * params structure passed in.
 */
static long io_uring_setup(u32 entries, struct io_uring_params __user *params)
{
<<<<<<< HEAD
	struct io_uring_params p;
=======
	struct io_ctx_config config;

	memset(&config, 0, sizeof(config));
>>>>>>> d741c625

	if (copy_from_user(&config.p, params, sizeof(config.p)))
		return -EFAULT;

<<<<<<< HEAD
	if (!mem_is_zero(&p.resv, sizeof(p.resv)))
		return -EINVAL;

	p.sq_entries = entries;
	return io_uring_create(&p, params);
=======
	if (!mem_is_zero(&config.p.resv, sizeof(config.p.resv)))
		return -EINVAL;

	config.p.sq_entries = entries;
	config.uptr = params;
	return io_uring_create(&config);
>>>>>>> d741c625
}

static inline int io_uring_allowed(void)
{
	int disabled = READ_ONCE(sysctl_io_uring_disabled);
	kgid_t io_uring_group;

	if (disabled == 2)
		return -EPERM;

	if (disabled == 0 || capable(CAP_SYS_ADMIN))
		goto allowed_lsm;

	io_uring_group = make_kgid(&init_user_ns, sysctl_io_uring_group);
	if (!gid_valid(io_uring_group))
		return -EPERM;

	if (!in_group_p(io_uring_group))
		return -EPERM;

allowed_lsm:
	return security_uring_allowed();
}

SYSCALL_DEFINE2(io_uring_setup, u32, entries,
		struct io_uring_params __user *, params)
{
	int ret;

	ret = io_uring_allowed();
	if (ret)
		return ret;

	return io_uring_setup(entries, params);
}

static int __init io_uring_init(void)
{
	struct kmem_cache_args kmem_args = {
		.useroffset = offsetof(struct io_kiocb, cmd.data),
		.usersize = sizeof_field(struct io_kiocb, cmd.data),
		.freeptr_offset = offsetof(struct io_kiocb, work),
		.use_freeptr_offset = true,
	};

#define __BUILD_BUG_VERIFY_OFFSET_SIZE(stype, eoffset, esize, ename) do { \
	BUILD_BUG_ON(offsetof(stype, ename) != eoffset); \
	BUILD_BUG_ON(sizeof_field(stype, ename) != esize); \
} while (0)

#define BUILD_BUG_SQE_ELEM(eoffset, etype, ename) \
	__BUILD_BUG_VERIFY_OFFSET_SIZE(struct io_uring_sqe, eoffset, sizeof(etype), ename)
#define BUILD_BUG_SQE_ELEM_SIZE(eoffset, esize, ename) \
	__BUILD_BUG_VERIFY_OFFSET_SIZE(struct io_uring_sqe, eoffset, esize, ename)
	BUILD_BUG_ON(sizeof(struct io_uring_sqe) != 64);
	BUILD_BUG_SQE_ELEM(0,  __u8,   opcode);
	BUILD_BUG_SQE_ELEM(1,  __u8,   flags);
	BUILD_BUG_SQE_ELEM(2,  __u16,  ioprio);
	BUILD_BUG_SQE_ELEM(4,  __s32,  fd);
	BUILD_BUG_SQE_ELEM(8,  __u64,  off);
	BUILD_BUG_SQE_ELEM(8,  __u64,  addr2);
	BUILD_BUG_SQE_ELEM(8,  __u32,  cmd_op);
	BUILD_BUG_SQE_ELEM(12, __u32, __pad1);
	BUILD_BUG_SQE_ELEM(16, __u64,  addr);
	BUILD_BUG_SQE_ELEM(16, __u64,  splice_off_in);
	BUILD_BUG_SQE_ELEM(24, __u32,  len);
	BUILD_BUG_SQE_ELEM(28,     __kernel_rwf_t, rw_flags);
	BUILD_BUG_SQE_ELEM(28, /* compat */   int, rw_flags);
	BUILD_BUG_SQE_ELEM(28, /* compat */ __u32, rw_flags);
	BUILD_BUG_SQE_ELEM(28, __u32,  fsync_flags);
	BUILD_BUG_SQE_ELEM(28, /* compat */ __u16,  poll_events);
	BUILD_BUG_SQE_ELEM(28, __u32,  poll32_events);
	BUILD_BUG_SQE_ELEM(28, __u32,  sync_range_flags);
	BUILD_BUG_SQE_ELEM(28, __u32,  msg_flags);
	BUILD_BUG_SQE_ELEM(28, __u32,  timeout_flags);
	BUILD_BUG_SQE_ELEM(28, __u32,  accept_flags);
	BUILD_BUG_SQE_ELEM(28, __u32,  cancel_flags);
	BUILD_BUG_SQE_ELEM(28, __u32,  open_flags);
	BUILD_BUG_SQE_ELEM(28, __u32,  statx_flags);
	BUILD_BUG_SQE_ELEM(28, __u32,  fadvise_advice);
	BUILD_BUG_SQE_ELEM(28, __u32,  splice_flags);
	BUILD_BUG_SQE_ELEM(28, __u32,  rename_flags);
	BUILD_BUG_SQE_ELEM(28, __u32,  unlink_flags);
	BUILD_BUG_SQE_ELEM(28, __u32,  hardlink_flags);
	BUILD_BUG_SQE_ELEM(28, __u32,  xattr_flags);
	BUILD_BUG_SQE_ELEM(28, __u32,  msg_ring_flags);
	BUILD_BUG_SQE_ELEM(32, __u64,  user_data);
	BUILD_BUG_SQE_ELEM(40, __u16,  buf_index);
	BUILD_BUG_SQE_ELEM(40, __u16,  buf_group);
	BUILD_BUG_SQE_ELEM(42, __u16,  personality);
	BUILD_BUG_SQE_ELEM(44, __s32,  splice_fd_in);
	BUILD_BUG_SQE_ELEM(44, __u32,  file_index);
	BUILD_BUG_SQE_ELEM(44, __u16,  addr_len);
	BUILD_BUG_SQE_ELEM(44, __u8,   write_stream);
	BUILD_BUG_SQE_ELEM(45, __u8,   __pad4[0]);
	BUILD_BUG_SQE_ELEM(46, __u16,  __pad3[0]);
	BUILD_BUG_SQE_ELEM(48, __u64,  addr3);
	BUILD_BUG_SQE_ELEM_SIZE(48, 0, cmd);
	BUILD_BUG_SQE_ELEM(48, __u64, attr_ptr);
	BUILD_BUG_SQE_ELEM(56, __u64, attr_type_mask);
	BUILD_BUG_SQE_ELEM(56, __u64,  __pad2);

	BUILD_BUG_ON(sizeof(struct io_uring_files_update) !=
		     sizeof(struct io_uring_rsrc_update));
	BUILD_BUG_ON(sizeof(struct io_uring_rsrc_update) >
		     sizeof(struct io_uring_rsrc_update2));

	/* ->buf_index is u16 */
	BUILD_BUG_ON(offsetof(struct io_uring_buf_ring, bufs) != 0);
	BUILD_BUG_ON(offsetof(struct io_uring_buf, resv) !=
		     offsetof(struct io_uring_buf_ring, tail));

	/* should fit into one byte */
	BUILD_BUG_ON(SQE_VALID_FLAGS >= (1 << 8));
	BUILD_BUG_ON(SQE_COMMON_FLAGS >= (1 << 8));
	BUILD_BUG_ON((SQE_VALID_FLAGS | SQE_COMMON_FLAGS) != SQE_VALID_FLAGS);

	BUILD_BUG_ON(__REQ_F_LAST_BIT > 8 * sizeof_field(struct io_kiocb, flags));

	BUILD_BUG_ON(sizeof(atomic_t) != sizeof(u32));

	/* top 8bits are for internal use */
	BUILD_BUG_ON((IORING_URING_CMD_MASK & 0xff000000) != 0);

	io_uring_optable_init();

	/* imu->dir is u8 */
	BUILD_BUG_ON((IO_IMU_DEST | IO_IMU_SOURCE) > U8_MAX);

	/*
	 * Allow user copy in the per-command field, which starts after the
	 * file in io_kiocb and until the opcode field. The openat2 handling
	 * requires copying in user memory into the io_kiocb object in that
	 * range, and HARDENED_USERCOPY will complain if we haven't
	 * correctly annotated this range.
	 */
	req_cachep = kmem_cache_create("io_kiocb", sizeof(struct io_kiocb), &kmem_args,
				SLAB_HWCACHE_ALIGN | SLAB_PANIC | SLAB_ACCOUNT |
				SLAB_TYPESAFE_BY_RCU);

	iou_wq = alloc_workqueue("iou_exit", WQ_UNBOUND, 64);
	BUG_ON(!iou_wq);

#ifdef CONFIG_SYSCTL
	register_sysctl_init("kernel", kernel_io_uring_disabled_table);
#endif

	return 0;
};
__initcall(io_uring_init);<|MERGE_RESOLUTION|>--- conflicted
+++ resolved
@@ -2770,10 +2770,6 @@
 	}
 	if (flags & IORING_SETUP_SQE_MIXED) {
 		if (sq_entries < 2)
-<<<<<<< HEAD
-			return SIZE_MAX;
-	}
-=======
 			return -EOVERFLOW;
 	}
 
@@ -2792,7 +2788,6 @@
 		off = size_mul(off, 2);
 	if (off == SIZE_MAX)
 		return -EOVERFLOW;
->>>>>>> d741c625
 
 #ifdef CONFIG_SMP
 	off = ALIGN(off, SMP_CACHE_BYTES);
@@ -3364,35 +3359,14 @@
 	struct io_rings_layout *rl = &config->layout;
 	struct io_uring_region_desc rd;
 	struct io_rings *rings;
-<<<<<<< HEAD
-	size_t sq_array_offset;
-	size_t sq_size, cq_size, sqe_size;
-=======
->>>>>>> d741c625
 	int ret;
 
 	/* make sure these are sane, as we already accounted them */
 	ctx->sq_entries = p->sq_entries;
 	ctx->cq_entries = p->cq_entries;
 
-<<<<<<< HEAD
-	sqe_size = sizeof(struct io_uring_sqe);
-	if (p->flags & IORING_SETUP_SQE128)
-		sqe_size *= 2;
-	sq_size = array_size(sqe_size, p->sq_entries);
-	if (sq_size == SIZE_MAX)
-		return -EOVERFLOW;
-	cq_size = rings_size(ctx->flags, p->sq_entries, p->cq_entries,
-			  &sq_array_offset);
-	if (cq_size == SIZE_MAX)
-		return -EOVERFLOW;
-
-	memset(&rd, 0, sizeof(rd));
-	rd.size = PAGE_ALIGN(cq_size);
-=======
 	memset(&rd, 0, sizeof(rd));
 	rd.size = PAGE_ALIGN(rl->rings_size);
->>>>>>> d741c625
 	if (ctx->flags & IORING_SETUP_NO_MMAP) {
 		rd.user_addr = p->cq_off.user_addr;
 		rd.flags |= IORING_MEM_REGION_TYPE_USER;
@@ -3402,17 +3376,10 @@
 		return ret;
 	ctx->rings = rings = io_region_get_ptr(&ctx->ring_region);
 	if (!(ctx->flags & IORING_SETUP_NO_SQARRAY))
-<<<<<<< HEAD
-		ctx->sq_array = (u32 *)((char *)rings + sq_array_offset);
-
-	memset(&rd, 0, sizeof(rd));
-	rd.size = PAGE_ALIGN(sq_size);
-=======
 		ctx->sq_array = (u32 *)((char *)rings + rl->sq_array_offset);
 
 	memset(&rd, 0, sizeof(rd));
 	rd.size = PAGE_ALIGN(rl->sq_size);
->>>>>>> d741c625
 	if (ctx->flags & IORING_SETUP_NO_MMAP) {
 		rd.user_addr = p->sq_off.user_addr;
 		rd.flags |= IORING_MEM_REGION_TYPE_USER;
@@ -3511,11 +3478,7 @@
 	return 0;
 }
 
-<<<<<<< HEAD
-int io_uring_fill_params(struct io_uring_params *p)
-=======
 static int io_uring_fill_params(struct io_uring_params *p)
->>>>>>> d741c625
 {
 	unsigned entries = p->sq_entries;
 
@@ -3603,12 +3566,7 @@
 	return 0;
 }
 
-<<<<<<< HEAD
-static __cold int io_uring_create(struct io_uring_params *p,
-				  struct io_uring_params __user *params)
-=======
 static __cold int io_uring_create(struct io_ctx_config *config)
->>>>>>> d741c625
 {
 	struct io_uring_params *p = &config->p;
 	struct io_ring_ctx *ctx;
@@ -3620,13 +3578,6 @@
 	if (ret)
 		return ret;
 
-<<<<<<< HEAD
-	ret = io_uring_fill_params(p);
-	if (unlikely(ret))
-		return ret;
-
-=======
->>>>>>> d741c625
 	ctx = io_ring_ctx_alloc(p);
 	if (!ctx)
 		return -ENOMEM;
@@ -3747,31 +3698,19 @@
  */
 static long io_uring_setup(u32 entries, struct io_uring_params __user *params)
 {
-<<<<<<< HEAD
-	struct io_uring_params p;
-=======
 	struct io_ctx_config config;
 
 	memset(&config, 0, sizeof(config));
->>>>>>> d741c625
 
 	if (copy_from_user(&config.p, params, sizeof(config.p)))
 		return -EFAULT;
 
-<<<<<<< HEAD
-	if (!mem_is_zero(&p.resv, sizeof(p.resv)))
-		return -EINVAL;
-
-	p.sq_entries = entries;
-	return io_uring_create(&p, params);
-=======
 	if (!mem_is_zero(&config.p.resv, sizeof(config.p.resv)))
 		return -EINVAL;
 
 	config.p.sq_entries = entries;
 	config.uptr = params;
 	return io_uring_create(&config);
->>>>>>> d741c625
 }
 
 static inline int io_uring_allowed(void)
