--- conflicted
+++ resolved
@@ -571,15 +571,9 @@
  *                              belonging to a memory pool
  * @pool:	pointer to the memory pool
  *
-<<<<<<< HEAD
- * This function is similar to mempool_alloc, but it only attempts allocating
+ * This function is similar to mempool_alloc(), but it only attempts allocating
  * an element from the preallocated elements. It only takes a single spinlock_t
  * and immediately returns if no preallocated elements are available.
-=======
- * This function is similar to mempool_alloc(), but it only attempts allocating
- * an element from the preallocated elements. It does not sleep and immediately
- * returns if no preallocated elements are available.
->>>>>>> 4186b91a
  *
  * Return: pointer to the allocated element or %NULL if no elements are
  * available.
