/*
 *  Timers abstract layer
 *  Copyright (c) by Jaroslav Kysela <perex@perex.cz>
 *
 *
 *   This program is free software; you can redistribute it and/or modify
 *   it under the terms of the GNU General Public License as published by
 *   the Free Software Foundation; either version 2 of the License, or
 *   (at your option) any later version.
 *
 *   This program is distributed in the hope that it will be useful,
 *   but WITHOUT ANY WARRANTY; without even the implied warranty of
 *   MERCHANTABILITY or FITNESS FOR A PARTICULAR PURPOSE.  See the
 *   GNU General Public License for more details.
 *
 *   You should have received a copy of the GNU General Public License
 *   along with this program; if not, write to the Free Software
 *   Foundation, Inc., 59 Temple Place, Suite 330, Boston, MA  02111-1307 USA
 *
 */

#include <linux/delay.h>
#include <linux/init.h>
#include <linux/slab.h>
#include <linux/time.h>
#include <linux/mutex.h>
#include <linux/device.h>
#include <linux/module.h>
#include <linux/string.h>
#include <linux/sched/signal.h>
#include <sound/core.h>
#include <sound/timer.h>
#include <sound/control.h>
#include <sound/info.h>
#include <sound/minors.h>
#include <sound/initval.h>
#include <linux/kmod.h>

/* internal flags */
#define SNDRV_TIMER_IFLG_PAUSED		0x00010000

#if IS_ENABLED(CONFIG_SND_HRTIMER)
#define DEFAULT_TIMER_LIMIT 4
#else
#define DEFAULT_TIMER_LIMIT 1
#endif

static int timer_limit = DEFAULT_TIMER_LIMIT;
static int timer_tstamp_monotonic = 1;
MODULE_AUTHOR("Jaroslav Kysela <perex@perex.cz>, Takashi Iwai <tiwai@suse.de>");
MODULE_DESCRIPTION("ALSA timer interface");
MODULE_LICENSE("GPL");
module_param(timer_limit, int, 0444);
MODULE_PARM_DESC(timer_limit, "Maximum global timers in system.");
module_param(timer_tstamp_monotonic, int, 0444);
MODULE_PARM_DESC(timer_tstamp_monotonic, "Use posix monotonic clock source for timestamps (default).");

MODULE_ALIAS_CHARDEV(CONFIG_SND_MAJOR, SNDRV_MINOR_TIMER);
MODULE_ALIAS("devname:snd/timer");

struct snd_timer_user {
	struct snd_timer_instance *timeri;
	int tread;		/* enhanced read with timestamps and events */
	unsigned long ticks;
	unsigned long overrun;
	int qhead;
	int qtail;
	int qused;
	int queue_size;
	bool disconnected;
	struct snd_timer_read *queue;
	struct snd_timer_tread *tqueue;
	spinlock_t qlock;
	unsigned long last_resolution;
	unsigned int filter;
	struct timespec tstamp;		/* trigger tstamp */
	wait_queue_head_t qchange_sleep;
	struct fasync_struct *fasync;
	struct mutex ioctl_lock;
};

/* list of timers */
static LIST_HEAD(snd_timer_list);

/* list of slave instances */
static LIST_HEAD(snd_timer_slave_list);

/* lock for slave active lists */
static DEFINE_SPINLOCK(slave_active_lock);

static DEFINE_MUTEX(register_mutex);

static int snd_timer_free(struct snd_timer *timer);
static int snd_timer_dev_free(struct snd_device *device);
static int snd_timer_dev_register(struct snd_device *device);
static int snd_timer_dev_disconnect(struct snd_device *device);

static void snd_timer_reschedule(struct snd_timer * timer, unsigned long ticks_left);

/*
 * create a timer instance with the given owner string.
 * when timer is not NULL, increments the module counter
 */
static struct snd_timer_instance *snd_timer_instance_new(char *owner,
							 struct snd_timer *timer)
{
	struct snd_timer_instance *timeri;
	timeri = kzalloc(sizeof(*timeri), GFP_KERNEL);
	if (timeri == NULL)
		return NULL;
	timeri->owner = kstrdup(owner, GFP_KERNEL);
	if (! timeri->owner) {
		kfree(timeri);
		return NULL;
	}
	INIT_LIST_HEAD(&timeri->open_list);
	INIT_LIST_HEAD(&timeri->active_list);
	INIT_LIST_HEAD(&timeri->ack_list);
	INIT_LIST_HEAD(&timeri->slave_list_head);
	INIT_LIST_HEAD(&timeri->slave_active_head);

	timeri->timer = timer;
	if (timer && !try_module_get(timer->module)) {
		kfree(timeri->owner);
		kfree(timeri);
		return NULL;
	}

	return timeri;
}

/*
 * find a timer instance from the given timer id
 */
static struct snd_timer *snd_timer_find(struct snd_timer_id *tid)
{
	struct snd_timer *timer = NULL;

	list_for_each_entry(timer, &snd_timer_list, device_list) {
		if (timer->tmr_class != tid->dev_class)
			continue;
		if ((timer->tmr_class == SNDRV_TIMER_CLASS_CARD ||
		     timer->tmr_class == SNDRV_TIMER_CLASS_PCM) &&
		    (timer->card == NULL ||
		     timer->card->number != tid->card))
			continue;
		if (timer->tmr_device != tid->device)
			continue;
		if (timer->tmr_subdevice != tid->subdevice)
			continue;
		return timer;
	}
	return NULL;
}

#ifdef CONFIG_MODULES

static void snd_timer_request(struct snd_timer_id *tid)
{
	switch (tid->dev_class) {
	case SNDRV_TIMER_CLASS_GLOBAL:
		if (tid->device < timer_limit)
			request_module("snd-timer-%i", tid->device);
		break;
	case SNDRV_TIMER_CLASS_CARD:
	case SNDRV_TIMER_CLASS_PCM:
		if (tid->card < snd_ecards_limit)
			request_module("snd-card-%i", tid->card);
		break;
	default:
		break;
	}
}

#endif

/*
 * look for a master instance matching with the slave id of the given slave.
 * when found, relink the open_link of the slave.
 *
 * call this with register_mutex down.
 */
static void snd_timer_check_slave(struct snd_timer_instance *slave)
{
	struct snd_timer *timer;
	struct snd_timer_instance *master;

	/* FIXME: it's really dumb to look up all entries.. */
	list_for_each_entry(timer, &snd_timer_list, device_list) {
		list_for_each_entry(master, &timer->open_list_head, open_list) {
			if (slave->slave_class == master->slave_class &&
			    slave->slave_id == master->slave_id) {
				list_move_tail(&slave->open_list,
					       &master->slave_list_head);
				spin_lock_irq(&slave_active_lock);
				slave->master = master;
				slave->timer = master->timer;
				spin_unlock_irq(&slave_active_lock);
				return;
			}
		}
	}
}

/*
 * look for slave instances matching with the slave id of the given master.
 * when found, relink the open_link of slaves.
 *
 * call this with register_mutex down.
 */
static void snd_timer_check_master(struct snd_timer_instance *master)
{
	struct snd_timer_instance *slave, *tmp;

	/* check all pending slaves */
	list_for_each_entry_safe(slave, tmp, &snd_timer_slave_list, open_list) {
		if (slave->slave_class == master->slave_class &&
		    slave->slave_id == master->slave_id) {
			list_move_tail(&slave->open_list, &master->slave_list_head);
			spin_lock_irq(&slave_active_lock);
			spin_lock(&master->timer->lock);
			slave->master = master;
			slave->timer = master->timer;
			if (slave->flags & SNDRV_TIMER_IFLG_RUNNING)
				list_add_tail(&slave->active_list,
					      &master->slave_active_head);
			spin_unlock(&master->timer->lock);
			spin_unlock_irq(&slave_active_lock);
		}
	}
}

/*
 * open a timer instance
 * when opening a master, the slave id must be here given.
 */
int snd_timer_open(struct snd_timer_instance **ti,
		   char *owner, struct snd_timer_id *tid,
		   unsigned int slave_id)
{
	struct snd_timer *timer;
	struct snd_timer_instance *timeri = NULL;

	if (tid->dev_class == SNDRV_TIMER_CLASS_SLAVE) {
		/* open a slave instance */
		if (tid->dev_sclass <= SNDRV_TIMER_SCLASS_NONE ||
		    tid->dev_sclass > SNDRV_TIMER_SCLASS_OSS_SEQUENCER) {
			pr_debug("ALSA: timer: invalid slave class %i\n",
				 tid->dev_sclass);
			return -EINVAL;
		}
		mutex_lock(&register_mutex);
		timeri = snd_timer_instance_new(owner, NULL);
		if (!timeri) {
			mutex_unlock(&register_mutex);
			return -ENOMEM;
		}
		timeri->slave_class = tid->dev_sclass;
		timeri->slave_id = tid->device;
		timeri->flags |= SNDRV_TIMER_IFLG_SLAVE;
		list_add_tail(&timeri->open_list, &snd_timer_slave_list);
		snd_timer_check_slave(timeri);
		mutex_unlock(&register_mutex);
		*ti = timeri;
		return 0;
	}

	/* open a master instance */
	mutex_lock(&register_mutex);
	timer = snd_timer_find(tid);
#ifdef CONFIG_MODULES
	if (!timer) {
		mutex_unlock(&register_mutex);
		snd_timer_request(tid);
		mutex_lock(&register_mutex);
		timer = snd_timer_find(tid);
	}
#endif
	if (!timer) {
		mutex_unlock(&register_mutex);
		return -ENODEV;
	}
	if (!list_empty(&timer->open_list_head)) {
		timeri = list_entry(timer->open_list_head.next,
				    struct snd_timer_instance, open_list);
		if (timeri->flags & SNDRV_TIMER_IFLG_EXCLUSIVE) {
			mutex_unlock(&register_mutex);
			return -EBUSY;
		}
	}
	timeri = snd_timer_instance_new(owner, timer);
	if (!timeri) {
		mutex_unlock(&register_mutex);
		return -ENOMEM;
	}
	/* take a card refcount for safe disconnection */
	if (timer->card)
		get_device(&timer->card->card_dev);
	timeri->slave_class = tid->dev_sclass;
	timeri->slave_id = slave_id;

	if (list_empty(&timer->open_list_head) && timer->hw.open) {
		int err = timer->hw.open(timer);
		if (err) {
			kfree(timeri->owner);
			kfree(timeri);

			if (timer->card)
				put_device(&timer->card->card_dev);
			module_put(timer->module);
			mutex_unlock(&register_mutex);
			return err;
		}
	}

	list_add_tail(&timeri->open_list, &timer->open_list_head);
	snd_timer_check_master(timeri);
	mutex_unlock(&register_mutex);
	*ti = timeri;
	return 0;
}
EXPORT_SYMBOL(snd_timer_open);

/*
 * close a timer instance
 */
int snd_timer_close(struct snd_timer_instance *timeri)
{
	struct snd_timer *timer = NULL;
	struct snd_timer_instance *slave, *tmp;

	if (snd_BUG_ON(!timeri))
		return -ENXIO;

	mutex_lock(&register_mutex);
	list_del(&timeri->open_list);

	/* force to stop the timer */
	snd_timer_stop(timeri);

	timer = timeri->timer;
	if (timer) {
		/* wait, until the active callback is finished */
		spin_lock_irq(&timer->lock);
		while (timeri->flags & SNDRV_TIMER_IFLG_CALLBACK) {
			spin_unlock_irq(&timer->lock);
			udelay(10);
			spin_lock_irq(&timer->lock);
		}
		spin_unlock_irq(&timer->lock);

		/* remove slave links */
		spin_lock_irq(&slave_active_lock);
		spin_lock(&timer->lock);
		list_for_each_entry_safe(slave, tmp, &timeri->slave_list_head,
					 open_list) {
			list_move_tail(&slave->open_list, &snd_timer_slave_list);
			slave->master = NULL;
			slave->timer = NULL;
			list_del_init(&slave->ack_list);
			list_del_init(&slave->active_list);
		}
		spin_unlock(&timer->lock);
		spin_unlock_irq(&slave_active_lock);

		/* slave doesn't need to release timer resources below */
		if (timeri->flags & SNDRV_TIMER_IFLG_SLAVE)
			timer = NULL;
	}

	if (timeri->private_free)
		timeri->private_free(timeri);
	kfree(timeri->owner);
	kfree(timeri);

	if (timer) {
		if (list_empty(&timer->open_list_head) && timer->hw.close)
			timer->hw.close(timer);
		/* release a card refcount for safe disconnection */
		if (timer->card)
			put_device(&timer->card->card_dev);
		module_put(timer->module);
	}

	mutex_unlock(&register_mutex);
	return 0;
}
EXPORT_SYMBOL(snd_timer_close);

unsigned long snd_timer_resolution(struct snd_timer_instance *timeri)
{
	struct snd_timer * timer;

	if (timeri == NULL)
		return 0;
	if ((timer = timeri->timer) != NULL) {
		if (timer->hw.c_resolution)
			return timer->hw.c_resolution(timer);
		return timer->hw.resolution;
	}
	return 0;
}
EXPORT_SYMBOL(snd_timer_resolution);

static void snd_timer_notify1(struct snd_timer_instance *ti, int event)
{
	struct snd_timer *timer;
	unsigned long resolution = 0;
	struct snd_timer_instance *ts;
	struct timespec tstamp;

	if (timer_tstamp_monotonic)
		ktime_get_ts(&tstamp);
	else
		getnstimeofday(&tstamp);
	if (snd_BUG_ON(event < SNDRV_TIMER_EVENT_START ||
		       event > SNDRV_TIMER_EVENT_PAUSE))
		return;
	if (event == SNDRV_TIMER_EVENT_START ||
	    event == SNDRV_TIMER_EVENT_CONTINUE)
		resolution = snd_timer_resolution(ti);
	if (ti->ccallback)
		ti->ccallback(ti, event, &tstamp, resolution);
	if (ti->flags & SNDRV_TIMER_IFLG_SLAVE)
		return;
	timer = ti->timer;
	if (timer == NULL)
		return;
	if (timer->hw.flags & SNDRV_TIMER_HW_SLAVE)
		return;
	list_for_each_entry(ts, &ti->slave_active_head, active_list)
		if (ts->ccallback)
			ts->ccallback(ts, event + 100, &tstamp, resolution);
}

/* start/continue a master timer */
static int snd_timer_start1(struct snd_timer_instance *timeri,
			    bool start, unsigned long ticks)
{
	struct snd_timer *timer;
	int result;
	unsigned long flags;

	timer = timeri->timer;
	if (!timer)
		return -EINVAL;

	spin_lock_irqsave(&timer->lock, flags);
	if (timer->card && timer->card->shutdown) {
		result = -ENODEV;
		goto unlock;
	}
	if (timeri->flags & (SNDRV_TIMER_IFLG_RUNNING |
			     SNDRV_TIMER_IFLG_START)) {
		result = -EBUSY;
		goto unlock;
	}

	if (start)
		timeri->ticks = timeri->cticks = ticks;
	else if (!timeri->cticks)
		timeri->cticks = 1;
	timeri->pticks = 0;

	list_move_tail(&timeri->active_list, &timer->active_list_head);
	if (timer->running) {
		if (timer->hw.flags & SNDRV_TIMER_HW_SLAVE)
			goto __start_now;
		timer->flags |= SNDRV_TIMER_FLG_RESCHED;
		timeri->flags |= SNDRV_TIMER_IFLG_START;
		result = 1; /* delayed start */
	} else {
		if (start)
			timer->sticks = ticks;
		timer->hw.start(timer);
	      __start_now:
		timer->running++;
		timeri->flags |= SNDRV_TIMER_IFLG_RUNNING;
		result = 0;
	}
	snd_timer_notify1(timeri, start ? SNDRV_TIMER_EVENT_START :
			  SNDRV_TIMER_EVENT_CONTINUE);
 unlock:
	spin_unlock_irqrestore(&timer->lock, flags);
	return result;
}

/* start/continue a slave timer */
static int snd_timer_start_slave(struct snd_timer_instance *timeri,
				 bool start)
{
	unsigned long flags;

	spin_lock_irqsave(&slave_active_lock, flags);
	if (timeri->flags & SNDRV_TIMER_IFLG_RUNNING) {
		spin_unlock_irqrestore(&slave_active_lock, flags);
		return -EBUSY;
	}
	timeri->flags |= SNDRV_TIMER_IFLG_RUNNING;
	if (timeri->master && timeri->timer) {
		spin_lock(&timeri->timer->lock);
		list_add_tail(&timeri->active_list,
			      &timeri->master->slave_active_head);
		snd_timer_notify1(timeri, start ? SNDRV_TIMER_EVENT_START :
				  SNDRV_TIMER_EVENT_CONTINUE);
		spin_unlock(&timeri->timer->lock);
	}
	spin_unlock_irqrestore(&slave_active_lock, flags);
	return 1; /* delayed start */
}

/* stop/pause a master timer */
static int snd_timer_stop1(struct snd_timer_instance *timeri, bool stop)
{
	struct snd_timer *timer;
	int result = 0;
	unsigned long flags;

	timer = timeri->timer;
	if (!timer)
		return -EINVAL;
	spin_lock_irqsave(&timer->lock, flags);
	if (!(timeri->flags & (SNDRV_TIMER_IFLG_RUNNING |
			       SNDRV_TIMER_IFLG_START))) {
		result = -EBUSY;
		goto unlock;
	}
	list_del_init(&timeri->ack_list);
	list_del_init(&timeri->active_list);
	if (timer->card && timer->card->shutdown)
		goto unlock;
	if (stop) {
		timeri->cticks = timeri->ticks;
		timeri->pticks = 0;
	}
	if ((timeri->flags & SNDRV_TIMER_IFLG_RUNNING) &&
	    !(--timer->running)) {
		timer->hw.stop(timer);
		if (timer->flags & SNDRV_TIMER_FLG_RESCHED) {
			timer->flags &= ~SNDRV_TIMER_FLG_RESCHED;
			snd_timer_reschedule(timer, 0);
			if (timer->flags & SNDRV_TIMER_FLG_CHANGE) {
				timer->flags &= ~SNDRV_TIMER_FLG_CHANGE;
				timer->hw.start(timer);
			}
		}
	}
	timeri->flags &= ~(SNDRV_TIMER_IFLG_RUNNING | SNDRV_TIMER_IFLG_START);
	if (stop)
		timeri->flags &= ~SNDRV_TIMER_IFLG_PAUSED;
	else
		timeri->flags |= SNDRV_TIMER_IFLG_PAUSED;
	snd_timer_notify1(timeri, stop ? SNDRV_TIMER_EVENT_STOP :
			  SNDRV_TIMER_EVENT_CONTINUE);
 unlock:
	spin_unlock_irqrestore(&timer->lock, flags);
	return result;
}

/* stop/pause a slave timer */
static int snd_timer_stop_slave(struct snd_timer_instance *timeri, bool stop)
{
	unsigned long flags;

	spin_lock_irqsave(&slave_active_lock, flags);
	if (!(timeri->flags & SNDRV_TIMER_IFLG_RUNNING)) {
		spin_unlock_irqrestore(&slave_active_lock, flags);
		return -EBUSY;
	}
	timeri->flags &= ~SNDRV_TIMER_IFLG_RUNNING;
	if (timeri->timer) {
		spin_lock(&timeri->timer->lock);
		list_del_init(&timeri->ack_list);
		list_del_init(&timeri->active_list);
		snd_timer_notify1(timeri, stop ? SNDRV_TIMER_EVENT_STOP :
				  SNDRV_TIMER_EVENT_CONTINUE);
		spin_unlock(&timeri->timer->lock);
	}
	spin_unlock_irqrestore(&slave_active_lock, flags);
	return 0;
}

/*
 *  start the timer instance
 */
int snd_timer_start(struct snd_timer_instance *timeri, unsigned int ticks)
{
	if (timeri == NULL || ticks < 1)
		return -EINVAL;
	if (timeri->flags & SNDRV_TIMER_IFLG_SLAVE)
		return snd_timer_start_slave(timeri, true);
	else
		return snd_timer_start1(timeri, true, ticks);
}
EXPORT_SYMBOL(snd_timer_start);

/*
 * stop the timer instance.
 *
 * do not call this from the timer callback!
 */
int snd_timer_stop(struct snd_timer_instance *timeri)
{
	if (timeri->flags & SNDRV_TIMER_IFLG_SLAVE)
		return snd_timer_stop_slave(timeri, true);
	else
		return snd_timer_stop1(timeri, true);
}
EXPORT_SYMBOL(snd_timer_stop);

/*
 * start again..  the tick is kept.
 */
int snd_timer_continue(struct snd_timer_instance *timeri)
{
	/* timer can continue only after pause */
	if (!(timeri->flags & SNDRV_TIMER_IFLG_PAUSED))
		return -EINVAL;

	if (timeri->flags & SNDRV_TIMER_IFLG_SLAVE)
		return snd_timer_start_slave(timeri, false);
	else
		return snd_timer_start1(timeri, false, 0);
}
EXPORT_SYMBOL(snd_timer_continue);

/*
 * pause.. remember the ticks left
 */
int snd_timer_pause(struct snd_timer_instance * timeri)
{
	if (timeri->flags & SNDRV_TIMER_IFLG_SLAVE)
		return snd_timer_stop_slave(timeri, false);
	else
		return snd_timer_stop1(timeri, false);
}
EXPORT_SYMBOL(snd_timer_pause);

/*
 * reschedule the timer
 *
 * start pending instances and check the scheduling ticks.
 * when the scheduling ticks is changed set CHANGE flag to reprogram the timer.
 */
static void snd_timer_reschedule(struct snd_timer * timer, unsigned long ticks_left)
{
	struct snd_timer_instance *ti;
	unsigned long ticks = ~0UL;

	list_for_each_entry(ti, &timer->active_list_head, active_list) {
		if (ti->flags & SNDRV_TIMER_IFLG_START) {
			ti->flags &= ~SNDRV_TIMER_IFLG_START;
			ti->flags |= SNDRV_TIMER_IFLG_RUNNING;
			timer->running++;
		}
		if (ti->flags & SNDRV_TIMER_IFLG_RUNNING) {
			if (ticks > ti->cticks)
				ticks = ti->cticks;
		}
	}
	if (ticks == ~0UL) {
		timer->flags &= ~SNDRV_TIMER_FLG_RESCHED;
		return;
	}
	if (ticks > timer->hw.ticks)
		ticks = timer->hw.ticks;
	if (ticks_left != ticks)
		timer->flags |= SNDRV_TIMER_FLG_CHANGE;
	timer->sticks = ticks;
}

/*
 * timer tasklet
 *
 */
static void snd_timer_tasklet(unsigned long arg)
{
	struct snd_timer *timer = (struct snd_timer *) arg;
	struct snd_timer_instance *ti;
	struct list_head *p;
	unsigned long resolution, ticks;
	unsigned long flags;

	if (timer->card && timer->card->shutdown)
		return;

	spin_lock_irqsave(&timer->lock, flags);
	/* now process all callbacks */
	while (!list_empty(&timer->sack_list_head)) {
		p = timer->sack_list_head.next;		/* get first item */
		ti = list_entry(p, struct snd_timer_instance, ack_list);

		/* remove from ack_list and make empty */
		list_del_init(p);

		ticks = ti->pticks;
		ti->pticks = 0;
		resolution = ti->resolution;

		ti->flags |= SNDRV_TIMER_IFLG_CALLBACK;
		spin_unlock(&timer->lock);
		if (ti->callback)
			ti->callback(ti, resolution, ticks);
		spin_lock(&timer->lock);
		ti->flags &= ~SNDRV_TIMER_IFLG_CALLBACK;
	}
	spin_unlock_irqrestore(&timer->lock, flags);
}

/*
 * timer interrupt
 *
 * ticks_left is usually equal to timer->sticks.
 *
 */
void snd_timer_interrupt(struct snd_timer * timer, unsigned long ticks_left)
{
	struct snd_timer_instance *ti, *ts, *tmp;
	unsigned long resolution, ticks;
	struct list_head *p, *ack_list_head;
	unsigned long flags;
	int use_tasklet = 0;

	if (timer == NULL)
		return;

	if (timer->card && timer->card->shutdown)
		return;

	spin_lock_irqsave(&timer->lock, flags);

	/* remember the current resolution */
	if (timer->hw.c_resolution)
		resolution = timer->hw.c_resolution(timer);
	else
		resolution = timer->hw.resolution;

	/* loop for all active instances
	 * Here we cannot use list_for_each_entry because the active_list of a
	 * processed instance is relinked to done_list_head before the callback
	 * is called.
	 */
	list_for_each_entry_safe(ti, tmp, &timer->active_list_head,
				 active_list) {
		if (!(ti->flags & SNDRV_TIMER_IFLG_RUNNING))
			continue;
		ti->pticks += ticks_left;
		ti->resolution = resolution;
		if (ti->cticks < ticks_left)
			ti->cticks = 0;
		else
			ti->cticks -= ticks_left;
		if (ti->cticks) /* not expired */
			continue;
		if (ti->flags & SNDRV_TIMER_IFLG_AUTO) {
			ti->cticks = ti->ticks;
		} else {
			ti->flags &= ~SNDRV_TIMER_IFLG_RUNNING;
			--timer->running;
			list_del_init(&ti->active_list);
		}
		if ((timer->hw.flags & SNDRV_TIMER_HW_TASKLET) ||
		    (ti->flags & SNDRV_TIMER_IFLG_FAST))
			ack_list_head = &timer->ack_list_head;
		else
			ack_list_head = &timer->sack_list_head;
		if (list_empty(&ti->ack_list))
			list_add_tail(&ti->ack_list, ack_list_head);
		list_for_each_entry(ts, &ti->slave_active_head, active_list) {
			ts->pticks = ti->pticks;
			ts->resolution = resolution;
			if (list_empty(&ts->ack_list))
				list_add_tail(&ts->ack_list, ack_list_head);
		}
	}
	if (timer->flags & SNDRV_TIMER_FLG_RESCHED)
		snd_timer_reschedule(timer, timer->sticks);
	if (timer->running) {
		if (timer->hw.flags & SNDRV_TIMER_HW_STOP) {
			timer->hw.stop(timer);
			timer->flags |= SNDRV_TIMER_FLG_CHANGE;
		}
		if (!(timer->hw.flags & SNDRV_TIMER_HW_AUTO) ||
		    (timer->flags & SNDRV_TIMER_FLG_CHANGE)) {
			/* restart timer */
			timer->flags &= ~SNDRV_TIMER_FLG_CHANGE;
			timer->hw.start(timer);
		}
	} else {
		timer->hw.stop(timer);
	}

	/* now process all fast callbacks */
	while (!list_empty(&timer->ack_list_head)) {
		p = timer->ack_list_head.next;		/* get first item */
		ti = list_entry(p, struct snd_timer_instance, ack_list);

		/* remove from ack_list and make empty */
		list_del_init(p);

		ticks = ti->pticks;
		ti->pticks = 0;

		ti->flags |= SNDRV_TIMER_IFLG_CALLBACK;
		spin_unlock(&timer->lock);
		if (ti->callback)
			ti->callback(ti, resolution, ticks);
		spin_lock(&timer->lock);
		ti->flags &= ~SNDRV_TIMER_IFLG_CALLBACK;
	}

	/* do we have any slow callbacks? */
	use_tasklet = !list_empty(&timer->sack_list_head);
	spin_unlock_irqrestore(&timer->lock, flags);

	if (use_tasklet)
		tasklet_schedule(&timer->task_queue);
}
EXPORT_SYMBOL(snd_timer_interrupt);

/*

 */

int snd_timer_new(struct snd_card *card, char *id, struct snd_timer_id *tid,
		  struct snd_timer **rtimer)
{
	struct snd_timer *timer;
	int err;
	static struct snd_device_ops ops = {
		.dev_free = snd_timer_dev_free,
		.dev_register = snd_timer_dev_register,
		.dev_disconnect = snd_timer_dev_disconnect,
	};

	if (snd_BUG_ON(!tid))
		return -EINVAL;
	if (rtimer)
		*rtimer = NULL;
	timer = kzalloc(sizeof(*timer), GFP_KERNEL);
	if (!timer)
		return -ENOMEM;
	timer->tmr_class = tid->dev_class;
	timer->card = card;
	timer->tmr_device = tid->device;
	timer->tmr_subdevice = tid->subdevice;
	if (id)
		strlcpy(timer->id, id, sizeof(timer->id));
	timer->sticks = 1;
	INIT_LIST_HEAD(&timer->device_list);
	INIT_LIST_HEAD(&timer->open_list_head);
	INIT_LIST_HEAD(&timer->active_list_head);
	INIT_LIST_HEAD(&timer->ack_list_head);
	INIT_LIST_HEAD(&timer->sack_list_head);
	spin_lock_init(&timer->lock);
	tasklet_init(&timer->task_queue, snd_timer_tasklet,
		     (unsigned long)timer);
	if (card != NULL) {
		timer->module = card->module;
		err = snd_device_new(card, SNDRV_DEV_TIMER, timer, &ops);
		if (err < 0) {
			snd_timer_free(timer);
			return err;
		}
	}
	if (rtimer)
		*rtimer = timer;
	return 0;
}
EXPORT_SYMBOL(snd_timer_new);

static int snd_timer_free(struct snd_timer *timer)
{
	if (!timer)
		return 0;

	mutex_lock(&register_mutex);
	if (! list_empty(&timer->open_list_head)) {
		struct list_head *p, *n;
		struct snd_timer_instance *ti;
		pr_warn("ALSA: timer %p is busy?\n", timer);
		list_for_each_safe(p, n, &timer->open_list_head) {
			list_del_init(p);
			ti = list_entry(p, struct snd_timer_instance, open_list);
			ti->timer = NULL;
		}
	}
	list_del(&timer->device_list);
	mutex_unlock(&register_mutex);

	if (timer->private_free)
		timer->private_free(timer);
	kfree(timer);
	return 0;
}

static int snd_timer_dev_free(struct snd_device *device)
{
	struct snd_timer *timer = device->device_data;
	return snd_timer_free(timer);
}

static int snd_timer_dev_register(struct snd_device *dev)
{
	struct snd_timer *timer = dev->device_data;
	struct snd_timer *timer1;

	if (snd_BUG_ON(!timer || !timer->hw.start || !timer->hw.stop))
		return -ENXIO;
	if (!(timer->hw.flags & SNDRV_TIMER_HW_SLAVE) &&
	    !timer->hw.resolution && timer->hw.c_resolution == NULL)
	    	return -EINVAL;

	mutex_lock(&register_mutex);
	list_for_each_entry(timer1, &snd_timer_list, device_list) {
		if (timer1->tmr_class > timer->tmr_class)
			break;
		if (timer1->tmr_class < timer->tmr_class)
			continue;
		if (timer1->card && timer->card) {
			if (timer1->card->number > timer->card->number)
				break;
			if (timer1->card->number < timer->card->number)
				continue;
		}
		if (timer1->tmr_device > timer->tmr_device)
			break;
		if (timer1->tmr_device < timer->tmr_device)
			continue;
		if (timer1->tmr_subdevice > timer->tmr_subdevice)
			break;
		if (timer1->tmr_subdevice < timer->tmr_subdevice)
			continue;
		/* conflicts.. */
		mutex_unlock(&register_mutex);
		return -EBUSY;
	}
	list_add_tail(&timer->device_list, &timer1->device_list);
	mutex_unlock(&register_mutex);
	return 0;
}

static int snd_timer_dev_disconnect(struct snd_device *device)
{
	struct snd_timer *timer = device->device_data;
	struct snd_timer_instance *ti;

	mutex_lock(&register_mutex);
	list_del_init(&timer->device_list);
	/* wake up pending sleepers */
	list_for_each_entry(ti, &timer->open_list_head, open_list) {
		if (ti->disconnect)
			ti->disconnect(ti);
	}
	mutex_unlock(&register_mutex);
	return 0;
}

void snd_timer_notify(struct snd_timer *timer, int event, struct timespec *tstamp)
{
	unsigned long flags;
	unsigned long resolution = 0;
	struct snd_timer_instance *ti, *ts;

	if (timer->card && timer->card->shutdown)
		return;
	if (! (timer->hw.flags & SNDRV_TIMER_HW_SLAVE))
		return;
	if (snd_BUG_ON(event < SNDRV_TIMER_EVENT_MSTART ||
		       event > SNDRV_TIMER_EVENT_MRESUME))
		return;
	spin_lock_irqsave(&timer->lock, flags);
	if (event == SNDRV_TIMER_EVENT_MSTART ||
	    event == SNDRV_TIMER_EVENT_MCONTINUE ||
	    event == SNDRV_TIMER_EVENT_MRESUME) {
		if (timer->hw.c_resolution)
			resolution = timer->hw.c_resolution(timer);
		else
			resolution = timer->hw.resolution;
	}
	list_for_each_entry(ti, &timer->active_list_head, active_list) {
		if (ti->ccallback)
			ti->ccallback(ti, event, tstamp, resolution);
		list_for_each_entry(ts, &ti->slave_active_head, active_list)
			if (ts->ccallback)
				ts->ccallback(ts, event, tstamp, resolution);
	}
	spin_unlock_irqrestore(&timer->lock, flags);
}
EXPORT_SYMBOL(snd_timer_notify);

/*
 * exported functions for global timers
 */
int snd_timer_global_new(char *id, int device, struct snd_timer **rtimer)
{
	struct snd_timer_id tid;

	tid.dev_class = SNDRV_TIMER_CLASS_GLOBAL;
	tid.dev_sclass = SNDRV_TIMER_SCLASS_NONE;
	tid.card = -1;
	tid.device = device;
	tid.subdevice = 0;
	return snd_timer_new(NULL, id, &tid, rtimer);
}
EXPORT_SYMBOL(snd_timer_global_new);

int snd_timer_global_free(struct snd_timer *timer)
{
	return snd_timer_free(timer);
}
EXPORT_SYMBOL(snd_timer_global_free);

int snd_timer_global_register(struct snd_timer *timer)
{
	struct snd_device dev;

	memset(&dev, 0, sizeof(dev));
	dev.device_data = timer;
	return snd_timer_dev_register(&dev);
}
EXPORT_SYMBOL(snd_timer_global_register);

/*
 *  System timer
 */

struct snd_timer_system_private {
	struct timer_list tlist;
	unsigned long last_expires;
	unsigned long last_jiffies;
	unsigned long correction;
};

static void snd_timer_s_function(unsigned long data)
{
	struct snd_timer *timer = (struct snd_timer *)data;
	struct snd_timer_system_private *priv = timer->private_data;
	unsigned long jiff = jiffies;
	if (time_after(jiff, priv->last_expires))
		priv->correction += (long)jiff - (long)priv->last_expires;
	snd_timer_interrupt(timer, (long)jiff - (long)priv->last_jiffies);
}

static int snd_timer_s_start(struct snd_timer * timer)
{
	struct snd_timer_system_private *priv;
	unsigned long njiff;

	priv = (struct snd_timer_system_private *) timer->private_data;
	njiff = (priv->last_jiffies = jiffies);
	if (priv->correction > timer->sticks - 1) {
		priv->correction -= timer->sticks - 1;
		njiff++;
	} else {
		njiff += timer->sticks - priv->correction;
		priv->correction = 0;
	}
	priv->last_expires = njiff;
	mod_timer(&priv->tlist, njiff);
	return 0;
}

static int snd_timer_s_stop(struct snd_timer * timer)
{
	struct snd_timer_system_private *priv;
	unsigned long jiff;

	priv = (struct snd_timer_system_private *) timer->private_data;
	del_timer(&priv->tlist);
	jiff = jiffies;
	if (time_before(jiff, priv->last_expires))
		timer->sticks = priv->last_expires - jiff;
	else
		timer->sticks = 1;
	priv->correction = 0;
	return 0;
}

static int snd_timer_s_close(struct snd_timer *timer)
{
	struct snd_timer_system_private *priv;

	priv = (struct snd_timer_system_private *)timer->private_data;
	del_timer_sync(&priv->tlist);
	return 0;
}

static struct snd_timer_hardware snd_timer_system =
{
	.flags =	SNDRV_TIMER_HW_FIRST | SNDRV_TIMER_HW_TASKLET,
	.resolution =	1000000000L / HZ,
	.ticks =	10000000L,
	.close =	snd_timer_s_close,
	.start =	snd_timer_s_start,
	.stop =		snd_timer_s_stop
};

static void snd_timer_free_system(struct snd_timer *timer)
{
	kfree(timer->private_data);
}

static int snd_timer_register_system(void)
{
	struct snd_timer *timer;
	struct snd_timer_system_private *priv;
	int err;

	err = snd_timer_global_new("system", SNDRV_TIMER_GLOBAL_SYSTEM, &timer);
	if (err < 0)
		return err;
	strcpy(timer->name, "system timer");
	timer->hw = snd_timer_system;
	priv = kzalloc(sizeof(*priv), GFP_KERNEL);
	if (priv == NULL) {
		snd_timer_free(timer);
		return -ENOMEM;
	}
	setup_timer(&priv->tlist, snd_timer_s_function, (unsigned long) timer);
	timer->private_data = priv;
	timer->private_free = snd_timer_free_system;
	return snd_timer_global_register(timer);
}

#ifdef CONFIG_SND_PROC_FS
/*
 *  Info interface
 */

static void snd_timer_proc_read(struct snd_info_entry *entry,
				struct snd_info_buffer *buffer)
{
	struct snd_timer *timer;
	struct snd_timer_instance *ti;

	mutex_lock(&register_mutex);
	list_for_each_entry(timer, &snd_timer_list, device_list) {
		if (timer->card && timer->card->shutdown)
			continue;
		switch (timer->tmr_class) {
		case SNDRV_TIMER_CLASS_GLOBAL:
			snd_iprintf(buffer, "G%i: ", timer->tmr_device);
			break;
		case SNDRV_TIMER_CLASS_CARD:
			snd_iprintf(buffer, "C%i-%i: ",
				    timer->card->number, timer->tmr_device);
			break;
		case SNDRV_TIMER_CLASS_PCM:
			snd_iprintf(buffer, "P%i-%i-%i: ", timer->card->number,
				    timer->tmr_device, timer->tmr_subdevice);
			break;
		default:
			snd_iprintf(buffer, "?%i-%i-%i-%i: ", timer->tmr_class,
				    timer->card ? timer->card->number : -1,
				    timer->tmr_device, timer->tmr_subdevice);
		}
		snd_iprintf(buffer, "%s :", timer->name);
		if (timer->hw.resolution)
			snd_iprintf(buffer, " %lu.%03luus (%lu ticks)",
				    timer->hw.resolution / 1000,
				    timer->hw.resolution % 1000,
				    timer->hw.ticks);
		if (timer->hw.flags & SNDRV_TIMER_HW_SLAVE)
			snd_iprintf(buffer, " SLAVE");
		snd_iprintf(buffer, "\n");
		list_for_each_entry(ti, &timer->open_list_head, open_list)
			snd_iprintf(buffer, "  Client %s : %s\n",
				    ti->owner ? ti->owner : "unknown",
				    ti->flags & (SNDRV_TIMER_IFLG_START |
						 SNDRV_TIMER_IFLG_RUNNING)
				    ? "running" : "stopped");
	}
	mutex_unlock(&register_mutex);
}

static struct snd_info_entry *snd_timer_proc_entry;

static void __init snd_timer_proc_init(void)
{
	struct snd_info_entry *entry;

	entry = snd_info_create_module_entry(THIS_MODULE, "timers", NULL);
	if (entry != NULL) {
		entry->c.text.read = snd_timer_proc_read;
		if (snd_info_register(entry) < 0) {
			snd_info_free_entry(entry);
			entry = NULL;
		}
	}
	snd_timer_proc_entry = entry;
}

static void __exit snd_timer_proc_done(void)
{
	snd_info_free_entry(snd_timer_proc_entry);
}
#else /* !CONFIG_SND_PROC_FS */
#define snd_timer_proc_init()
#define snd_timer_proc_done()
#endif

/*
 *  USER SPACE interface
 */

static void snd_timer_user_interrupt(struct snd_timer_instance *timeri,
				     unsigned long resolution,
				     unsigned long ticks)
{
	struct snd_timer_user *tu = timeri->callback_data;
	struct snd_timer_read *r;
	int prev;

	spin_lock(&tu->qlock);
	if (tu->qused > 0) {
		prev = tu->qtail == 0 ? tu->queue_size - 1 : tu->qtail - 1;
		r = &tu->queue[prev];
		if (r->resolution == resolution) {
			r->ticks += ticks;
			goto __wake;
		}
	}
	if (tu->qused >= tu->queue_size) {
		tu->overrun++;
	} else {
		r = &tu->queue[tu->qtail++];
		tu->qtail %= tu->queue_size;
		r->resolution = resolution;
		r->ticks = ticks;
		tu->qused++;
	}
      __wake:
	spin_unlock(&tu->qlock);
	kill_fasync(&tu->fasync, SIGIO, POLL_IN);
	wake_up(&tu->qchange_sleep);
}

static void snd_timer_user_append_to_tqueue(struct snd_timer_user *tu,
					    struct snd_timer_tread *tread)
{
	if (tu->qused >= tu->queue_size) {
		tu->overrun++;
	} else {
		memcpy(&tu->tqueue[tu->qtail++], tread, sizeof(*tread));
		tu->qtail %= tu->queue_size;
		tu->qused++;
	}
}

static void snd_timer_user_ccallback(struct snd_timer_instance *timeri,
				     int event,
				     struct timespec *tstamp,
				     unsigned long resolution)
{
	struct snd_timer_user *tu = timeri->callback_data;
	struct snd_timer_tread r1;
	unsigned long flags;

	if (event >= SNDRV_TIMER_EVENT_START &&
	    event <= SNDRV_TIMER_EVENT_PAUSE)
		tu->tstamp = *tstamp;
	if ((tu->filter & (1 << event)) == 0 || !tu->tread)
		return;
	memset(&r1, 0, sizeof(r1));
	r1.event = event;
	r1.tstamp = *tstamp;
	r1.val = resolution;
	spin_lock_irqsave(&tu->qlock, flags);
	snd_timer_user_append_to_tqueue(tu, &r1);
	spin_unlock_irqrestore(&tu->qlock, flags);
	kill_fasync(&tu->fasync, SIGIO, POLL_IN);
	wake_up(&tu->qchange_sleep);
}

static void snd_timer_user_disconnect(struct snd_timer_instance *timeri)
{
	struct snd_timer_user *tu = timeri->callback_data;

	tu->disconnected = true;
	wake_up(&tu->qchange_sleep);
}

static void snd_timer_user_tinterrupt(struct snd_timer_instance *timeri,
				      unsigned long resolution,
				      unsigned long ticks)
{
	struct snd_timer_user *tu = timeri->callback_data;
	struct snd_timer_tread *r, r1;
	struct timespec tstamp;
	int prev, append = 0;

	memset(&r1, 0, sizeof(r1));
	memset(&tstamp, 0, sizeof(tstamp));
	spin_lock(&tu->qlock);
	if ((tu->filter & ((1 << SNDRV_TIMER_EVENT_RESOLUTION) |
			   (1 << SNDRV_TIMER_EVENT_TICK))) == 0) {
		spin_unlock(&tu->qlock);
		return;
	}
	if (tu->last_resolution != resolution || ticks > 0) {
		if (timer_tstamp_monotonic)
			ktime_get_ts(&tstamp);
		else
			getnstimeofday(&tstamp);
	}
	if ((tu->filter & (1 << SNDRV_TIMER_EVENT_RESOLUTION)) &&
	    tu->last_resolution != resolution) {
		r1.event = SNDRV_TIMER_EVENT_RESOLUTION;
		r1.tstamp = tstamp;
		r1.val = resolution;
		snd_timer_user_append_to_tqueue(tu, &r1);
		tu->last_resolution = resolution;
		append++;
	}
	if ((tu->filter & (1 << SNDRV_TIMER_EVENT_TICK)) == 0)
		goto __wake;
	if (ticks == 0)
		goto __wake;
	if (tu->qused > 0) {
		prev = tu->qtail == 0 ? tu->queue_size - 1 : tu->qtail - 1;
		r = &tu->tqueue[prev];
		if (r->event == SNDRV_TIMER_EVENT_TICK) {
			r->tstamp = tstamp;
			r->val += ticks;
			append++;
			goto __wake;
		}
	}
	r1.event = SNDRV_TIMER_EVENT_TICK;
	r1.tstamp = tstamp;
	r1.val = ticks;
	snd_timer_user_append_to_tqueue(tu, &r1);
	append++;
      __wake:
	spin_unlock(&tu->qlock);
	if (append == 0)
		return;
	kill_fasync(&tu->fasync, SIGIO, POLL_IN);
	wake_up(&tu->qchange_sleep);
}

static int realloc_user_queue(struct snd_timer_user *tu, int size)
{
	struct snd_timer_read *queue = NULL;
	struct snd_timer_tread *tqueue = NULL;

	if (tu->tread) {
		tqueue = kcalloc(size, sizeof(*tqueue), GFP_KERNEL);
		if (!tqueue)
			return -ENOMEM;
	} else {
		queue = kcalloc(size, sizeof(*queue), GFP_KERNEL);
		if (!queue)
			return -ENOMEM;
	}

	spin_lock_irq(&tu->qlock);
	kfree(tu->queue);
	kfree(tu->tqueue);
	tu->queue_size = size;
	tu->queue = queue;
	tu->tqueue = tqueue;
	tu->qhead = tu->qtail = tu->qused = 0;
	spin_unlock_irq(&tu->qlock);

	return 0;
}

static int snd_timer_user_open(struct inode *inode, struct file *file)
{
	struct snd_timer_user *tu;
	int err;

	err = nonseekable_open(inode, file);
	if (err < 0)
		return err;

	tu = kzalloc(sizeof(*tu), GFP_KERNEL);
	if (tu == NULL)
		return -ENOMEM;
	spin_lock_init(&tu->qlock);
	init_waitqueue_head(&tu->qchange_sleep);
	mutex_init(&tu->ioctl_lock);
	tu->ticks = 1;
	if (realloc_user_queue(tu, 128) < 0) {
		kfree(tu);
		return -ENOMEM;
	}
	file->private_data = tu;
	return 0;
}

static int snd_timer_user_release(struct inode *inode, struct file *file)
{
	struct snd_timer_user *tu;

	if (file->private_data) {
		tu = file->private_data;
		file->private_data = NULL;
		mutex_lock(&tu->ioctl_lock);
		if (tu->timeri)
			snd_timer_close(tu->timeri);
		mutex_unlock(&tu->ioctl_lock);
		kfree(tu->queue);
		kfree(tu->tqueue);
		kfree(tu);
	}
	return 0;
}

static void snd_timer_user_zero_id(struct snd_timer_id *id)
{
	id->dev_class = SNDRV_TIMER_CLASS_NONE;
	id->dev_sclass = SNDRV_TIMER_SCLASS_NONE;
	id->card = -1;
	id->device = -1;
	id->subdevice = -1;
}

static void snd_timer_user_copy_id(struct snd_timer_id *id, struct snd_timer *timer)
{
	id->dev_class = timer->tmr_class;
	id->dev_sclass = SNDRV_TIMER_SCLASS_NONE;
	id->card = timer->card ? timer->card->number : -1;
	id->device = timer->tmr_device;
	id->subdevice = timer->tmr_subdevice;
}

static int snd_timer_user_next_device(struct snd_timer_id __user *_tid)
{
	struct snd_timer_id id;
	struct snd_timer *timer;
	struct list_head *p;

	if (copy_from_user(&id, _tid, sizeof(id)))
		return -EFAULT;
	mutex_lock(&register_mutex);
	if (id.dev_class < 0) {		/* first item */
		if (list_empty(&snd_timer_list))
			snd_timer_user_zero_id(&id);
		else {
			timer = list_entry(snd_timer_list.next,
					   struct snd_timer, device_list);
			snd_timer_user_copy_id(&id, timer);
		}
	} else {
		switch (id.dev_class) {
		case SNDRV_TIMER_CLASS_GLOBAL:
			id.device = id.device < 0 ? 0 : id.device + 1;
			list_for_each(p, &snd_timer_list) {
				timer = list_entry(p, struct snd_timer, device_list);
				if (timer->tmr_class > SNDRV_TIMER_CLASS_GLOBAL) {
					snd_timer_user_copy_id(&id, timer);
					break;
				}
				if (timer->tmr_device >= id.device) {
					snd_timer_user_copy_id(&id, timer);
					break;
				}
			}
			if (p == &snd_timer_list)
				snd_timer_user_zero_id(&id);
			break;
		case SNDRV_TIMER_CLASS_CARD:
		case SNDRV_TIMER_CLASS_PCM:
			if (id.card < 0) {
				id.card = 0;
			} else {
				if (id.device < 0) {
					id.device = 0;
				} else {
					if (id.subdevice < 0)
						id.subdevice = 0;
					else
						id.subdevice++;
				}
			}
			list_for_each(p, &snd_timer_list) {
				timer = list_entry(p, struct snd_timer, device_list);
				if (timer->tmr_class > id.dev_class) {
					snd_timer_user_copy_id(&id, timer);
					break;
				}
				if (timer->tmr_class < id.dev_class)
					continue;
				if (timer->card->number > id.card) {
					snd_timer_user_copy_id(&id, timer);
					break;
				}
				if (timer->card->number < id.card)
					continue;
				if (timer->tmr_device > id.device) {
					snd_timer_user_copy_id(&id, timer);
					break;
				}
				if (timer->tmr_device < id.device)
					continue;
				if (timer->tmr_subdevice > id.subdevice) {
					snd_timer_user_copy_id(&id, timer);
					break;
				}
				if (timer->tmr_subdevice < id.subdevice)
					continue;
				snd_timer_user_copy_id(&id, timer);
				break;
			}
			if (p == &snd_timer_list)
				snd_timer_user_zero_id(&id);
			break;
		default:
			snd_timer_user_zero_id(&id);
		}
	}
	mutex_unlock(&register_mutex);
	if (copy_to_user(_tid, &id, sizeof(*_tid)))
		return -EFAULT;
	return 0;
}

static int snd_timer_user_ginfo(struct file *file,
				struct snd_timer_ginfo __user *_ginfo)
{
	struct snd_timer_ginfo *ginfo;
	struct snd_timer_id tid;
	struct snd_timer *t;
	struct list_head *p;
	int err = 0;

	ginfo = memdup_user(_ginfo, sizeof(*ginfo));
	if (IS_ERR(ginfo))
		return PTR_ERR(ginfo);

	tid = ginfo->tid;
	memset(ginfo, 0, sizeof(*ginfo));
	ginfo->tid = tid;
	mutex_lock(&register_mutex);
	t = snd_timer_find(&tid);
	if (t != NULL) {
		ginfo->card = t->card ? t->card->number : -1;
		if (t->hw.flags & SNDRV_TIMER_HW_SLAVE)
			ginfo->flags |= SNDRV_TIMER_FLG_SLAVE;
		strlcpy(ginfo->id, t->id, sizeof(ginfo->id));
		strlcpy(ginfo->name, t->name, sizeof(ginfo->name));
		ginfo->resolution = t->hw.resolution;
		if (t->hw.resolution_min > 0) {
			ginfo->resolution_min = t->hw.resolution_min;
			ginfo->resolution_max = t->hw.resolution_max;
		}
		list_for_each(p, &t->open_list_head) {
			ginfo->clients++;
		}
	} else {
		err = -ENODEV;
	}
	mutex_unlock(&register_mutex);
	if (err >= 0 && copy_to_user(_ginfo, ginfo, sizeof(*ginfo)))
		err = -EFAULT;
	kfree(ginfo);
	return err;
}

static int timer_set_gparams(struct snd_timer_gparams *gparams)
{
	struct snd_timer *t;
	int err;

	mutex_lock(&register_mutex);
	t = snd_timer_find(&gparams->tid);
	if (!t) {
		err = -ENODEV;
		goto _error;
	}
	if (!list_empty(&t->open_list_head)) {
		err = -EBUSY;
		goto _error;
	}
	if (!t->hw.set_period) {
		err = -ENOSYS;
		goto _error;
	}
	err = t->hw.set_period(t, gparams->period_num, gparams->period_den);
_error:
	mutex_unlock(&register_mutex);
	return err;
}

static int snd_timer_user_gparams(struct file *file,
				  struct snd_timer_gparams __user *_gparams)
{
	struct snd_timer_gparams gparams;

	if (copy_from_user(&gparams, _gparams, sizeof(gparams)))
		return -EFAULT;
	return timer_set_gparams(&gparams);
}

static int snd_timer_user_gstatus(struct file *file,
				  struct snd_timer_gstatus __user *_gstatus)
{
	struct snd_timer_gstatus gstatus;
	struct snd_timer_id tid;
	struct snd_timer *t;
	int err = 0;

	if (copy_from_user(&gstatus, _gstatus, sizeof(gstatus)))
		return -EFAULT;
	tid = gstatus.tid;
	memset(&gstatus, 0, sizeof(gstatus));
	gstatus.tid = tid;
	mutex_lock(&register_mutex);
	t = snd_timer_find(&tid);
	if (t != NULL) {
		if (t->hw.c_resolution)
			gstatus.resolution = t->hw.c_resolution(t);
		else
			gstatus.resolution = t->hw.resolution;
		if (t->hw.precise_resolution) {
			t->hw.precise_resolution(t, &gstatus.resolution_num,
						 &gstatus.resolution_den);
		} else {
			gstatus.resolution_num = gstatus.resolution;
			gstatus.resolution_den = 1000000000uL;
		}
	} else {
		err = -ENODEV;
	}
	mutex_unlock(&register_mutex);
	if (err >= 0 && copy_to_user(_gstatus, &gstatus, sizeof(gstatus)))
		err = -EFAULT;
	return err;
}

static int snd_timer_user_tselect(struct file *file,
				  struct snd_timer_select __user *_tselect)
{
	struct snd_timer_user *tu;
	struct snd_timer_select tselect;
	char str[32];
	int err = 0;

	tu = file->private_data;
	if (tu->timeri) {
		snd_timer_close(tu->timeri);
		tu->timeri = NULL;
	}
	if (copy_from_user(&tselect, _tselect, sizeof(tselect))) {
		err = -EFAULT;
		goto __err;
	}
	sprintf(str, "application %i", current->pid);
	if (tselect.id.dev_class != SNDRV_TIMER_CLASS_SLAVE)
		tselect.id.dev_sclass = SNDRV_TIMER_SCLASS_APPLICATION;
	err = snd_timer_open(&tu->timeri, str, &tselect.id, current->pid);
	if (err < 0)
		goto __err;

<<<<<<< HEAD
	tu->qhead = tu->qtail = tu->qused = 0;
	kfree(tu->queue);
	tu->queue = NULL;
	kfree(tu->tqueue);
	tu->tqueue = NULL;
	if (tu->tread) {
		tu->tqueue = kmalloc(tu->queue_size * sizeof(struct snd_timer_tread),
				     GFP_KERNEL);
		if (tu->tqueue == NULL)
			err = -ENOMEM;
	} else {
		tu->queue = kmalloc(tu->queue_size * sizeof(struct snd_timer_read),
				    GFP_KERNEL);
		if (tu->queue == NULL)
			err = -ENOMEM;
	}

      	if (err < 0) {
		snd_timer_close(tu->timeri);
      		tu->timeri = NULL;
      	} else {
		tu->timeri->flags |= SNDRV_TIMER_IFLG_FAST;
		tu->timeri->callback = tu->tread
=======
	tu->timeri->flags |= SNDRV_TIMER_IFLG_FAST;
	tu->timeri->callback = tu->tread
>>>>>>> a2054256
			? snd_timer_user_tinterrupt : snd_timer_user_interrupt;
	tu->timeri->ccallback = snd_timer_user_ccallback;
	tu->timeri->callback_data = (void *)tu;
	tu->timeri->disconnect = snd_timer_user_disconnect;

      __err:
	return err;
}

static int snd_timer_user_info(struct file *file,
			       struct snd_timer_info __user *_info)
{
	struct snd_timer_user *tu;
	struct snd_timer_info *info;
	struct snd_timer *t;
	int err = 0;

	tu = file->private_data;
	if (!tu->timeri)
		return -EBADFD;
	t = tu->timeri->timer;
	if (!t)
		return -EBADFD;

	info = kzalloc(sizeof(*info), GFP_KERNEL);
	if (! info)
		return -ENOMEM;
	info->card = t->card ? t->card->number : -1;
	if (t->hw.flags & SNDRV_TIMER_HW_SLAVE)
		info->flags |= SNDRV_TIMER_FLG_SLAVE;
	strlcpy(info->id, t->id, sizeof(info->id));
	strlcpy(info->name, t->name, sizeof(info->name));
	info->resolution = t->hw.resolution;
	if (copy_to_user(_info, info, sizeof(*_info)))
		err = -EFAULT;
	kfree(info);
	return err;
}

static int snd_timer_user_params(struct file *file,
				 struct snd_timer_params __user *_params)
{
	struct snd_timer_user *tu;
	struct snd_timer_params params;
	struct snd_timer *t;
	int err;

	tu = file->private_data;
	if (!tu->timeri)
		return -EBADFD;
	t = tu->timeri->timer;
	if (!t)
		return -EBADFD;
	if (copy_from_user(&params, _params, sizeof(params)))
		return -EFAULT;
	if (!(t->hw.flags & SNDRV_TIMER_HW_SLAVE)) {
		u64 resolution;

		if (params.ticks < 1) {
			err = -EINVAL;
			goto _end;
		}

		/* Don't allow resolution less than 1ms */
		resolution = snd_timer_resolution(tu->timeri);
		resolution *= params.ticks;
		if (resolution < 1000000) {
			err = -EINVAL;
			goto _end;
		}
	}
	if (params.queue_size > 0 &&
	    (params.queue_size < 32 || params.queue_size > 1024)) {
		err = -EINVAL;
		goto _end;
	}
	if (params.filter & ~((1<<SNDRV_TIMER_EVENT_RESOLUTION)|
			      (1<<SNDRV_TIMER_EVENT_TICK)|
			      (1<<SNDRV_TIMER_EVENT_START)|
			      (1<<SNDRV_TIMER_EVENT_STOP)|
			      (1<<SNDRV_TIMER_EVENT_CONTINUE)|
			      (1<<SNDRV_TIMER_EVENT_PAUSE)|
			      (1<<SNDRV_TIMER_EVENT_SUSPEND)|
			      (1<<SNDRV_TIMER_EVENT_RESUME)|
			      (1<<SNDRV_TIMER_EVENT_MSTART)|
			      (1<<SNDRV_TIMER_EVENT_MSTOP)|
			      (1<<SNDRV_TIMER_EVENT_MCONTINUE)|
			      (1<<SNDRV_TIMER_EVENT_MPAUSE)|
			      (1<<SNDRV_TIMER_EVENT_MSUSPEND)|
			      (1<<SNDRV_TIMER_EVENT_MRESUME))) {
		err = -EINVAL;
		goto _end;
	}
	snd_timer_stop(tu->timeri);
	spin_lock_irq(&t->lock);
	tu->timeri->flags &= ~(SNDRV_TIMER_IFLG_AUTO|
			       SNDRV_TIMER_IFLG_EXCLUSIVE|
			       SNDRV_TIMER_IFLG_EARLY_EVENT);
	if (params.flags & SNDRV_TIMER_PSFLG_AUTO)
		tu->timeri->flags |= SNDRV_TIMER_IFLG_AUTO;
	if (params.flags & SNDRV_TIMER_PSFLG_EXCLUSIVE)
		tu->timeri->flags |= SNDRV_TIMER_IFLG_EXCLUSIVE;
	if (params.flags & SNDRV_TIMER_PSFLG_EARLY_EVENT)
		tu->timeri->flags |= SNDRV_TIMER_IFLG_EARLY_EVENT;
	spin_unlock_irq(&t->lock);
	if (params.queue_size > 0 &&
	    (unsigned int)tu->queue_size != params.queue_size) {
		err = realloc_user_queue(tu, params.queue_size);
		if (err < 0)
			goto _end;
	}
	spin_lock_irq(&tu->qlock);
	tu->qhead = tu->qtail = tu->qused = 0;
	if (tu->timeri->flags & SNDRV_TIMER_IFLG_EARLY_EVENT) {
		if (tu->tread) {
			struct snd_timer_tread tread;
			memset(&tread, 0, sizeof(tread));
			tread.event = SNDRV_TIMER_EVENT_EARLY;
			tread.tstamp.tv_sec = 0;
			tread.tstamp.tv_nsec = 0;
			tread.val = 0;
			snd_timer_user_append_to_tqueue(tu, &tread);
		} else {
			struct snd_timer_read *r = &tu->queue[0];
			r->resolution = 0;
			r->ticks = 0;
			tu->qused++;
			tu->qtail++;
		}
	}
	tu->filter = params.filter;
	tu->ticks = params.ticks;
	spin_unlock_irq(&tu->qlock);
	err = 0;
 _end:
	if (copy_to_user(_params, &params, sizeof(params)))
		return -EFAULT;
	return err;
}

static int snd_timer_user_status(struct file *file,
				 struct snd_timer_status __user *_status)
{
	struct snd_timer_user *tu;
	struct snd_timer_status status;

	tu = file->private_data;
	if (!tu->timeri)
		return -EBADFD;
	memset(&status, 0, sizeof(status));
	status.tstamp = tu->tstamp;
	status.resolution = snd_timer_resolution(tu->timeri);
	status.lost = tu->timeri->lost;
	status.overrun = tu->overrun;
	spin_lock_irq(&tu->qlock);
	status.queue = tu->qused;
	spin_unlock_irq(&tu->qlock);
	if (copy_to_user(_status, &status, sizeof(status)))
		return -EFAULT;
	return 0;
}

static int snd_timer_user_start(struct file *file)
{
	int err;
	struct snd_timer_user *tu;

	tu = file->private_data;
	if (!tu->timeri)
		return -EBADFD;
	snd_timer_stop(tu->timeri);
	tu->timeri->lost = 0;
	tu->last_resolution = 0;
	return (err = snd_timer_start(tu->timeri, tu->ticks)) < 0 ? err : 0;
}

static int snd_timer_user_stop(struct file *file)
{
	int err;
	struct snd_timer_user *tu;

	tu = file->private_data;
	if (!tu->timeri)
		return -EBADFD;
	return (err = snd_timer_stop(tu->timeri)) < 0 ? err : 0;
}

static int snd_timer_user_continue(struct file *file)
{
	int err;
	struct snd_timer_user *tu;

	tu = file->private_data;
	if (!tu->timeri)
		return -EBADFD;
	/* start timer instead of continue if it's not used before */
	if (!(tu->timeri->flags & SNDRV_TIMER_IFLG_PAUSED))
		return snd_timer_user_start(file);
	tu->timeri->lost = 0;
	return (err = snd_timer_continue(tu->timeri)) < 0 ? err : 0;
}

static int snd_timer_user_pause(struct file *file)
{
	int err;
	struct snd_timer_user *tu;

	tu = file->private_data;
	if (!tu->timeri)
		return -EBADFD;
	return (err = snd_timer_pause(tu->timeri)) < 0 ? err : 0;
}

enum {
	SNDRV_TIMER_IOCTL_START_OLD = _IO('T', 0x20),
	SNDRV_TIMER_IOCTL_STOP_OLD = _IO('T', 0x21),
	SNDRV_TIMER_IOCTL_CONTINUE_OLD = _IO('T', 0x22),
	SNDRV_TIMER_IOCTL_PAUSE_OLD = _IO('T', 0x23),
};

static long __snd_timer_user_ioctl(struct file *file, unsigned int cmd,
				 unsigned long arg)
{
	struct snd_timer_user *tu;
	void __user *argp = (void __user *)arg;
	int __user *p = argp;

	tu = file->private_data;
	switch (cmd) {
	case SNDRV_TIMER_IOCTL_PVERSION:
		return put_user(SNDRV_TIMER_VERSION, p) ? -EFAULT : 0;
	case SNDRV_TIMER_IOCTL_NEXT_DEVICE:
		return snd_timer_user_next_device(argp);
	case SNDRV_TIMER_IOCTL_TREAD:
	{
		int xarg, old_tread;

		if (tu->timeri)	/* too late */
			return -EBUSY;
		if (get_user(xarg, p))
			return -EFAULT;
		old_tread = tu->tread;
		tu->tread = xarg ? 1 : 0;
		if (tu->tread != old_tread &&
		    realloc_user_queue(tu, tu->queue_size) < 0) {
			tu->tread = old_tread;
			return -ENOMEM;
		}
		return 0;
	}
	case SNDRV_TIMER_IOCTL_GINFO:
		return snd_timer_user_ginfo(file, argp);
	case SNDRV_TIMER_IOCTL_GPARAMS:
		return snd_timer_user_gparams(file, argp);
	case SNDRV_TIMER_IOCTL_GSTATUS:
		return snd_timer_user_gstatus(file, argp);
	case SNDRV_TIMER_IOCTL_SELECT:
		return snd_timer_user_tselect(file, argp);
	case SNDRV_TIMER_IOCTL_INFO:
		return snd_timer_user_info(file, argp);
	case SNDRV_TIMER_IOCTL_PARAMS:
		return snd_timer_user_params(file, argp);
	case SNDRV_TIMER_IOCTL_STATUS:
		return snd_timer_user_status(file, argp);
	case SNDRV_TIMER_IOCTL_START:
	case SNDRV_TIMER_IOCTL_START_OLD:
		return snd_timer_user_start(file);
	case SNDRV_TIMER_IOCTL_STOP:
	case SNDRV_TIMER_IOCTL_STOP_OLD:
		return snd_timer_user_stop(file);
	case SNDRV_TIMER_IOCTL_CONTINUE:
	case SNDRV_TIMER_IOCTL_CONTINUE_OLD:
		return snd_timer_user_continue(file);
	case SNDRV_TIMER_IOCTL_PAUSE:
	case SNDRV_TIMER_IOCTL_PAUSE_OLD:
		return snd_timer_user_pause(file);
	}
	return -ENOTTY;
}

static long snd_timer_user_ioctl(struct file *file, unsigned int cmd,
				 unsigned long arg)
{
	struct snd_timer_user *tu = file->private_data;
	long ret;

	mutex_lock(&tu->ioctl_lock);
	ret = __snd_timer_user_ioctl(file, cmd, arg);
	mutex_unlock(&tu->ioctl_lock);
	return ret;
}

static int snd_timer_user_fasync(int fd, struct file * file, int on)
{
	struct snd_timer_user *tu;

	tu = file->private_data;
	return fasync_helper(fd, file, on, &tu->fasync);
}

static ssize_t snd_timer_user_read(struct file *file, char __user *buffer,
				   size_t count, loff_t *offset)
{
	struct snd_timer_user *tu;
	long result = 0, unit;
	int qhead;
	int err = 0;

	tu = file->private_data;
	unit = tu->tread ? sizeof(struct snd_timer_tread) : sizeof(struct snd_timer_read);
	mutex_lock(&tu->ioctl_lock);
	spin_lock_irq(&tu->qlock);
	while ((long)count - result >= unit) {
		while (!tu->qused) {
			wait_queue_entry_t wait;

			if ((file->f_flags & O_NONBLOCK) != 0 || result > 0) {
				err = -EAGAIN;
				goto _error;
			}

			set_current_state(TASK_INTERRUPTIBLE);
			init_waitqueue_entry(&wait, current);
			add_wait_queue(&tu->qchange_sleep, &wait);

			spin_unlock_irq(&tu->qlock);
			mutex_unlock(&tu->ioctl_lock);
			schedule();
			mutex_lock(&tu->ioctl_lock);
			spin_lock_irq(&tu->qlock);

			remove_wait_queue(&tu->qchange_sleep, &wait);

			if (tu->disconnected) {
				err = -ENODEV;
				goto _error;
			}
			if (signal_pending(current)) {
				err = -ERESTARTSYS;
				goto _error;
			}
		}

		qhead = tu->qhead++;
		tu->qhead %= tu->queue_size;
		tu->qused--;
		spin_unlock_irq(&tu->qlock);

		if (tu->tread) {
			if (copy_to_user(buffer, &tu->tqueue[qhead],
					 sizeof(struct snd_timer_tread)))
				err = -EFAULT;
		} else {
			if (copy_to_user(buffer, &tu->queue[qhead],
					 sizeof(struct snd_timer_read)))
				err = -EFAULT;
		}

		spin_lock_irq(&tu->qlock);
		if (err < 0)
			goto _error;
		result += unit;
		buffer += unit;
	}
 _error:
	spin_unlock_irq(&tu->qlock);
	mutex_unlock(&tu->ioctl_lock);
	return result > 0 ? result : err;
}

static unsigned int snd_timer_user_poll(struct file *file, poll_table * wait)
{
        unsigned int mask;
        struct snd_timer_user *tu;

        tu = file->private_data;

        poll_wait(file, &tu->qchange_sleep, wait);

	mask = 0;
	spin_lock_irq(&tu->qlock);
	if (tu->qused)
		mask |= POLLIN | POLLRDNORM;
	if (tu->disconnected)
		mask |= POLLERR;
	spin_unlock_irq(&tu->qlock);

	return mask;
}

#ifdef CONFIG_COMPAT
#include "timer_compat.c"
#else
#define snd_timer_user_ioctl_compat	NULL
#endif

static const struct file_operations snd_timer_f_ops =
{
	.owner =	THIS_MODULE,
	.read =		snd_timer_user_read,
	.open =		snd_timer_user_open,
	.release =	snd_timer_user_release,
	.llseek =	no_llseek,
	.poll =		snd_timer_user_poll,
	.unlocked_ioctl =	snd_timer_user_ioctl,
	.compat_ioctl =	snd_timer_user_ioctl_compat,
	.fasync = 	snd_timer_user_fasync,
};

/* unregister the system timer */
static void snd_timer_free_all(void)
{
	struct snd_timer *timer, *n;

	list_for_each_entry_safe(timer, n, &snd_timer_list, device_list)
		snd_timer_free(timer);
}

static struct device timer_dev;

/*
 *  ENTRY functions
 */

static int __init alsa_timer_init(void)
{
	int err;

	snd_device_initialize(&timer_dev, NULL);
	dev_set_name(&timer_dev, "timer");

#ifdef SNDRV_OSS_INFO_DEV_TIMERS
	snd_oss_info_register(SNDRV_OSS_INFO_DEV_TIMERS, SNDRV_CARDS - 1,
			      "system timer");
#endif

	err = snd_timer_register_system();
	if (err < 0) {
		pr_err("ALSA: unable to register system timer (%i)\n", err);
		put_device(&timer_dev);
		return err;
	}

	err = snd_register_device(SNDRV_DEVICE_TYPE_TIMER, NULL, 0,
				  &snd_timer_f_ops, NULL, &timer_dev);
	if (err < 0) {
		pr_err("ALSA: unable to register timer device (%i)\n", err);
		snd_timer_free_all();
		put_device(&timer_dev);
		return err;
	}

	snd_timer_proc_init();
	return 0;
}

static void __exit alsa_timer_exit(void)
{
	snd_unregister_device(&timer_dev);
	snd_timer_free_all();
	put_device(&timer_dev);
	snd_timer_proc_done();
#ifdef SNDRV_OSS_INFO_DEV_TIMERS
	snd_oss_info_unregister(SNDRV_OSS_INFO_DEV_TIMERS, SNDRV_CARDS - 1);
#endif
}

module_init(alsa_timer_init)
module_exit(alsa_timer_exit)<|MERGE_RESOLUTION|>--- conflicted
+++ resolved
@@ -1655,34 +1655,8 @@
 	if (err < 0)
 		goto __err;
 
-<<<<<<< HEAD
-	tu->qhead = tu->qtail = tu->qused = 0;
-	kfree(tu->queue);
-	tu->queue = NULL;
-	kfree(tu->tqueue);
-	tu->tqueue = NULL;
-	if (tu->tread) {
-		tu->tqueue = kmalloc(tu->queue_size * sizeof(struct snd_timer_tread),
-				     GFP_KERNEL);
-		if (tu->tqueue == NULL)
-			err = -ENOMEM;
-	} else {
-		tu->queue = kmalloc(tu->queue_size * sizeof(struct snd_timer_read),
-				    GFP_KERNEL);
-		if (tu->queue == NULL)
-			err = -ENOMEM;
-	}
-
-      	if (err < 0) {
-		snd_timer_close(tu->timeri);
-      		tu->timeri = NULL;
-      	} else {
-		tu->timeri->flags |= SNDRV_TIMER_IFLG_FAST;
-		tu->timeri->callback = tu->tread
-=======
 	tu->timeri->flags |= SNDRV_TIMER_IFLG_FAST;
 	tu->timeri->callback = tu->tread
->>>>>>> a2054256
 			? snd_timer_user_tinterrupt : snd_timer_user_interrupt;
 	tu->timeri->ccallback = snd_timer_user_ccallback;
 	tu->timeri->callback_data = (void *)tu;
