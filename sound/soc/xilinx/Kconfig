# SPDX-License-Identifier: GPL-2.0-only
<<<<<<< HEAD
config SND_SOC_XILINX_DP
	tristate "Audio support for the the Xilinx DisplayPort"
	select SND_DMAENGINE_PCM
	select SND_SOC_GENERIC_DMAENGINE_PCM
	help
	  Audio support the for Xilinx DisplayPort.

=======
>>>>>>> a686015d
config SND_SOC_XILINX_SDI
	tristate "Audio support for the the Xilinx SDI"
	depends on DRM_XLNX_SDI
	depends on VIDEO_XILINX_SDIRXSS
	help
	  Select this option to enable Xilinx SDI Audio.This enables
	  SDI audio playback and capture using xilinx soft IP

config SND_SOC_XILINX_I2S
	tristate "Audio support for the Xilinx I2S"
	help
	  Select this option to enable Xilinx I2S Audio. This enables
	  I2S playback and capture using xilinx soft IP. In transmitter
	  mode, IP receives audio in AES format, extracts PCM and sends
	  PCM data. In receiver mode, IP receives PCM audio and
	  encapsulates PCM in AES format and sends AES data.
	  I2S playback and capture using xilinx soft IP

config SND_SOC_XILINX_AUDIO_FORMATTER
	tristate "Audio support for the Xilinx audio formatter"
	help
	  Select this option to enable Xilinx audio formatter
	  support. This provides DMA platform device support for
	  audio functionality.

config SND_SOC_XILINX_SPDIF
	tristate "Audio support for the Xilinx SPDIF"
	help
	  Select this option to enable Xilinx SPDIF Audio.
	  Enabling this provides one of the component required in ASoC
	  audio pipeline.
	  This supports playback and capture usecases.

config SND_SOC_XILINX_PL_SND_CARD
	tristate "Audio support for the the Xilinx PL sound card"
	depends on SND_SOC_XILINX_AUDIO_FORMATTER || SND_SOC_XILINX_I2S || SND_SOC_XILINX_SDI
	help
	  Select this option to enable Xilinx PL sound card
	  support. This enables sound card using xilinx soft IPs
	  in audio pipeline.<|MERGE_RESOLUTION|>--- conflicted
+++ resolved
@@ -1,14 +1,4 @@
 # SPDX-License-Identifier: GPL-2.0-only
-<<<<<<< HEAD
-config SND_SOC_XILINX_DP
-	tristate "Audio support for the the Xilinx DisplayPort"
-	select SND_DMAENGINE_PCM
-	select SND_SOC_GENERIC_DMAENGINE_PCM
-	help
-	  Audio support the for Xilinx DisplayPort.
-
-=======
->>>>>>> a686015d
 config SND_SOC_XILINX_SDI
 	tristate "Audio support for the the Xilinx SDI"
 	depends on DRM_XLNX_SDI
@@ -25,7 +15,6 @@
 	  mode, IP receives audio in AES format, extracts PCM and sends
 	  PCM data. In receiver mode, IP receives PCM audio and
 	  encapsulates PCM in AES format and sends AES data.
-	  I2S playback and capture using xilinx soft IP
 
 config SND_SOC_XILINX_AUDIO_FORMATTER
 	tristate "Audio support for the Xilinx audio formatter"
