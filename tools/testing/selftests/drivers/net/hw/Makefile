--- conflicted
+++ resolved
@@ -12,11 +12,8 @@
 	ethtool_rmon.sh \
 	hw_stats_l3.sh \
 	hw_stats_l3_gre.sh \
-<<<<<<< HEAD
+	iou-zcrx.py \
 	irq.py \
-=======
-	iou-zcrx.py \
->>>>>>> 89baa22d
 	loopback.sh \
 	nic_link_layer.py \
 	nic_performance.py \
@@ -49,8 +46,6 @@
 YNL_GENS := ethtool netdev
 include ../../../net/ynl.mk
 
-<<<<<<< HEAD
 include ../../../net/bpf.mk
-=======
-$(OUTPUT)/iou-zcrx: LDLIBS += -luring
->>>>>>> 89baa22d
+
+$(OUTPUT)/iou-zcrx: LDLIBS += -luring