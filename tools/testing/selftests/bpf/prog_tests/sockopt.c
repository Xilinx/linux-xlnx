// SPDX-License-Identifier: GPL-2.0
#include <test_progs.h>
#include <io_uring/mini_liburing.h>
#include "cgroup_helpers.h"

static char bpf_log_buf[4096];
static bool verbose;

#ifndef PAGE_SIZE
#define PAGE_SIZE 4096
#endif

enum sockopt_test_error {
	OK = 0,
	DENY_LOAD,
	DENY_ATTACH,
	EOPNOTSUPP_GETSOCKOPT,
	EPERM_GETSOCKOPT,
	EFAULT_GETSOCKOPT,
	EPERM_SETSOCKOPT,
	EFAULT_SETSOCKOPT,
};

static struct sockopt_test {
	const char			*descr;
	const struct bpf_insn		insns[64];
	enum bpf_prog_type		prog_type;
	enum bpf_attach_type		attach_type;
	enum bpf_attach_type		expected_attach_type;

	int				set_optname;
	int				set_level;
	const char			set_optval[64];
	socklen_t			set_optlen;

	int				get_optname;
	int				get_level;
	const char			get_optval[64];
	socklen_t			get_optlen;
	socklen_t			get_optlen_ret;

	enum sockopt_test_error		error;
	bool				io_uring_support;
} tests[] = {

	/* ==================== getsockopt ====================  */

	{
		.descr = "getsockopt: no expected_attach_type",
		.insns = {
			/* return 1 */
			BPF_MOV64_IMM(BPF_REG_0, 1),
			BPF_EXIT_INSN(),

		},
		.attach_type = BPF_CGROUP_GETSOCKOPT,
		.expected_attach_type = 0,
		.error = DENY_LOAD,
	},
	{
		.descr = "getsockopt: wrong expected_attach_type",
		.insns = {
			/* return 1 */
			BPF_MOV64_IMM(BPF_REG_0, 1),
			BPF_EXIT_INSN(),

		},
		.attach_type = BPF_CGROUP_GETSOCKOPT,
		.expected_attach_type = BPF_CGROUP_SETSOCKOPT,
		.error = DENY_ATTACH,
	},
	{
		.descr = "getsockopt: bypass bpf hook",
		.insns = {
			/* return 1 */
			BPF_MOV64_IMM(BPF_REG_0, 1),
			BPF_EXIT_INSN(),
		},
		.attach_type = BPF_CGROUP_GETSOCKOPT,
		.expected_attach_type = BPF_CGROUP_GETSOCKOPT,

		.get_level = SOL_IP,
		.set_level = SOL_IP,

		.get_optname = IP_TOS,
		.set_optname = IP_TOS,

		.set_optval = { 1 << 3 },
		.set_optlen = 1,

		.get_optval = { 1 << 3 },
		.get_optlen = 1,
	},
	{
		.descr = "getsockopt: return EPERM from bpf hook",
		.insns = {
			BPF_MOV64_IMM(BPF_REG_0, 0),
			BPF_EXIT_INSN(),
		},
		.attach_type = BPF_CGROUP_GETSOCKOPT,
		.expected_attach_type = BPF_CGROUP_GETSOCKOPT,

		.get_level = SOL_IP,
		.get_optname = IP_TOS,

		.get_optlen = 1,
		.error = EPERM_GETSOCKOPT,
	},
	{
		.descr = "getsockopt: no optval bounds check, deny loading",
		.insns = {
			/* r6 = ctx->optval */
			BPF_LDX_MEM(BPF_DW, BPF_REG_6, BPF_REG_1,
				    offsetof(struct bpf_sockopt, optval)),

			/* ctx->optval[0] = 0x80 */
			BPF_MOV64_IMM(BPF_REG_0, 0x80),
			BPF_STX_MEM(BPF_W, BPF_REG_6, BPF_REG_0, 0),

			/* return 1 */
			BPF_MOV64_IMM(BPF_REG_0, 1),
			BPF_EXIT_INSN(),
		},
		.attach_type = BPF_CGROUP_GETSOCKOPT,
		.expected_attach_type = BPF_CGROUP_GETSOCKOPT,
		.error = DENY_LOAD,
	},
	{
		.descr = "getsockopt: read ctx->level",
		.insns = {
			/* r6 = ctx->level */
			BPF_LDX_MEM(BPF_W, BPF_REG_6, BPF_REG_1,
				    offsetof(struct bpf_sockopt, level)),

			/* if (ctx->level == 123) { */
			BPF_JMP_IMM(BPF_JNE, BPF_REG_6, 123, 4),
			/* ctx->retval = 0 */
			BPF_MOV64_IMM(BPF_REG_0, 0),
			BPF_STX_MEM(BPF_W, BPF_REG_1, BPF_REG_0,
				    offsetof(struct bpf_sockopt, retval)),
			/* return 1 */
			BPF_MOV64_IMM(BPF_REG_0, 1),
			BPF_JMP_A(1),
			/* } else { */
			/* return 0 */
			BPF_MOV64_IMM(BPF_REG_0, 0),
			/* } */
			BPF_EXIT_INSN(),
		},
		.attach_type = BPF_CGROUP_GETSOCKOPT,
		.expected_attach_type = BPF_CGROUP_GETSOCKOPT,

		.get_level = 123,

		.get_optlen = 1,
	},
	{
		.descr = "getsockopt: deny writing to ctx->level",
		.insns = {
			/* ctx->level = 1 */
			BPF_MOV64_IMM(BPF_REG_0, 1),
			BPF_STX_MEM(BPF_W, BPF_REG_1, BPF_REG_0,
				    offsetof(struct bpf_sockopt, level)),
			BPF_EXIT_INSN(),
		},
		.attach_type = BPF_CGROUP_GETSOCKOPT,
		.expected_attach_type = BPF_CGROUP_GETSOCKOPT,

		.error = DENY_LOAD,
	},
	{
		.descr = "getsockopt: read ctx->optname",
		.insns = {
			/* r6 = ctx->optname */
			BPF_LDX_MEM(BPF_W, BPF_REG_6, BPF_REG_1,
				    offsetof(struct bpf_sockopt, optname)),

			/* if (ctx->optname == 123) { */
			BPF_JMP_IMM(BPF_JNE, BPF_REG_6, 123, 4),
			/* ctx->retval = 0 */
			BPF_MOV64_IMM(BPF_REG_0, 0),
			BPF_STX_MEM(BPF_W, BPF_REG_1, BPF_REG_0,
				    offsetof(struct bpf_sockopt, retval)),
			/* return 1 */
			BPF_MOV64_IMM(BPF_REG_0, 1),
			BPF_JMP_A(1),
			/* } else { */
			/* return 0 */
			BPF_MOV64_IMM(BPF_REG_0, 0),
			/* } */
			BPF_EXIT_INSN(),
		},
		.attach_type = BPF_CGROUP_GETSOCKOPT,
		.expected_attach_type = BPF_CGROUP_GETSOCKOPT,

		.get_optname = 123,

		.get_optlen = 1,
	},
	{
		.descr = "getsockopt: read ctx->retval",
		.insns = {
			/* r6 = ctx->retval */
			BPF_LDX_MEM(BPF_W, BPF_REG_6, BPF_REG_1,
				    offsetof(struct bpf_sockopt, retval)),

			/* return 1 */
			BPF_MOV64_IMM(BPF_REG_0, 1),
			BPF_EXIT_INSN(),
		},
		.attach_type = BPF_CGROUP_GETSOCKOPT,
		.expected_attach_type = BPF_CGROUP_GETSOCKOPT,

		.get_level = SOL_IP,
		.get_optname = IP_TOS,
		.get_optlen = 1,
	},
	{
		.descr = "getsockopt: deny writing to ctx->optname",
		.insns = {
			/* ctx->optname = 1 */
			BPF_MOV64_IMM(BPF_REG_0, 1),
			BPF_STX_MEM(BPF_W, BPF_REG_1, BPF_REG_0,
				    offsetof(struct bpf_sockopt, optname)),
			BPF_EXIT_INSN(),
		},
		.attach_type = BPF_CGROUP_GETSOCKOPT,
		.expected_attach_type = BPF_CGROUP_GETSOCKOPT,

		.error = DENY_LOAD,
	},
	{
		.descr = "getsockopt: read ctx->optlen",
		.insns = {
			/* r6 = ctx->optlen */
			BPF_LDX_MEM(BPF_W, BPF_REG_6, BPF_REG_1,
				    offsetof(struct bpf_sockopt, optlen)),

			/* if (ctx->optlen == 64) { */
			BPF_JMP_IMM(BPF_JNE, BPF_REG_6, 64, 4),
			/* ctx->retval = 0 */
			BPF_MOV64_IMM(BPF_REG_0, 0),
			BPF_STX_MEM(BPF_W, BPF_REG_1, BPF_REG_0,
				    offsetof(struct bpf_sockopt, retval)),
			/* return 1 */
			BPF_MOV64_IMM(BPF_REG_0, 1),
			BPF_JMP_A(1),
			/* } else { */
			/* return 0 */
			BPF_MOV64_IMM(BPF_REG_0, 0),
			/* } */
			BPF_EXIT_INSN(),
		},
		.attach_type = BPF_CGROUP_GETSOCKOPT,
		.expected_attach_type = BPF_CGROUP_GETSOCKOPT,

		.get_level = SOL_SOCKET,
		.get_optlen = 64,
		.io_uring_support = true,
	},
	{
		.descr = "getsockopt: deny bigger ctx->optlen",
		.insns = {
			/* ctx->optlen = 65 */
			BPF_MOV64_IMM(BPF_REG_0, 65),
			BPF_STX_MEM(BPF_W, BPF_REG_1, BPF_REG_0,
				    offsetof(struct bpf_sockopt, optlen)),

			/* ctx->retval = 0 */
			BPF_MOV64_IMM(BPF_REG_0, 0),
			BPF_STX_MEM(BPF_W, BPF_REG_1, BPF_REG_0,
				    offsetof(struct bpf_sockopt, retval)),

			/* return 1 */
			BPF_MOV64_IMM(BPF_REG_0, 1),
			BPF_EXIT_INSN(),
		},
		.attach_type = BPF_CGROUP_GETSOCKOPT,
		.expected_attach_type = BPF_CGROUP_GETSOCKOPT,

		.get_optlen = 64,

		.error = EFAULT_GETSOCKOPT,
		.io_uring_support = true,
	},
	{
		.descr = "getsockopt: ignore >PAGE_SIZE optlen",
		.insns = {
			/* write 0xFF to the first optval byte */

			/* r6 = ctx->optval */
			BPF_LDX_MEM(BPF_DW, BPF_REG_6, BPF_REG_1,
				    offsetof(struct bpf_sockopt, optval)),
			/* r2 = ctx->optval */
			BPF_MOV64_REG(BPF_REG_2, BPF_REG_6),
			/* r6 = ctx->optval + 1 */
			BPF_ALU64_IMM(BPF_ADD, BPF_REG_6, 1),

			/* r7 = ctx->optval_end */
			BPF_LDX_MEM(BPF_DW, BPF_REG_7, BPF_REG_1,
				    offsetof(struct bpf_sockopt, optval_end)),

			/* if (ctx->optval + 1 <= ctx->optval_end) { */
			BPF_JMP_REG(BPF_JGT, BPF_REG_6, BPF_REG_7, 1),
			/* ctx->optval[0] = 0xF0 */
			BPF_ST_MEM(BPF_B, BPF_REG_2, 0, 0xFF),
			/* } */

			/* retval changes are ignored */
			/* ctx->retval = 5 */
			BPF_MOV64_IMM(BPF_REG_0, 5),
			BPF_STX_MEM(BPF_W, BPF_REG_1, BPF_REG_0,
				    offsetof(struct bpf_sockopt, retval)),

			/* return 1 */
			BPF_MOV64_IMM(BPF_REG_0, 1),
			BPF_EXIT_INSN(),
		},
		.attach_type = BPF_CGROUP_GETSOCKOPT,
		.expected_attach_type = BPF_CGROUP_GETSOCKOPT,

		.get_level = 1234,
		.get_optname = 5678,
		.get_optval = {}, /* the changes are ignored */
		.get_optlen = PAGE_SIZE + 1,
		.error = EOPNOTSUPP_GETSOCKOPT,
		.io_uring_support = true,
	},
	{
		.descr = "getsockopt: support smaller ctx->optlen",
		.insns = {
			/* ctx->optlen = 32 */
			BPF_MOV64_IMM(BPF_REG_0, 32),
			BPF_STX_MEM(BPF_W, BPF_REG_1, BPF_REG_0,
				    offsetof(struct bpf_sockopt, optlen)),
			/* ctx->retval = 0 */
			BPF_MOV64_IMM(BPF_REG_0, 0),
			BPF_STX_MEM(BPF_W, BPF_REG_1, BPF_REG_0,
				    offsetof(struct bpf_sockopt, retval)),
			/* return 1 */
			BPF_MOV64_IMM(BPF_REG_0, 1),
			BPF_EXIT_INSN(),
		},
		.attach_type = BPF_CGROUP_GETSOCKOPT,
		.expected_attach_type = BPF_CGROUP_GETSOCKOPT,

		.get_level = SOL_SOCKET,
		.get_optlen = 64,
		.get_optlen_ret = 32,
		.io_uring_support = true,
	},
	{
		.descr = "getsockopt: deny writing to ctx->optval",
		.insns = {
			/* ctx->optval = 1 */
			BPF_MOV64_IMM(BPF_REG_0, 1),
			BPF_STX_MEM(BPF_DW, BPF_REG_1, BPF_REG_0,
				    offsetof(struct bpf_sockopt, optval)),
			BPF_EXIT_INSN(),
		},
		.attach_type = BPF_CGROUP_GETSOCKOPT,
		.expected_attach_type = BPF_CGROUP_GETSOCKOPT,

		.error = DENY_LOAD,
	},
	{
		.descr = "getsockopt: deny writing to ctx->optval_end",
		.insns = {
			/* ctx->optval_end = 1 */
			BPF_MOV64_IMM(BPF_REG_0, 1),
			BPF_STX_MEM(BPF_DW, BPF_REG_1, BPF_REG_0,
				    offsetof(struct bpf_sockopt, optval_end)),
			BPF_EXIT_INSN(),
		},
		.attach_type = BPF_CGROUP_GETSOCKOPT,
		.expected_attach_type = BPF_CGROUP_GETSOCKOPT,

		.error = DENY_LOAD,
	},
	{
		.descr = "getsockopt: rewrite value",
		.insns = {
			/* r6 = ctx->optval */
			BPF_LDX_MEM(BPF_DW, BPF_REG_6, BPF_REG_1,
				    offsetof(struct bpf_sockopt, optval)),
			/* r2 = ctx->optval */
			BPF_MOV64_REG(BPF_REG_2, BPF_REG_6),
			/* r6 = ctx->optval + 1 */
			BPF_ALU64_IMM(BPF_ADD, BPF_REG_6, 1),

			/* r7 = ctx->optval_end */
			BPF_LDX_MEM(BPF_DW, BPF_REG_7, BPF_REG_1,
				    offsetof(struct bpf_sockopt, optval_end)),

			/* if (ctx->optval + 1 <= ctx->optval_end) { */
			BPF_JMP_REG(BPF_JGT, BPF_REG_6, BPF_REG_7, 1),
			/* ctx->optval[0] = 0xF0 */
			BPF_ST_MEM(BPF_B, BPF_REG_2, 0, 0xF0),
			/* } */

			/* ctx->retval = 0 */
			BPF_MOV64_IMM(BPF_REG_0, 0),
			BPF_STX_MEM(BPF_W, BPF_REG_1, BPF_REG_0,
				    offsetof(struct bpf_sockopt, retval)),

			/* return 1*/
			BPF_MOV64_IMM(BPF_REG_0, 1),
			BPF_EXIT_INSN(),
		},
		.attach_type = BPF_CGROUP_GETSOCKOPT,
		.expected_attach_type = BPF_CGROUP_GETSOCKOPT,

		.get_level = SOL_IP,
		.get_optname = IP_TOS,

		.get_optval = { 0xF0 },
		.get_optlen = 1,
	},

	/* ==================== setsockopt ====================  */

	{
		.descr = "setsockopt: no expected_attach_type",
		.insns = {
			/* return 1 */
			BPF_MOV64_IMM(BPF_REG_0, 1),
			BPF_EXIT_INSN(),

		},
		.attach_type = BPF_CGROUP_SETSOCKOPT,
		.expected_attach_type = 0,
		.error = DENY_LOAD,
	},
	{
		.descr = "setsockopt: wrong expected_attach_type",
		.insns = {
			/* return 1 */
			BPF_MOV64_IMM(BPF_REG_0, 1),
			BPF_EXIT_INSN(),

		},
		.attach_type = BPF_CGROUP_SETSOCKOPT,
		.expected_attach_type = BPF_CGROUP_GETSOCKOPT,
		.error = DENY_ATTACH,
	},
	{
		.descr = "setsockopt: bypass bpf hook",
		.insns = {
			/* return 1 */
			BPF_MOV64_IMM(BPF_REG_0, 1),
			BPF_EXIT_INSN(),
		},
		.attach_type = BPF_CGROUP_SETSOCKOPT,
		.expected_attach_type = BPF_CGROUP_SETSOCKOPT,

		.get_level = SOL_IP,
		.set_level = SOL_IP,

		.get_optname = IP_TOS,
		.set_optname = IP_TOS,

		.set_optval = { 1 << 3 },
		.set_optlen = 1,

		.get_optval = { 1 << 3 },
		.get_optlen = 1,
	},
	{
		.descr = "setsockopt: return EPERM from bpf hook",
		.insns = {
			/* return 0 */
			BPF_MOV64_IMM(BPF_REG_0, 0),
			BPF_EXIT_INSN(),
		},
		.attach_type = BPF_CGROUP_SETSOCKOPT,
		.expected_attach_type = BPF_CGROUP_SETSOCKOPT,

		.set_level = SOL_IP,
		.set_optname = IP_TOS,

		.set_optlen = 1,
		.error = EPERM_SETSOCKOPT,
	},
	{
		.descr = "setsockopt: no optval bounds check, deny loading",
		.insns = {
			/* r6 = ctx->optval */
			BPF_LDX_MEM(BPF_DW, BPF_REG_6, BPF_REG_1,
				    offsetof(struct bpf_sockopt, optval)),

			/* r0 = ctx->optval[0] */
			BPF_LDX_MEM(BPF_W, BPF_REG_0, BPF_REG_6, 0),

			/* return 1 */
			BPF_MOV64_IMM(BPF_REG_0, 1),
			BPF_EXIT_INSN(),
		},
		.attach_type = BPF_CGROUP_SETSOCKOPT,
		.expected_attach_type = BPF_CGROUP_SETSOCKOPT,
		.error = DENY_LOAD,
	},
	{
		.descr = "setsockopt: read ctx->level",
		.insns = {
			/* r6 = ctx->level */
			BPF_LDX_MEM(BPF_W, BPF_REG_6, BPF_REG_1,
				    offsetof(struct bpf_sockopt, level)),

			/* if (ctx->level == 123) { */
			BPF_JMP_IMM(BPF_JNE, BPF_REG_6, 123, 4),
			/* ctx->optlen = -1 */
			BPF_MOV64_IMM(BPF_REG_0, -1),
			BPF_STX_MEM(BPF_W, BPF_REG_1, BPF_REG_0,
				    offsetof(struct bpf_sockopt, optlen)),
			/* return 1 */
			BPF_MOV64_IMM(BPF_REG_0, 1),
			BPF_JMP_A(1),
			/* } else { */
			/* return 0 */
			BPF_MOV64_IMM(BPF_REG_0, 0),
			/* } */
			BPF_EXIT_INSN(),
		},
		.attach_type = BPF_CGROUP_SETSOCKOPT,
		.expected_attach_type = BPF_CGROUP_SETSOCKOPT,

		.set_level = 123,

		.set_optlen = 1,
		.io_uring_support = true,
	},
	{
		.descr = "setsockopt: allow changing ctx->level",
		.insns = {
			/* ctx->level = SOL_IP */
			BPF_MOV64_IMM(BPF_REG_0, SOL_IP),
			BPF_STX_MEM(BPF_W, BPF_REG_1, BPF_REG_0,
				    offsetof(struct bpf_sockopt, level)),
			/* return 1 */
			BPF_MOV64_IMM(BPF_REG_0, 1),
			BPF_EXIT_INSN(),
		},
		.attach_type = BPF_CGROUP_SETSOCKOPT,
		.expected_attach_type = BPF_CGROUP_SETSOCKOPT,

		.get_level = SOL_IP,
		.set_level = 234, /* should be rewritten to SOL_IP */

		.get_optname = IP_TOS,
		.set_optname = IP_TOS,

		.set_optval = { 1 << 3 },
		.set_optlen = 1,
		.get_optval = { 1 << 3 },
		.get_optlen = 1,
	},
	{
		.descr = "setsockopt: read ctx->optname",
		.insns = {
			/* r6 = ctx->optname */
			BPF_LDX_MEM(BPF_W, BPF_REG_6, BPF_REG_1,
				    offsetof(struct bpf_sockopt, optname)),

			/* if (ctx->optname == 123) { */
			BPF_JMP_IMM(BPF_JNE, BPF_REG_6, 123, 4),
			/* ctx->optlen = -1 */
			BPF_MOV64_IMM(BPF_REG_0, -1),
			BPF_STX_MEM(BPF_W, BPF_REG_1, BPF_REG_0,
				    offsetof(struct bpf_sockopt, optlen)),
			/* return 1 */
			BPF_MOV64_IMM(BPF_REG_0, 1),
			BPF_JMP_A(1),
			/* } else { */
			/* return 0 */
			BPF_MOV64_IMM(BPF_REG_0, 0),
			/* } */
			BPF_EXIT_INSN(),
		},
		.attach_type = BPF_CGROUP_SETSOCKOPT,
		.expected_attach_type = BPF_CGROUP_SETSOCKOPT,

		.set_optname = 123,

		.set_optlen = 1,
		.io_uring_support = true,
	},
	{
		.descr = "setsockopt: allow changing ctx->optname",
		.insns = {
			/* ctx->optname = IP_TOS */
			BPF_MOV64_IMM(BPF_REG_0, IP_TOS),
			BPF_STX_MEM(BPF_W, BPF_REG_1, BPF_REG_0,
				    offsetof(struct bpf_sockopt, optname)),
			/* return 1 */
			BPF_MOV64_IMM(BPF_REG_0, 1),
			BPF_EXIT_INSN(),
		},
		.attach_type = BPF_CGROUP_SETSOCKOPT,
		.expected_attach_type = BPF_CGROUP_SETSOCKOPT,

		.get_level = SOL_IP,
		.set_level = SOL_IP,

		.get_optname = IP_TOS,
		.set_optname = 456, /* should be rewritten to IP_TOS */

		.set_optval = { 1 << 3 },
		.set_optlen = 1,
		.get_optval = { 1 << 3 },
		.get_optlen = 1,
	},
	{
		.descr = "setsockopt: read ctx->optlen",
		.insns = {
			/* r6 = ctx->optlen */
			BPF_LDX_MEM(BPF_W, BPF_REG_6, BPF_REG_1,
				    offsetof(struct bpf_sockopt, optlen)),

			/* if (ctx->optlen == 64) { */
			BPF_JMP_IMM(BPF_JNE, BPF_REG_6, 64, 4),
			/* ctx->optlen = -1 */
			BPF_MOV64_IMM(BPF_REG_0, -1),
			BPF_STX_MEM(BPF_W, BPF_REG_1, BPF_REG_0,
				    offsetof(struct bpf_sockopt, optlen)),
			/* return 1 */
			BPF_MOV64_IMM(BPF_REG_0, 1),
			BPF_JMP_A(1),
			/* } else { */
			/* return 0 */
			BPF_MOV64_IMM(BPF_REG_0, 0),
			/* } */
			BPF_EXIT_INSN(),
		},
		.attach_type = BPF_CGROUP_SETSOCKOPT,
		.expected_attach_type = BPF_CGROUP_SETSOCKOPT,

		.set_optlen = 64,
		.io_uring_support = true,
	},
	{
		.descr = "setsockopt: ctx->optlen == -1 is ok",
		.insns = {
			/* ctx->optlen = -1 */
			BPF_MOV64_IMM(BPF_REG_0, -1),
			BPF_STX_MEM(BPF_W, BPF_REG_1, BPF_REG_0,
				    offsetof(struct bpf_sockopt, optlen)),
			/* return 1 */
			BPF_MOV64_IMM(BPF_REG_0, 1),
			BPF_EXIT_INSN(),
		},
		.attach_type = BPF_CGROUP_SETSOCKOPT,
		.expected_attach_type = BPF_CGROUP_SETSOCKOPT,

		.set_optlen = 64,
		.io_uring_support = true,
	},
	{
		.descr = "setsockopt: deny ctx->optlen < 0 (except -1)",
		.insns = {
			/* ctx->optlen = -2 */
			BPF_MOV64_IMM(BPF_REG_0, -2),
			BPF_STX_MEM(BPF_W, BPF_REG_1, BPF_REG_0,
				    offsetof(struct bpf_sockopt, optlen)),
			/* return 1 */
			BPF_MOV64_IMM(BPF_REG_0, 1),
			BPF_EXIT_INSN(),
		},
		.attach_type = BPF_CGROUP_SETSOCKOPT,
		.expected_attach_type = BPF_CGROUP_SETSOCKOPT,

		.set_optlen = 4,

		.error = EFAULT_SETSOCKOPT,
		.io_uring_support = true,
	},
	{
		.descr = "setsockopt: deny ctx->optlen > input optlen",
		.insns = {
			/* ctx->optlen = 65 */
			BPF_MOV64_IMM(BPF_REG_0, 65),
			BPF_STX_MEM(BPF_W, BPF_REG_1, BPF_REG_0,
				    offsetof(struct bpf_sockopt, optlen)),
			BPF_MOV64_IMM(BPF_REG_0, 1),
			BPF_EXIT_INSN(),
		},
		.attach_type = BPF_CGROUP_SETSOCKOPT,
		.expected_attach_type = BPF_CGROUP_SETSOCKOPT,

		.set_optlen = 64,

		.error = EFAULT_SETSOCKOPT,
		.io_uring_support = true,
	},
	{
		.descr = "setsockopt: ignore >PAGE_SIZE optlen",
		.insns = {
			/* write 0xFF to the first optval byte */

			/* r6 = ctx->optval */
			BPF_LDX_MEM(BPF_DW, BPF_REG_6, BPF_REG_1,
				    offsetof(struct bpf_sockopt, optval)),
			/* r2 = ctx->optval */
			BPF_MOV64_REG(BPF_REG_2, BPF_REG_6),
			/* r6 = ctx->optval + 1 */
			BPF_ALU64_IMM(BPF_ADD, BPF_REG_6, 1),

			/* r7 = ctx->optval_end */
			BPF_LDX_MEM(BPF_DW, BPF_REG_7, BPF_REG_1,
				    offsetof(struct bpf_sockopt, optval_end)),

			/* if (ctx->optval + 1 <= ctx->optval_end) { */
			BPF_JMP_REG(BPF_JGT, BPF_REG_6, BPF_REG_7, 1),
			/* ctx->optval[0] = 0xF0 */
			BPF_ST_MEM(BPF_B, BPF_REG_2, 0, 0xF0),
			/* } */

			BPF_MOV64_IMM(BPF_REG_0, 1),
			BPF_EXIT_INSN(),
		},
		.attach_type = BPF_CGROUP_SETSOCKOPT,
		.expected_attach_type = BPF_CGROUP_SETSOCKOPT,

		.set_level = SOL_IP,
		.set_optname = IP_TOS,
		.set_optval = {},
		.set_optlen = PAGE_SIZE + 1,

		.get_level = SOL_IP,
		.get_optname = IP_TOS,
		.get_optval = {}, /* the changes are ignored */
		.get_optlen = 4,
	},
	{
		.descr = "setsockopt: allow changing ctx->optlen within bounds",
		.insns = {
			/* r6 = ctx->optval */
			BPF_LDX_MEM(BPF_DW, BPF_REG_6, BPF_REG_1,
				    offsetof(struct bpf_sockopt, optval)),
			/* r2 = ctx->optval */
			BPF_MOV64_REG(BPF_REG_2, BPF_REG_6),
			/* r6 = ctx->optval + 1 */
			BPF_ALU64_IMM(BPF_ADD, BPF_REG_6, 1),

			/* r7 = ctx->optval_end */
			BPF_LDX_MEM(BPF_DW, BPF_REG_7, BPF_REG_1,
				    offsetof(struct bpf_sockopt, optval_end)),

			/* if (ctx->optval + 1 <= ctx->optval_end) { */
			BPF_JMP_REG(BPF_JGT, BPF_REG_6, BPF_REG_7, 1),
			/* ctx->optval[0] = 1 << 3 */
			BPF_ST_MEM(BPF_B, BPF_REG_2, 0, 1 << 3),
			/* } */

			/* ctx->optlen = 1 */
			BPF_MOV64_IMM(BPF_REG_0, 1),
			BPF_STX_MEM(BPF_W, BPF_REG_1, BPF_REG_0,
				    offsetof(struct bpf_sockopt, optlen)),

			/* return 1*/
			BPF_MOV64_IMM(BPF_REG_0, 1),
			BPF_EXIT_INSN(),
		},
		.attach_type = BPF_CGROUP_SETSOCKOPT,
		.expected_attach_type = BPF_CGROUP_SETSOCKOPT,

		.get_level = SOL_IP,
		.set_level = SOL_IP,

		.get_optname = IP_TOS,
		.set_optname = IP_TOS,

		.set_optval = { 1, 1, 1, 1 },
		.set_optlen = 4,
		.get_optval = { 1 << 3 },
		.get_optlen = 1,
	},
	{
		.descr = "setsockopt: deny write ctx->retval",
		.insns = {
			/* ctx->retval = 0 */
			BPF_MOV64_IMM(BPF_REG_0, 0),
			BPF_STX_MEM(BPF_W, BPF_REG_1, BPF_REG_0,
				    offsetof(struct bpf_sockopt, retval)),

			/* return 1 */
			BPF_MOV64_IMM(BPF_REG_0, 1),
			BPF_EXIT_INSN(),
		},
		.attach_type = BPF_CGROUP_SETSOCKOPT,
		.expected_attach_type = BPF_CGROUP_SETSOCKOPT,

		.error = DENY_LOAD,
	},
	{
		.descr = "setsockopt: deny read ctx->retval",
		.insns = {
			/* r6 = ctx->retval */
			BPF_LDX_MEM(BPF_W, BPF_REG_6, BPF_REG_1,
				    offsetof(struct bpf_sockopt, retval)),

			/* return 1 */
			BPF_MOV64_IMM(BPF_REG_0, 1),
			BPF_EXIT_INSN(),
		},
		.attach_type = BPF_CGROUP_SETSOCKOPT,
		.expected_attach_type = BPF_CGROUP_SETSOCKOPT,

		.error = DENY_LOAD,
	},
	{
		.descr = "setsockopt: deny writing to ctx->optval",
		.insns = {
			/* ctx->optval = 1 */
			BPF_MOV64_IMM(BPF_REG_0, 1),
			BPF_STX_MEM(BPF_DW, BPF_REG_1, BPF_REG_0,
				    offsetof(struct bpf_sockopt, optval)),
			BPF_EXIT_INSN(),
		},
		.attach_type = BPF_CGROUP_SETSOCKOPT,
		.expected_attach_type = BPF_CGROUP_SETSOCKOPT,

		.error = DENY_LOAD,
	},
	{
		.descr = "setsockopt: deny writing to ctx->optval_end",
		.insns = {
			/* ctx->optval_end = 1 */
			BPF_MOV64_IMM(BPF_REG_0, 1),
			BPF_STX_MEM(BPF_DW, BPF_REG_1, BPF_REG_0,
				    offsetof(struct bpf_sockopt, optval_end)),
			BPF_EXIT_INSN(),
		},
		.attach_type = BPF_CGROUP_SETSOCKOPT,
		.expected_attach_type = BPF_CGROUP_SETSOCKOPT,

		.error = DENY_LOAD,
	},
	{
		.descr = "setsockopt: allow IP_TOS <= 128",
		.insns = {
			/* r6 = ctx->optval */
			BPF_LDX_MEM(BPF_DW, BPF_REG_6, BPF_REG_1,
				    offsetof(struct bpf_sockopt, optval)),
			/* r7 = ctx->optval + 1 */
			BPF_MOV64_REG(BPF_REG_7, BPF_REG_6),
			BPF_ALU64_IMM(BPF_ADD, BPF_REG_7, 1),

			/* r8 = ctx->optval_end */
			BPF_LDX_MEM(BPF_DW, BPF_REG_8, BPF_REG_1,
				    offsetof(struct bpf_sockopt, optval_end)),

			/* if (ctx->optval + 1 <= ctx->optval_end) { */
			BPF_JMP_REG(BPF_JGT, BPF_REG_7, BPF_REG_8, 4),

			/* r9 = ctx->optval[0] */
			BPF_LDX_MEM(BPF_B, BPF_REG_9, BPF_REG_6, 0),

			/* if (ctx->optval[0] < 128) */
			BPF_JMP_IMM(BPF_JGT, BPF_REG_9, 128, 2),
			BPF_MOV64_IMM(BPF_REG_0, 1),
			BPF_JMP_A(1),
			/* } */

			/* } else { */
			BPF_MOV64_IMM(BPF_REG_0, 0),
			/* } */

			BPF_EXIT_INSN(),
		},
		.attach_type = BPF_CGROUP_SETSOCKOPT,
		.expected_attach_type = BPF_CGROUP_SETSOCKOPT,

		.get_level = SOL_IP,
		.set_level = SOL_IP,

		.get_optname = IP_TOS,
		.set_optname = IP_TOS,

		.set_optval = { 0x80 },
		.set_optlen = 1,
		.get_optval = { 0x80 },
		.get_optlen = 1,
	},
	{
		.descr = "setsockopt: deny IP_TOS > 128",
		.insns = {
			/* r6 = ctx->optval */
			BPF_LDX_MEM(BPF_DW, BPF_REG_6, BPF_REG_1,
				    offsetof(struct bpf_sockopt, optval)),
			/* r7 = ctx->optval + 1 */
			BPF_MOV64_REG(BPF_REG_7, BPF_REG_6),
			BPF_ALU64_IMM(BPF_ADD, BPF_REG_7, 1),

			/* r8 = ctx->optval_end */
			BPF_LDX_MEM(BPF_DW, BPF_REG_8, BPF_REG_1,
				    offsetof(struct bpf_sockopt, optval_end)),

			/* if (ctx->optval + 1 <= ctx->optval_end) { */
			BPF_JMP_REG(BPF_JGT, BPF_REG_7, BPF_REG_8, 4),

			/* r9 = ctx->optval[0] */
			BPF_LDX_MEM(BPF_B, BPF_REG_9, BPF_REG_6, 0),

			/* if (ctx->optval[0] < 128) */
			BPF_JMP_IMM(BPF_JGT, BPF_REG_9, 128, 2),
			BPF_MOV64_IMM(BPF_REG_0, 1),
			BPF_JMP_A(1),
			/* } */

			/* } else { */
			BPF_MOV64_IMM(BPF_REG_0, 0),
			/* } */

			BPF_EXIT_INSN(),
		},
		.attach_type = BPF_CGROUP_SETSOCKOPT,
		.expected_attach_type = BPF_CGROUP_SETSOCKOPT,

		.get_level = SOL_IP,
		.set_level = SOL_IP,

		.get_optname = IP_TOS,
		.set_optname = IP_TOS,

		.set_optval = { 0x81 },
		.set_optlen = 1,
		.get_optval = { 0x00 },
		.get_optlen = 1,

		.error = EPERM_SETSOCKOPT,
	},

	/* ==================== prog_type ====================  */

	{
		.descr = "can attach only BPF_CGROUP_SETSOCKOP",
		.insns = {
			/* return 1 */
			BPF_MOV64_IMM(BPF_REG_0, 1),
			BPF_EXIT_INSN(),

		},
		.prog_type = BPF_PROG_TYPE_CGROUP_SKB,
		.attach_type = BPF_CGROUP_SETSOCKOPT,
		.expected_attach_type = 0,
		.error = DENY_ATTACH,
	},

	{
		.descr = "can attach only BPF_CGROUP_GETSOCKOP",
		.insns = {
			/* return 1 */
			BPF_MOV64_IMM(BPF_REG_0, 1),
			BPF_EXIT_INSN(),

		},
		.prog_type = BPF_PROG_TYPE_CGROUP_SKB,
		.attach_type = BPF_CGROUP_GETSOCKOPT,
		.expected_attach_type = 0,
		.error = DENY_ATTACH,
	},
};

static int load_prog(const struct bpf_insn *insns,
		     enum bpf_prog_type prog_type,
		     enum bpf_attach_type expected_attach_type)
{
	LIBBPF_OPTS(bpf_prog_load_opts, opts,
		.expected_attach_type = expected_attach_type,
		.log_level = 2,
		.log_buf = bpf_log_buf,
		.log_size = sizeof(bpf_log_buf),
	);
	int fd, insns_cnt = 0;

	for (;
	     insns[insns_cnt].code != (BPF_JMP | BPF_EXIT);
	     insns_cnt++) {
	}
	insns_cnt++;

	fd = bpf_prog_load(prog_type, NULL, "GPL", insns, insns_cnt, &opts);
	if (verbose && fd < 0)
		fprintf(stderr, "%s\n", bpf_log_buf);

	return fd;
}

/* Core function that handles io_uring ring initialization,
 * sending SQE with sockopt command and waiting for the CQE.
 */
static int uring_sockopt(int op, int fd, int level, int optname,
			 const void *optval, socklen_t optlen)
{
	struct io_uring_cqe *cqe;
	struct io_uring_sqe *sqe;
	struct io_uring ring;
	int err;

	err = io_uring_queue_init(1, &ring, 0);
	if (!ASSERT_OK(err, "io_uring initialization"))
		return err;

	sqe = io_uring_get_sqe(&ring);
	if (!ASSERT_NEQ(sqe, NULL, "Get an SQE")) {
		err = -1;
		goto fail;
	}

	io_uring_prep_cmd(sqe, op, fd, level, optname, optval, optlen);

	err = io_uring_submit(&ring);
	if (!ASSERT_EQ(err, 1, "Submit SQE"))
		goto fail;

	err = io_uring_wait_cqe(&ring, &cqe);
	if (!ASSERT_OK(err, "Wait for CQE"))
		goto fail;

	err = cqe->res;

fail:
	io_uring_queue_exit(&ring);

	return err;
}

static int uring_setsockopt(int fd, int level, int optname, const void *optval,
			    socklen_t optlen)
{
	return uring_sockopt(SOCKET_URING_OP_SETSOCKOPT, fd, level, optname,
			     optval, optlen);
}

static int uring_getsockopt(int fd, int level, int optname, void *optval,
			    socklen_t *optlen)
<<<<<<< HEAD
{
	int ret = uring_sockopt(SOCKET_URING_OP_GETSOCKOPT, fd, level, optname,
				optval, *optlen);
	if (ret < 0)
		return ret;

	/* Populate optlen back to be compatible with systemcall interface,
	 * and simplify the test.
	 */
	*optlen = ret;

	return 0;
}

/* Execute the setsocktopt operation */
static int call_setsockopt(bool use_io_uring, int fd, int level, int optname,
			   const void *optval, socklen_t optlen)
{
	if (use_io_uring)
		return uring_setsockopt(fd, level, optname, optval, optlen);

	return setsockopt(fd, level, optname, optval, optlen);
}

/* Execute the getsocktopt operation */
static int call_getsockopt(bool use_io_uring, int fd, int level, int optname,
			   void *optval, socklen_t *optlen)
{
	if (use_io_uring)
		return uring_getsockopt(fd, level, optname, optval, optlen);

	return getsockopt(fd, level, optname, optval, optlen);
}

static int run_test(int cgroup_fd, struct sockopt_test *test, bool use_io_uring)
=======
>>>>>>> 0c383648
{
	int ret = uring_sockopt(SOCKET_URING_OP_GETSOCKOPT, fd, level, optname,
				optval, *optlen);
	if (ret < 0)
		return ret;

	/* Populate optlen back to be compatible with systemcall interface,
	 * and simplify the test.
	 */
	*optlen = ret;

	return 0;
}

/* Execute the setsocktopt operation */
static int call_setsockopt(bool use_io_uring, int fd, int level, int optname,
			   const void *optval, socklen_t optlen)
{
	if (use_io_uring)
		return uring_setsockopt(fd, level, optname, optval, optlen);

	return setsockopt(fd, level, optname, optval, optlen);
}

/* Execute the getsocktopt operation */
static int call_getsockopt(bool use_io_uring, int fd, int level, int optname,
			   void *optval, socklen_t *optlen)
{
	if (use_io_uring)
		return uring_getsockopt(fd, level, optname, optval, optlen);

	return getsockopt(fd, level, optname, optval, optlen);
}

static int run_test(int cgroup_fd, struct sockopt_test *test, bool use_io_uring,
		    bool use_link)
{
	int prog_type = BPF_PROG_TYPE_CGROUP_SOCKOPT;
	int sock_fd, err, prog_fd, link_fd = -1;
	void *optval = NULL;
	int ret = 0;

	if (test->prog_type)
		prog_type = test->prog_type;

	prog_fd = load_prog(test->insns, prog_type, test->expected_attach_type);
	if (prog_fd < 0) {
		if (test->error == DENY_LOAD)
			return 0;

		log_err("Failed to load BPF program");
		return -1;
	}

	if (use_link) {
		err = bpf_link_create(prog_fd, cgroup_fd, test->attach_type, NULL);
		link_fd = err;
	} else {
		err = bpf_prog_attach(prog_fd, cgroup_fd, test->attach_type, 0);
	}
	if (err < 0) {
		if (test->error == DENY_ATTACH)
			goto close_prog_fd;

		log_err("Failed to attach BPF program");
		ret = -1;
		goto close_prog_fd;
	}

	sock_fd = socket(AF_INET, SOCK_STREAM, 0);
	if (sock_fd < 0) {
		log_err("Failed to create AF_INET socket");
		ret = -1;
		goto detach_prog;
	}

	if (test->set_optlen) {
		if (test->set_optlen >= PAGE_SIZE) {
			int num_pages = test->set_optlen / PAGE_SIZE;
			int remainder = test->set_optlen % PAGE_SIZE;

			test->set_optlen = num_pages * sysconf(_SC_PAGESIZE) + remainder;
		}

		err = call_setsockopt(use_io_uring, sock_fd, test->set_level,
				      test->set_optname, test->set_optval,
				      test->set_optlen);
		if (err) {
			if (errno == EPERM && test->error == EPERM_SETSOCKOPT)
				goto close_sock_fd;
			if (errno == EFAULT && test->error == EFAULT_SETSOCKOPT)
				goto free_optval;

			log_err("Failed to call setsockopt");
			ret = -1;
			goto close_sock_fd;
		}
	}

	if (test->get_optlen) {
		if (test->get_optlen >= PAGE_SIZE) {
			int num_pages = test->get_optlen / PAGE_SIZE;
			int remainder = test->get_optlen % PAGE_SIZE;

			test->get_optlen = num_pages * sysconf(_SC_PAGESIZE) + remainder;
		}

		optval = malloc(test->get_optlen);
		memset(optval, 0, test->get_optlen);
		socklen_t optlen = test->get_optlen;
		socklen_t expected_get_optlen = test->get_optlen_ret ?:
			test->get_optlen;

		err = call_getsockopt(use_io_uring, sock_fd, test->get_level,
				      test->get_optname, optval, &optlen);
		if (err) {
			if (errno == EOPNOTSUPP && test->error == EOPNOTSUPP_GETSOCKOPT)
				goto free_optval;
			if (errno == EPERM && test->error == EPERM_GETSOCKOPT)
				goto free_optval;
			if (errno == EFAULT && test->error == EFAULT_GETSOCKOPT)
				goto free_optval;

			log_err("Failed to call getsockopt");
			ret = -1;
			goto free_optval;
		}

		if (optlen != expected_get_optlen) {
			errno = 0;
			log_err("getsockopt returned unexpected optlen");
			ret = -1;
			goto free_optval;
		}

		if (memcmp(optval, test->get_optval, optlen) != 0) {
			errno = 0;
			log_err("getsockopt returned unexpected optval");
			ret = -1;
			goto free_optval;
		}
	}

	ret = test->error != OK;

free_optval:
	free(optval);
close_sock_fd:
	close(sock_fd);
detach_prog:
	if (use_link) {
		if (link_fd >= 0)
			close(link_fd);
	} else {
		bpf_prog_detach2(prog_fd, cgroup_fd, test->attach_type);
	}
close_prog_fd:
	close(prog_fd);
	return ret;
}

void test_sockopt(void)
{
	int cgroup_fd, i;

	cgroup_fd = test__join_cgroup("/sockopt");
	if (!ASSERT_GE(cgroup_fd, 0, "join_cgroup"))
		return;

	for (i = 0; i < ARRAY_SIZE(tests); i++) {
		if (!test__start_subtest(tests[i].descr))
			continue;

<<<<<<< HEAD
		ASSERT_OK(run_test(cgroup_fd, &tests[i], false),
			  tests[i].descr);
		if (tests[i].io_uring_support)
			ASSERT_OK(run_test(cgroup_fd, &tests[i], true),
=======
		ASSERT_OK(run_test(cgroup_fd, &tests[i], false, false),
			  tests[i].descr);
		ASSERT_OK(run_test(cgroup_fd, &tests[i], false, true),
			  tests[i].descr);
		if (tests[i].io_uring_support)
			ASSERT_OK(run_test(cgroup_fd, &tests[i], true, false),
>>>>>>> 0c383648
				  tests[i].descr);
	}

	close(cgroup_fd);
}<|MERGE_RESOLUTION|>--- conflicted
+++ resolved
@@ -1034,44 +1034,6 @@
 
 static int uring_getsockopt(int fd, int level, int optname, void *optval,
 			    socklen_t *optlen)
-<<<<<<< HEAD
-{
-	int ret = uring_sockopt(SOCKET_URING_OP_GETSOCKOPT, fd, level, optname,
-				optval, *optlen);
-	if (ret < 0)
-		return ret;
-
-	/* Populate optlen back to be compatible with systemcall interface,
-	 * and simplify the test.
-	 */
-	*optlen = ret;
-
-	return 0;
-}
-
-/* Execute the setsocktopt operation */
-static int call_setsockopt(bool use_io_uring, int fd, int level, int optname,
-			   const void *optval, socklen_t optlen)
-{
-	if (use_io_uring)
-		return uring_setsockopt(fd, level, optname, optval, optlen);
-
-	return setsockopt(fd, level, optname, optval, optlen);
-}
-
-/* Execute the getsocktopt operation */
-static int call_getsockopt(bool use_io_uring, int fd, int level, int optname,
-			   void *optval, socklen_t *optlen)
-{
-	if (use_io_uring)
-		return uring_getsockopt(fd, level, optname, optval, optlen);
-
-	return getsockopt(fd, level, optname, optval, optlen);
-}
-
-static int run_test(int cgroup_fd, struct sockopt_test *test, bool use_io_uring)
-=======
->>>>>>> 0c383648
 {
 	int ret = uring_sockopt(SOCKET_URING_OP_GETSOCKOPT, fd, level, optname,
 				optval, *optlen);
@@ -1245,19 +1207,12 @@
 		if (!test__start_subtest(tests[i].descr))
 			continue;
 
-<<<<<<< HEAD
-		ASSERT_OK(run_test(cgroup_fd, &tests[i], false),
-			  tests[i].descr);
-		if (tests[i].io_uring_support)
-			ASSERT_OK(run_test(cgroup_fd, &tests[i], true),
-=======
 		ASSERT_OK(run_test(cgroup_fd, &tests[i], false, false),
 			  tests[i].descr);
 		ASSERT_OK(run_test(cgroup_fd, &tests[i], false, true),
 			  tests[i].descr);
 		if (tests[i].io_uring_support)
 			ASSERT_OK(run_test(cgroup_fd, &tests[i], true, false),
->>>>>>> 0c383648
 				  tests[i].descr);
 	}
 
