/*
 * Copyright (C) 2011 Novell Inc.
 * Copyright (C) 2016 Red Hat, Inc.
 *
 * This program is free software; you can redistribute it and/or modify it
 * under the terms of the GNU General Public License version 2 as published by
 * the Free Software Foundation.
 */

#include <linux/fs.h>
#include <linux/cred.h>
#include <linux/ctype.h>
#include <linux/namei.h>
#include <linux/xattr.h>
#include <linux/ratelimit.h>
#include <linux/mount.h>
#include <linux/exportfs.h>
#include "overlayfs.h"

struct ovl_lookup_data {
	struct qstr name;
	bool is_dir;
	bool opaque;
	bool stop;
	bool last;
	char *redirect;
};

static int ovl_check_redirect(struct dentry *dentry, struct ovl_lookup_data *d,
			      size_t prelen, const char *post)
{
	int res;
	char *s, *next, *buf = NULL;

	res = vfs_getxattr(dentry, OVL_XATTR_REDIRECT, NULL, 0);
	if (res < 0) {
		if (res == -ENODATA || res == -EOPNOTSUPP)
			return 0;
		goto fail;
	}
	buf = kzalloc(prelen + res + strlen(post) + 1, GFP_KERNEL);
	if (!buf)
		return -ENOMEM;

	if (res == 0)
		goto invalid;

	res = vfs_getxattr(dentry, OVL_XATTR_REDIRECT, buf, res);
	if (res < 0)
		goto fail;
	if (res == 0)
		goto invalid;
	if (buf[0] == '/') {
		for (s = buf; *s++ == '/'; s = next) {
			next = strchrnul(s, '/');
			if (s == next)
				goto invalid;
		}
	} else {
		if (strchr(buf, '/') != NULL)
			goto invalid;

		memmove(buf + prelen, buf, res);
		memcpy(buf, d->name.name, prelen);
	}

	strcat(buf, post);
	kfree(d->redirect);
	d->redirect = buf;
	d->name.name = d->redirect;
	d->name.len = strlen(d->redirect);

	return 0;

err_free:
	kfree(buf);
	return 0;
fail:
	pr_warn_ratelimited("overlayfs: failed to get redirect (%i)\n", res);
	goto err_free;
invalid:
	pr_warn_ratelimited("overlayfs: invalid redirect (%s)\n", buf);
	goto err_free;
}

static int ovl_acceptable(void *ctx, struct dentry *dentry)
{
	/*
	 * A non-dir origin may be disconnected, which is fine, because
	 * we only need it for its unique inode number.
	 */
	if (!d_is_dir(dentry))
		return 1;

	/* Don't decode a deleted empty directory */
	if (d_unhashed(dentry))
		return 0;

	/* Check if directory belongs to the layer we are decoding from */
	return is_subdir(dentry, ((struct vfsmount *)ctx)->mnt_root);
}

/*
 * Check validity of an overlay file handle buffer.
 *
 * Return 0 for a valid file handle.
 * Return -ENODATA for "origin unknown".
 * Return <0 for an invalid file handle.
 */
int ovl_check_fh_len(struct ovl_fh *fh, int fh_len)
{
	if (fh_len < sizeof(struct ovl_fh) || fh_len < fh->len)
		return -EINVAL;

	if (fh->magic != OVL_FH_MAGIC)
		return -EINVAL;

	/* Treat larger version and unknown flags as "origin unknown" */
	if (fh->version > OVL_FH_VERSION || fh->flags & ~OVL_FH_FLAG_ALL)
		return -ENODATA;

	/* Treat endianness mismatch as "origin unknown" */
	if (!(fh->flags & OVL_FH_FLAG_ANY_ENDIAN) &&
	    (fh->flags & OVL_FH_FLAG_BIG_ENDIAN) != OVL_FH_FLAG_CPU_ENDIAN)
		return -ENODATA;

	return 0;
}

static struct ovl_fh *ovl_get_fh(struct dentry *dentry, const char *name)
{
	int res, err;
	struct ovl_fh *fh = NULL;

	res = vfs_getxattr(dentry, name, NULL, 0);
	if (res < 0) {
		if (res == -ENODATA || res == -EOPNOTSUPP)
			return NULL;
		goto fail;
	}
	/* Zero size value means "copied up but origin unknown" */
	if (res == 0)
		return NULL;

	fh = kzalloc(res, GFP_KERNEL);
	if (!fh)
		return ERR_PTR(-ENOMEM);

	res = vfs_getxattr(dentry, name, fh, res);
	if (res < 0)
		goto fail;

	err = ovl_check_fh_len(fh, res);
	if (err < 0) {
		if (err == -ENODATA)
			goto out;
		goto invalid;
	}

	return fh;

out:
	kfree(fh);
	return NULL;

fail:
	pr_warn_ratelimited("overlayfs: failed to get origin (%i)\n", res);
	goto out;
invalid:
	pr_warn_ratelimited("overlayfs: invalid origin (%*phN)\n", res, fh);
	goto out;
}

struct dentry *ovl_decode_fh(struct ovl_fh *fh, struct vfsmount *mnt)
{
	struct dentry *real;
	int bytes;

	/*
	 * Make sure that the stored uuid matches the uuid of the lower
	 * layer where file handle will be decoded.
	 */
	if (!uuid_equal(&fh->uuid, &mnt->mnt_sb->s_uuid))
		return NULL;

	bytes = (fh->len - offsetof(struct ovl_fh, fid));
	real = exportfs_decode_fh(mnt, (struct fid *)fh->fid,
				  bytes >> 2, (int)fh->type,
				  ovl_acceptable, mnt);
	if (IS_ERR(real)) {
		/*
		 * Treat stale file handle to lower file as "origin unknown".
		 * upper file handle could become stale when upper file is
		 * unlinked and this information is needed to handle stale
		 * index entries correctly.
		 */
		if (real == ERR_PTR(-ESTALE) &&
		    !(fh->flags & OVL_FH_FLAG_PATH_UPPER))
			real = NULL;
		return real;
	}

	if (ovl_dentry_weird(real)) {
		dput(real);
		return NULL;
	}

	return real;
}

static bool ovl_is_opaquedir(struct dentry *dentry)
{
	return ovl_check_dir_xattr(dentry, OVL_XATTR_OPAQUE);
}

static int ovl_lookup_single(struct dentry *base, struct ovl_lookup_data *d,
			     const char *name, unsigned int namelen,
			     size_t prelen, const char *post,
			     struct dentry **ret)
{
	struct dentry *this;
	int err;

	this = lookup_one_len_unlocked(name, base, namelen);
	if (IS_ERR(this)) {
		err = PTR_ERR(this);
		this = NULL;
		if (err == -ENOENT || err == -ENAMETOOLONG)
			goto out;
		goto out_err;
	}
	if (!this->d_inode)
		goto put_and_out;

	if (ovl_dentry_weird(this)) {
		/* Don't support traversing automounts and other weirdness */
		err = -EREMOTE;
		goto out_err;
	}
	if (ovl_is_whiteout(this)) {
		d->stop = d->opaque = true;
		goto put_and_out;
	}
	if (!d_can_lookup(this)) {
		d->stop = true;
		if (d->is_dir)
			goto put_and_out;
		goto out;
	}
	d->is_dir = true;
	if (!d->last && ovl_is_opaquedir(this)) {
		d->stop = d->opaque = true;
		goto out;
	}
	err = ovl_check_redirect(this, d, prelen, post);
	if (err)
		goto out_err;
out:
	*ret = this;
	return 0;

put_and_out:
	dput(this);
	this = NULL;
	goto out;

out_err:
	dput(this);
	return err;
}

static int ovl_lookup_layer(struct dentry *base, struct ovl_lookup_data *d,
			    struct dentry **ret)
{
	/* Counting down from the end, since the prefix can change */
	size_t rem = d->name.len - 1;
	struct dentry *dentry = NULL;
	int err;

	if (d->name.name[0] != '/')
		return ovl_lookup_single(base, d, d->name.name, d->name.len,
					 0, "", ret);

	while (!IS_ERR_OR_NULL(base) && d_can_lookup(base)) {
		const char *s = d->name.name + d->name.len - rem;
		const char *next = strchrnul(s, '/');
		size_t thislen = next - s;
		bool end = !next[0];

		/* Verify we did not go off the rails */
		if (WARN_ON(s[-1] != '/'))
			return -EIO;

		err = ovl_lookup_single(base, d, s, thislen,
					d->name.len - rem, next, &base);
		dput(dentry);
		if (err)
			return err;
		dentry = base;
		if (end)
			break;

		rem -= thislen + 1;

		if (WARN_ON(rem >= d->name.len))
			return -EIO;
	}
	*ret = dentry;
	return 0;
}


int ovl_check_origin_fh(struct ovl_fs *ofs, struct ovl_fh *fh,
			struct dentry *upperdentry, struct ovl_path **stackp)
{
	struct dentry *origin = NULL;
	int i;

	for (i = 0; i < ofs->numlower; i++) {
		origin = ovl_decode_fh(fh, ofs->lower_layers[i].mnt);
		if (origin)
			break;
	}

	if (!origin)
		return -ESTALE;
	else if (IS_ERR(origin))
		return PTR_ERR(origin);

	if (upperdentry && !ovl_is_whiteout(upperdentry) &&
	    ((d_inode(origin)->i_mode ^ d_inode(upperdentry)->i_mode) & S_IFMT))
		goto invalid;

	if (!*stackp)
		*stackp = kmalloc(sizeof(struct ovl_path), GFP_KERNEL);
	if (!*stackp) {
		dput(origin);
		return -ENOMEM;
	}
	**stackp = (struct ovl_path){
		.dentry = origin,
		.layer = &ofs->lower_layers[i]
	};

	return 0;

invalid:
	pr_warn_ratelimited("overlayfs: invalid origin (%pd2, ftype=%x, origin ftype=%x).\n",
			    upperdentry, d_inode(upperdentry)->i_mode & S_IFMT,
			    d_inode(origin)->i_mode & S_IFMT);
	dput(origin);
	return -EIO;
}

static int ovl_check_origin(struct ovl_fs *ofs, struct dentry *upperdentry,
			    struct ovl_path **stackp, unsigned int *ctrp)
{
	struct ovl_fh *fh = ovl_get_fh(upperdentry, OVL_XATTR_ORIGIN);
	int err;

	if (IS_ERR_OR_NULL(fh))
		return PTR_ERR(fh);

	err = ovl_check_origin_fh(ofs, fh, upperdentry, stackp);
	kfree(fh);

	if (err) {
		if (err == -ESTALE)
			return 0;
		return err;
	}

	if (WARN_ON(*ctrp))
		return -EIO;

	*ctrp = 1;
	return 0;
}

/*
 * Verify that @fh matches the file handle stored in xattr @name.
 * Return 0 on match, -ESTALE on mismatch, < 0 on error.
 */
static int ovl_verify_fh(struct dentry *dentry, const char *name,
			 const struct ovl_fh *fh)
{
	struct ovl_fh *ofh = ovl_get_fh(dentry, name);
	int err = 0;

	if (!ofh)
		return -ENODATA;

	if (IS_ERR(ofh))
		return PTR_ERR(ofh);

	if (fh->len != ofh->len || memcmp(fh, ofh, fh->len))
		err = -ESTALE;

	kfree(ofh);
	return err;
}

/*
 * Verify that @real dentry matches the file handle stored in xattr @name.
 *
 * If @set is true and there is no stored file handle, encode @real and store
 * file handle in xattr @name.
 *
 * Return 0 on match, -ESTALE on mismatch, -ENODATA on no xattr, < 0 on error.
 */
int ovl_verify_set_fh(struct dentry *dentry, const char *name,
		      struct dentry *real, bool is_upper, bool set)
{
	struct inode *inode;
	struct ovl_fh *fh;
	int err;

	fh = ovl_encode_fh(real, is_upper);
	err = PTR_ERR(fh);
	if (IS_ERR(fh))
		goto fail;

	err = ovl_verify_fh(dentry, name, fh);
	if (set && err == -ENODATA)
		err = ovl_do_setxattr(dentry, name, fh, fh->len, 0);
	if (err)
		goto fail;

out:
	kfree(fh);
	return err;

fail:
	inode = d_inode(real);
	pr_warn_ratelimited("overlayfs: failed to verify %s (%pd2, ino=%lu, err=%i)\n",
			    is_upper ? "upper" : "origin", real,
			    inode ? inode->i_ino : 0, err);
	goto out;
}

/* Get upper dentry from index */
struct dentry *ovl_index_upper(struct ovl_fs *ofs, struct dentry *index)
{
	struct ovl_fh *fh;
	struct dentry *upper;

	if (!d_is_dir(index))
		return dget(index);

	fh = ovl_get_fh(index, OVL_XATTR_UPPER);
	if (IS_ERR_OR_NULL(fh))
		return ERR_CAST(fh);

	upper = ovl_decode_fh(fh, ofs->upper_mnt);
	kfree(fh);

	if (IS_ERR_OR_NULL(upper))
		return upper ?: ERR_PTR(-ESTALE);

	if (!d_is_dir(upper)) {
		pr_warn_ratelimited("overlayfs: invalid index upper (%pd2, upper=%pd2).\n",
				    index, upper);
		dput(upper);
		return ERR_PTR(-EIO);
	}

	return upper;
}

/* Is this a leftover from create/whiteout of directory index entry? */
static bool ovl_is_temp_index(struct dentry *index)
{
	return index->d_name.name[0] == '#';
}

/*
 * Verify that an index entry name matches the origin file handle stored in
 * OVL_XATTR_ORIGIN and that origin file handle can be decoded to lower path.
 * Return 0 on match, -ESTALE on mismatch or stale origin, < 0 on error.
 */
int ovl_verify_index(struct ovl_fs *ofs, struct dentry *index)
{
	struct ovl_fh *fh = NULL;
	size_t len;
	struct ovl_path origin = { };
	struct ovl_path *stack = &origin;
	struct dentry *upper = NULL;
	int err;

	if (!d_inode(index))
		return 0;

	/* Cleanup leftover from index create/cleanup attempt */
	err = -ESTALE;
	if (ovl_is_temp_index(index))
		goto fail;

	err = -EINVAL;
	if (index->d_name.len < sizeof(struct ovl_fh)*2)
		goto fail;

	err = -ENOMEM;
	len = index->d_name.len / 2;
	fh = kzalloc(len, GFP_KERNEL);
	if (!fh)
		goto fail;

	err = -EINVAL;
	if (hex2bin((u8 *)fh, index->d_name.name, len))
		goto fail;

	err = ovl_check_fh_len(fh, len);
	if (err)
		goto fail;

	/*
	 * Whiteout index entries are used as an indication that an exported
	 * overlay file handle should be treated as stale (i.e. after unlink
	 * of the overlay inode). These entries contain no origin xattr.
	 */
	if (ovl_is_whiteout(index))
		goto out;

	/*
	 * Verifying directory index entries are not stale is expensive, so
	 * only verify stale dir index if NFS export is enabled.
	 */
	if (d_is_dir(index) && !ofs->config.nfs_export)
		goto out;

	/*
	 * Directory index entries should have 'upper' xattr pointing to the
	 * real upper dir. Non-dir index entries are hardlinks to the upper
	 * real inode. For non-dir index, we can read the copy up origin xattr
	 * directly from the index dentry, but for dir index we first need to
	 * decode the upper directory.
	 */
	upper = ovl_index_upper(ofs, index);
	if (IS_ERR_OR_NULL(upper)) {
		err = PTR_ERR(upper);
		/*
		 * Directory index entries with no 'upper' xattr need to be
		 * removed. When dir index entry has a stale 'upper' xattr,
		 * we assume that upper dir was removed and we treat the dir
		 * index as orphan entry that needs to be whited out.
		 */
		if (err == -ESTALE)
			goto orphan;
		else if (!err)
			err = -ESTALE;
		goto fail;
	}

	err = ovl_verify_fh(upper, OVL_XATTR_ORIGIN, fh);
	dput(upper);
	if (err)
		goto fail;

<<<<<<< HEAD
	/* Check if index is orphan and don't warn before cleaning it */
	if (d_inode(index)->i_nlink == 1 &&
	    ovl_get_nlink(origin.dentry, index, 0) == 0)
		err = -ENOENT;
=======
	/* Check if non-dir index is orphan and don't warn before cleaning it */
	if (!d_is_dir(index) && d_inode(index)->i_nlink == 1) {
		err = ovl_check_origin_fh(ofs, fh, index, &stack);
		if (err)
			goto fail;

		if (ovl_get_nlink(origin.dentry, index, 0) == 0)
			goto orphan;
	}
>>>>>>> 03a0dded

out:
	dput(origin.dentry);
	kfree(fh);
	return err;

fail:
	pr_warn_ratelimited("overlayfs: failed to verify index (%pd2, ftype=%x, err=%i)\n",
			    index, d_inode(index)->i_mode & S_IFMT, err);
	goto out;

orphan:
	pr_warn_ratelimited("overlayfs: orphan index entry (%pd2, ftype=%x, nlink=%u)\n",
			    index, d_inode(index)->i_mode & S_IFMT,
			    d_inode(index)->i_nlink);
	err = -ENOENT;
	goto out;
}

static int ovl_get_index_name_fh(struct ovl_fh *fh, struct qstr *name)
{
	char *n, *s;

	n = kzalloc(fh->len * 2, GFP_KERNEL);
	if (!n)
		return -ENOMEM;

	s  = bin2hex(n, fh, fh->len);
	*name = (struct qstr) QSTR_INIT(n, s - n);

	return 0;

}

/*
 * Lookup in indexdir for the index entry of a lower real inode or a copy up
 * origin inode. The index entry name is the hex representation of the lower
 * inode file handle.
 *
 * If the index dentry in negative, then either no lower aliases have been
 * copied up yet, or aliases have been copied up in older kernels and are
 * not indexed.
 *
 * If the index dentry for a copy up origin inode is positive, but points
 * to an inode different than the upper inode, then either the upper inode
 * has been copied up and not indexed or it was indexed, but since then
 * index dir was cleared. Either way, that index cannot be used to indentify
 * the overlay inode.
 */
int ovl_get_index_name(struct dentry *origin, struct qstr *name)
{
	struct ovl_fh *fh;
	int err;

	fh = ovl_encode_fh(origin, false);
	if (IS_ERR(fh))
		return PTR_ERR(fh);

	err = ovl_get_index_name_fh(fh, name);

	kfree(fh);
	return err;
}

/* Lookup index by file handle for NFS export */
struct dentry *ovl_get_index_fh(struct ovl_fs *ofs, struct ovl_fh *fh)
{
	struct dentry *index;
	struct qstr name;
	int err;

	err = ovl_get_index_name_fh(fh, &name);
	if (err)
		return ERR_PTR(err);

	index = lookup_one_len_unlocked(name.name, ofs->indexdir, name.len);
	kfree(name.name);
	if (IS_ERR(index)) {
		if (PTR_ERR(index) == -ENOENT)
			index = NULL;
		return index;
	}

	if (d_is_negative(index))
		err = 0;
	else if (ovl_is_whiteout(index))
		err = -ESTALE;
	else if (ovl_dentry_weird(index))
		err = -EIO;
	else
		return index;

	dput(index);
	return ERR_PTR(err);
}

struct dentry *ovl_lookup_index(struct ovl_fs *ofs, struct dentry *upper,
				struct dentry *origin, bool verify)
{
	struct dentry *index;
	struct inode *inode;
	struct qstr name;
	bool is_dir = d_is_dir(origin);
	int err;

	err = ovl_get_index_name(origin, &name);
	if (err)
		return ERR_PTR(err);

	index = lookup_one_len_unlocked(name.name, ofs->indexdir, name.len);
	if (IS_ERR(index)) {
		err = PTR_ERR(index);
		if (err == -ENOENT) {
			index = NULL;
			goto out;
		}
		pr_warn_ratelimited("overlayfs: failed inode index lookup (ino=%lu, key=%*s, err=%i);\n"
				    "overlayfs: mount with '-o index=off' to disable inodes index.\n",
				    d_inode(origin)->i_ino, name.len, name.name,
				    err);
		goto out;
	}

	inode = d_inode(index);
	if (d_is_negative(index)) {
		goto out_dput;
	} else if (ovl_is_whiteout(index) && !verify) {
		/*
		 * When index lookup is called with !verify for decoding an
		 * overlay file handle, a whiteout index implies that decode
		 * should treat file handle as stale and no need to print a
		 * warning about it.
		 */
		dput(index);
		index = ERR_PTR(-ESTALE);
		goto out;
	} else if (ovl_dentry_weird(index) || ovl_is_whiteout(index) ||
		   ((inode->i_mode ^ d_inode(origin)->i_mode) & S_IFMT)) {
		/*
		 * Index should always be of the same file type as origin
		 * except for the case of a whiteout index. A whiteout
		 * index should only exist if all lower aliases have been
		 * unlinked, which means that finding a lower origin on lookup
		 * whose index is a whiteout should be treated as an error.
		 */
		pr_warn_ratelimited("overlayfs: bad index found (index=%pd2, ftype=%x, origin ftype=%x).\n",
				    index, d_inode(index)->i_mode & S_IFMT,
				    d_inode(origin)->i_mode & S_IFMT);
		goto fail;
	} else if (is_dir && verify) {
		if (!upper) {
			pr_warn_ratelimited("overlayfs: suspected uncovered redirected dir found (origin=%pd2, index=%pd2).\n",
					    origin, index);
			goto fail;
		}

		/* Verify that dir index 'upper' xattr points to upper dir */
		err = ovl_verify_upper(index, upper, false);
		if (err) {
			if (err == -ESTALE) {
				pr_warn_ratelimited("overlayfs: suspected multiply redirected dir found (upper=%pd2, origin=%pd2, index=%pd2).\n",
						    upper, origin, index);
			}
			goto fail;
		}
	} else if (upper && d_inode(upper) != inode) {
		goto out_dput;
	}
out:
	kfree(name.name);
	return index;

out_dput:
	dput(index);
	index = NULL;
	goto out;

fail:
	dput(index);
	index = ERR_PTR(-EIO);
	goto out;
}

/*
 * Returns next layer in stack starting from top.
 * Returns -1 if this is the last layer.
 */
int ovl_path_next(int idx, struct dentry *dentry, struct path *path)
{
	struct ovl_entry *oe = dentry->d_fsdata;

	BUG_ON(idx < 0);
	if (idx == 0) {
		ovl_path_upper(dentry, path);
		if (path->dentry)
			return oe->numlower ? 1 : -1;
		idx++;
	}
	BUG_ON(idx > oe->numlower);
	path->dentry = oe->lowerstack[idx - 1].dentry;
	path->mnt = oe->lowerstack[idx - 1].layer->mnt;

	return (idx < oe->numlower) ? idx + 1 : -1;
}

/* Fix missing 'origin' xattr */
static int ovl_fix_origin(struct dentry *dentry, struct dentry *lower,
			  struct dentry *upper)
{
	int err;

	if (ovl_check_origin_xattr(upper))
		return 0;

	err = ovl_want_write(dentry);
	if (err)
		return err;

	err = ovl_set_origin(dentry, lower, upper);
	if (!err)
		err = ovl_set_impure(dentry->d_parent, upper->d_parent);

	ovl_drop_write(dentry);
	return err;
}

struct dentry *ovl_lookup(struct inode *dir, struct dentry *dentry,
			  unsigned int flags)
{
	struct ovl_entry *oe;
	const struct cred *old_cred;
	struct ovl_fs *ofs = dentry->d_sb->s_fs_info;
	struct ovl_entry *poe = dentry->d_parent->d_fsdata;
	struct ovl_entry *roe = dentry->d_sb->s_root->d_fsdata;
	struct ovl_path *stack = NULL;
	struct dentry *upperdir, *upperdentry = NULL;
	struct dentry *origin = NULL;
	struct dentry *index = NULL;
	unsigned int ctr = 0;
	struct inode *inode = NULL;
	bool upperopaque = false;
	char *upperredirect = NULL;
	struct dentry *this;
	unsigned int i;
	int err;
	struct ovl_lookup_data d = {
		.name = dentry->d_name,
		.is_dir = false,
		.opaque = false,
		.stop = false,
		.last = !poe->numlower,
		.redirect = NULL,
	};

	if (dentry->d_name.len > ofs->namelen)
		return ERR_PTR(-ENAMETOOLONG);

	old_cred = ovl_override_creds(dentry->d_sb);
	upperdir = ovl_dentry_upper(dentry->d_parent);
	if (upperdir) {
		err = ovl_lookup_layer(upperdir, &d, &upperdentry);
		if (err)
			goto out;

		if (upperdentry && unlikely(ovl_dentry_remote(upperdentry))) {
			dput(upperdentry);
			err = -EREMOTE;
			goto out;
		}
		if (upperdentry && !d.is_dir) {
			BUG_ON(!d.stop || d.redirect);
			/*
			 * Lookup copy up origin by decoding origin file handle.
			 * We may get a disconnected dentry, which is fine,
			 * because we only need to hold the origin inode in
			 * cache and use its inode number.  We may even get a
			 * connected dentry, that is not under any of the lower
			 * layers root.  That is also fine for using it's inode
			 * number - it's the same as if we held a reference
			 * to a dentry in lower layer that was moved under us.
			 */
			err = ovl_check_origin(ofs, upperdentry, &stack, &ctr);
			if (err)
				goto out_put_upper;
		}

		if (d.redirect) {
			err = -ENOMEM;
			upperredirect = kstrdup(d.redirect, GFP_KERNEL);
			if (!upperredirect)
				goto out_put_upper;
			if (d.redirect[0] == '/')
				poe = roe;
		}
		upperopaque = d.opaque;
	}

	if (!d.stop && poe->numlower) {
		err = -ENOMEM;
		stack = kcalloc(ofs->numlower, sizeof(struct ovl_path),
				GFP_KERNEL);
		if (!stack)
			goto out_put_upper;
	}

	for (i = 0; !d.stop && i < poe->numlower; i++) {
		struct ovl_path lower = poe->lowerstack[i];

		d.last = i == poe->numlower - 1;
		err = ovl_lookup_layer(lower.dentry, &d, &this);
		if (err)
			goto out_put;

		if (!this)
			continue;

		/*
		 * If no origin fh is stored in upper of a merge dir, store fh
		 * of lower dir and set upper parent "impure".
		 */
		if (upperdentry && !ctr && !ofs->noxattr) {
			err = ovl_fix_origin(dentry, this, upperdentry);
			if (err) {
				dput(this);
				goto out_put;
			}
		}

		/*
		 * When "verify_lower" feature is enabled, do not merge with a
		 * lower dir that does not match a stored origin xattr. In any
		 * case, only verified origin is used for index lookup.
		 */
		if (upperdentry && !ctr && ovl_verify_lower(dentry->d_sb)) {
			err = ovl_verify_origin(upperdentry, this, false);
			if (err) {
				dput(this);
				break;
			}

			/* Bless lower dir as verified origin */
			origin = this;
		}

		stack[ctr].dentry = this;
		stack[ctr].layer = lower.layer;
		ctr++;

		if (d.stop)
			break;

		/*
		 * Following redirects can have security consequences: it's like
		 * a symlink into the lower layer without the permission checks.
		 * This is only a problem if the upper layer is untrusted (e.g
		 * comes from an USB drive).  This can allow a non-readable file
		 * or directory to become readable.
		 *
		 * Only following redirects when redirects are enabled disables
		 * this attack vector when not necessary.
		 */
		err = -EPERM;
		if (d.redirect && !ofs->config.redirect_follow) {
<<<<<<< HEAD
			pr_warn_ratelimited("overlay: refusing to follow redirect for (%pd2)\n", dentry);
=======
			pr_warn_ratelimited("overlayfs: refusing to follow redirect for (%pd2)\n",
					    dentry);
>>>>>>> 03a0dded
			goto out_put;
		}

		if (d.redirect && d.redirect[0] == '/' && poe != roe) {
			poe = roe;
			/* Find the current layer on the root dentry */
			i = lower.layer->idx - 1;
		}
	}

	/*
	 * Lookup index by lower inode and verify it matches upper inode.
	 * We only trust dir index if we verified that lower dir matches
	 * origin, otherwise dir index entries may be inconsistent and we
	 * ignore them. Always lookup index of non-dir and non-upper.
	 */
	if (ctr && (!upperdentry || !d.is_dir))
		origin = stack[0].dentry;

	if (origin && ovl_indexdir(dentry->d_sb) &&
	    (!d.is_dir || ovl_index_all(dentry->d_sb))) {
		index = ovl_lookup_index(ofs, upperdentry, origin, true);
		if (IS_ERR(index)) {
			err = PTR_ERR(index);
			index = NULL;
			goto out_put;
		}
	}

	oe = ovl_alloc_entry(ctr);
	err = -ENOMEM;
	if (!oe)
		goto out_put;

	memcpy(oe->lowerstack, stack, sizeof(struct ovl_path) * ctr);
	dentry->d_fsdata = oe;

	if (upperopaque)
		ovl_dentry_set_opaque(dentry);

	if (upperdentry)
		ovl_dentry_set_upper_alias(dentry);
	else if (index)
		upperdentry = dget(index);

	if (upperdentry || ctr) {
		if (ctr)
			origin = stack[0].dentry;
		inode = ovl_get_inode(dentry->d_sb, upperdentry, origin, index,
				      ctr);
		err = PTR_ERR(inode);
		if (IS_ERR(inode))
			goto out_free_oe;

		OVL_I(inode)->redirect = upperredirect;
		if (index)
			ovl_set_flag(OVL_INDEX, inode);
	}

	revert_creds(old_cred);
	dput(index);
	kfree(stack);
	kfree(d.redirect);
	return d_splice_alias(inode, dentry);

out_free_oe:
	dentry->d_fsdata = NULL;
	kfree(oe);
out_put:
	dput(index);
	for (i = 0; i < ctr; i++)
		dput(stack[i].dentry);
	kfree(stack);
out_put_upper:
	dput(upperdentry);
	kfree(upperredirect);
out:
	kfree(d.redirect);
	revert_creds(old_cred);
	return ERR_PTR(err);
}

bool ovl_lower_positive(struct dentry *dentry)
{
	struct ovl_entry *poe = dentry->d_parent->d_fsdata;
	const struct qstr *name = &dentry->d_name;
	const struct cred *old_cred;
	unsigned int i;
	bool positive = false;
	bool done = false;

	/*
	 * If dentry is negative, then lower is positive iff this is a
	 * whiteout.
	 */
	if (!dentry->d_inode)
		return ovl_dentry_is_opaque(dentry);

	/* Negative upper -> positive lower */
	if (!ovl_dentry_upper(dentry))
		return true;

	old_cred = ovl_override_creds(dentry->d_sb);
	/* Positive upper -> have to look up lower to see whether it exists */
	for (i = 0; !done && !positive && i < poe->numlower; i++) {
		struct dentry *this;
		struct dentry *lowerdir = poe->lowerstack[i].dentry;

		this = lookup_one_len_unlocked(name->name, lowerdir,
					       name->len);
		if (IS_ERR(this)) {
			switch (PTR_ERR(this)) {
			case -ENOENT:
			case -ENAMETOOLONG:
				break;

			default:
				/*
				 * Assume something is there, we just couldn't
				 * access it.
				 */
				positive = true;
				break;
			}
		} else {
			if (this->d_inode) {
				positive = !ovl_is_whiteout(this);
				done = true;
			}
			dput(this);
		}
	}
	revert_creds(old_cred);

	return positive;
}<|MERGE_RESOLUTION|>--- conflicted
+++ resolved
@@ -556,12 +556,6 @@
 	if (err)
 		goto fail;
 
-<<<<<<< HEAD
-	/* Check if index is orphan and don't warn before cleaning it */
-	if (d_inode(index)->i_nlink == 1 &&
-	    ovl_get_nlink(origin.dentry, index, 0) == 0)
-		err = -ENOENT;
-=======
 	/* Check if non-dir index is orphan and don't warn before cleaning it */
 	if (!d_is_dir(index) && d_inode(index)->i_nlink == 1) {
 		err = ovl_check_origin_fh(ofs, fh, index, &stack);
@@ -571,7 +565,6 @@
 		if (ovl_get_nlink(origin.dentry, index, 0) == 0)
 			goto orphan;
 	}
->>>>>>> 03a0dded
 
 out:
 	dput(origin.dentry);
@@ -935,12 +928,8 @@
 		 */
 		err = -EPERM;
 		if (d.redirect && !ofs->config.redirect_follow) {
-<<<<<<< HEAD
-			pr_warn_ratelimited("overlay: refusing to follow redirect for (%pd2)\n", dentry);
-=======
 			pr_warn_ratelimited("overlayfs: refusing to follow redirect for (%pd2)\n",
 					    dentry);
->>>>>>> 03a0dded
 			goto out_put;
 		}
 
