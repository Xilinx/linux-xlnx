--- conflicted
+++ resolved
@@ -7,13 +7,10 @@
 
 extern struct list_head notify_list;
 
-<<<<<<< HEAD
-=======
 typedef __u32 __bitwise mntns_flags_t;
 
 #define MNTNS_PROPAGATING	((__force mntns_flags_t)(1 << 0))
 
->>>>>>> 06b1ce96
 struct mnt_namespace {
 	struct ns_common	ns;
 	struct mount *	root;
