# SPDX-License-Identifier: GPL-2.0-only OR BSD-2-Clause
%YAML 1.2
---
$id: http://devicetree.org/schemas/pinctrl/xlnx,zynqmp-pinctrl.yaml#
$schema: http://devicetree.org/meta-schemas/core.yaml#

title: Xilinx ZynqMP Pinctrl

maintainers:
  - Sai Krishna Potthuri <sai.krishna.potthuri@amd.com>

description: |
  Please refer to pinctrl-bindings.txt in this directory for details of the
  common pinctrl bindings used by client devices, including the meaning of the
  phrase "pin configuration node".

  ZynqMP's pin configuration nodes act as a container for an arbitrary number of
  subnodes. Each of these subnodes represents some desired configuration for a
  pin, a group, or a list of pins or groups. This configuration can include the
  mux function to select on those pin(s)/group(s), and various pin configuration
  parameters, such as pull-up, slew rate, etc.

  Each configuration node can consist of multiple nodes describing the pinmux and
  pinconf options. Those nodes can be pinmux nodes or pinconf nodes.

  The name of each subnode is not important; all subnodes should be enumerated
  and processed purely based on their content.

properties:
  compatible:
    const: xlnx,zynqmp-pinctrl

patternProperties:
  '^(.*-)?(default|gpio-grp)$':
    type: object
    patternProperties:
      '^mux':
        type: object
        description:
          Pinctrl node's client devices use subnodes for pin muxes,
          which in turn use below standard properties.
        $ref: pinmux-node.yaml#

        properties:
          pins:
            description:
              List of pins to select (either this or "groups" must be specified)
            items:
              pattern: '^MIO([0-9]|[1-6][0-9]|7[0-7])$'

          groups:
            description:
              List of groups to select (either this or "pins" must be
              specified), available groups for this subnode.
            items:
<<<<<<< HEAD
              allOf:
                - if:
                    properties:
                      compatible:
                        contains:
                          const: xlnx,zynqmp-pinctrl
                  then:
                    enum: [ethernet0_0_grp, ethernet1_0_grp, ethernet2_0_grp,
                           ethernet3_0_grp, gemtsu0_0_grp, gemtsu0_1_grp,
                           gemtsu0_2_grp, mdio0_0_grp, mdio1_0_grp,
                           mdio1_1_grp, mdio2_0_grp, mdio3_0_grp,
                           qspi0_0_grp, qspi_ss_0_grp, qspi_fbclk_0_grp,
                           spi0_0_grp, spi0_ss_0_grp, spi0_ss_1_grp,
                           spi0_ss_2_grp, spi0_1_grp, spi0_ss_3_grp,
                           spi0_ss_4_grp, spi0_ss_5_grp, spi0_2_grp,
                           spi0_ss_6_grp, spi0_ss_7_grp, spi0_ss_8_grp,
                           spi0_3_grp, spi0_ss_9_grp, spi0_ss_10_grp,
                           spi0_ss_11_grp, spi0_4_grp, spi0_ss_12_grp,
                           spi0_ss_13_grp, spi0_ss_14_grp, spi0_5_grp,
                           spi0_ss_15_grp, spi0_ss_16_grp, spi0_ss_17_grp,
                           spi1_0_grp, spi1_ss_0_grp, spi1_ss_1_grp,
                           spi1_ss_2_grp, spi1_1_grp, spi1_ss_3_grp,
                           spi1_ss_4_grp, spi1_ss_5_grp, spi1_2_grp,
                           spi1_ss_6_grp, spi1_ss_7_grp, spi1_ss_8_grp,
                           spi1_3_grp, spi1_ss_9_grp, spi1_ss_10_grp,
                           spi1_ss_11_grp, spi1_4_grp, spi1_ss_12_grp,
                           spi1_ss_13_grp, spi1_ss_14_grp, spi1_5_grp,
                           spi1_ss_15_grp, spi1_ss_16_grp, spi1_ss_17_grp,
                           sdio0_0_grp, sdio0_1_grp, sdio0_2_grp,
                           sdio0_3_grp, sdio0_4_grp, sdio0_5_grp,
                           sdio0_6_grp, sdio0_7_grp, sdio0_8_grp,
                           sdio0_9_grp, sdio0_10_grp, sdio0_11_grp,
                           sdio0_12_grp, sdio0_13_grp, sdio0_14_grp,
                           sdio0_15_grp, sdio0_16_grp, sdio0_17_grp,
                           sdio0_18_grp, sdio0_19_grp, sdio0_20_grp,
                           sdio0_21_grp, sdio0_22_grp, sdio0_23_grp,
                           sdio0_24_grp, sdio0_25_grp, sdio0_26_grp,
                           sdio0_27_grp, sdio0_28_grp, sdio0_29_grp,
                           sdio0_30_grp, sdio0_31_grp, sdio0_32_grp,
                           sdio0_pc_0_grp, sdio0_cd_0_grp, sdio0_wp_0_grp,
                           sdio0_pc_1_grp, sdio0_cd_1_grp, sdio0_wp_1_grp,
                           sdio0_pc_2_grp, sdio0_cd_2_grp, sdio0_wp_2_grp,
                           sdio1_0_grp, sdio1_1_grp, sdio1_2_grp,
                           sdio1_3_grp, sdio1_4_grp, sdio1_5_grp,
                           sdio1_6_grp, sdio1_7_grp, sdio1_8_grp,
                           sdio1_9_grp, sdio1_10_grp, sdio1_11_grp,
                           sdio1_12_grp, sdio1_13_grp, sdio1_14_grp,
                           sdio1_15_grp, sdio1_pc_0_grp, sdio1_cd_0_grp,
                           sdio1_wp_0_grp, sdio1_pc_1_grp, sdio1_cd_1_grp,
                           sdio1_wp_1_grp, nand0_0_grp, nand0_ce_0_grp,
                           nand0_rb_0_grp, nand0_dqs_0_grp, nand0_ce_1_grp,
                           nand0_rb_1_grp, nand0_dqs_1_grp, can0_0_grp,
                           can0_1_grp, can0_2_grp, can0_3_grp,
                           can0_4_grp, can0_5_grp, can0_6_grp,
                           can0_7_grp, can0_8_grp, can0_9_grp,
                           can0_10_grp, can0_11_grp, can0_12_grp,
                           can0_13_grp, can0_14_grp, can0_15_grp,
                           can0_16_grp, can0_17_grp, can0_18_grp,
                           can1_0_grp, can1_1_grp, can1_2_grp,
                           can1_3_grp, can1_4_grp, can1_5_grp,
                           can1_6_grp, can1_7_grp, can1_8_grp,
                           can1_9_grp, can1_10_grp, can1_11_grp,
                           can1_12_grp, can1_13_grp, can1_14_grp,
                           can1_15_grp, can1_16_grp, can1_17_grp,
                           can1_18_grp, can1_19_grp, uart0_0_grp,
                           uart0_1_grp, uart0_2_grp, uart0_3_grp,
                           uart0_4_grp, uart0_5_grp, uart0_6_grp,
                           uart0_7_grp, uart0_8_grp, uart0_9_grp,
                           uart0_10_grp, uart0_11_grp, uart0_12_grp,
                           uart0_13_grp, uart0_14_grp, uart0_15_grp,
                           uart0_16_grp, uart0_17_grp, uart0_18_grp,
                           uart1_0_grp, uart1_1_grp, uart1_2_grp,
                           uart1_3_grp, uart1_4_grp, uart1_5_grp,
                           uart1_6_grp, uart1_7_grp, uart1_8_grp,
                           uart1_9_grp, uart1_10_grp, uart1_11_grp,
                           uart1_12_grp, uart1_13_grp, uart1_14_grp,
                           uart1_15_grp, uart1_16_grp, uart1_17_grp,
                           uart1_18_grp, i2c0_0_grp, i2c0_1_grp,
                           i2c0_2_grp, i2c0_3_grp, i2c0_4_grp,
                           i2c0_5_grp, i2c0_6_grp, i2c0_7_grp,
                           i2c0_8_grp, i2c0_9_grp, i2c0_10_grp,
                           i2c0_11_grp, i2c0_12_grp, i2c0_13_grp,
                           i2c0_14_grp, i2c0_15_grp, i2c0_16_grp,
                           i2c0_17_grp, i2c0_18_grp, i2c1_0_grp,
                           i2c1_1_grp, i2c1_2_grp, i2c1_3_grp,
                           i2c1_4_grp, i2c1_5_grp, i2c1_6_grp,
                           i2c1_7_grp, i2c1_8_grp, i2c1_9_grp,
                           i2c1_10_grp, i2c1_11_grp, i2c1_12_grp,
                           i2c1_13_grp, i2c1_14_grp, i2c1_15_grp,
                           i2c1_16_grp, i2c1_17_grp, i2c1_18_grp,
                           i2c1_19_grp, ttc0_clk_0_grp, ttc0_wav_0_grp,
                           ttc0_clk_1_grp, ttc0_wav_1_grp, ttc0_clk_2_grp,
                           ttc0_wav_2_grp, ttc0_clk_3_grp, ttc0_wav_3_grp,
                           ttc0_clk_4_grp, ttc0_wav_4_grp, ttc0_clk_5_grp,
                           ttc0_wav_5_grp, ttc0_clk_6_grp, ttc0_wav_6_grp,
                           ttc0_clk_7_grp, ttc0_wav_7_grp, ttc0_clk_8_grp,
                           ttc0_wav_8_grp, ttc1_clk_0_grp, ttc1_wav_0_grp,
                           ttc1_clk_1_grp, ttc1_wav_1_grp, ttc1_clk_2_grp,
                           ttc1_wav_2_grp, ttc1_clk_3_grp, ttc1_wav_3_grp,
                           ttc1_clk_4_grp, ttc1_wav_4_grp, ttc1_clk_5_grp,
                           ttc1_wav_5_grp, ttc1_clk_6_grp, ttc1_wav_6_grp,
                           ttc1_clk_7_grp, ttc1_wav_7_grp, ttc1_clk_8_grp,
                           ttc1_wav_8_grp, ttc2_clk_0_grp, ttc2_wav_0_grp,
                           ttc2_clk_1_grp, ttc2_wav_1_grp, ttc2_clk_2_grp,
                           ttc2_wav_2_grp, ttc2_clk_3_grp, ttc2_wav_3_grp,
                           ttc2_clk_4_grp, ttc2_wav_4_grp, ttc2_clk_5_grp,
                           ttc2_wav_5_grp, ttc2_clk_6_grp, ttc2_wav_6_grp,
                           ttc2_clk_7_grp, ttc2_wav_7_grp, ttc2_clk_8_grp,
                           ttc2_wav_8_grp, ttc3_clk_0_grp, ttc3_wav_0_grp,
                           ttc3_clk_1_grp, ttc3_wav_1_grp, ttc3_clk_2_grp,
                           ttc3_wav_2_grp, ttc3_clk_3_grp, ttc3_wav_3_grp,
                           ttc3_clk_4_grp, ttc3_wav_4_grp, ttc3_clk_5_grp,
                           ttc3_wav_5_grp, ttc3_clk_6_grp, ttc3_wav_6_grp,
                           ttc3_clk_7_grp, ttc3_wav_7_grp, ttc3_clk_8_grp,
                           ttc3_wav_8_grp, swdt0_clk_0_grp, swdt0_rst_0_grp,
                           swdt0_clk_1_grp, swdt0_rst_1_grp, swdt0_clk_2_grp,
                           swdt0_rst_2_grp, swdt0_clk_3_grp, swdt0_rst_3_grp,
                           swdt0_clk_4_grp, swdt0_rst_4_grp, swdt0_clk_5_grp,
                           swdt0_rst_5_grp, swdt0_clk_6_grp, swdt0_rst_6_grp,
                           swdt0_clk_7_grp, swdt0_rst_7_grp, swdt0_clk_8_grp,
                           swdt0_rst_8_grp, swdt0_clk_9_grp, swdt0_rst_9_grp,
                           swdt0_clk_10_grp, swdt0_rst_10_grp, swdt0_clk_11_grp,
                           swdt0_rst_11_grp, swdt0_clk_12_grp, swdt0_rst_12_grp,
                           swdt1_clk_0_grp, swdt1_rst_0_grp, swdt1_clk_1_grp,
                           swdt1_rst_1_grp, swdt1_clk_2_grp, swdt1_rst_2_grp,
                           swdt1_clk_3_grp, swdt1_rst_3_grp, swdt1_clk_4_grp,
                           swdt1_rst_4_grp, swdt1_clk_5_grp, swdt1_rst_5_grp,
                           swdt1_clk_6_grp, swdt1_rst_6_grp, swdt1_clk_7_grp,
                           swdt1_rst_7_grp, swdt1_clk_8_grp, swdt1_rst_8_grp,
                           swdt1_clk_9_grp, swdt1_rst_9_grp, swdt1_clk_10_grp,
                           swdt1_rst_10_grp, swdt1_clk_11_grp, swdt1_rst_11_grp,
                           swdt1_clk_12_grp, swdt1_rst_12_grp, gpio0_0_grp,
                           gpio0_1_grp, gpio0_2_grp, gpio0_3_grp,
                           gpio0_4_grp, gpio0_5_grp, gpio0_6_grp,
                           gpio0_7_grp, gpio0_8_grp, gpio0_9_grp,
                           gpio0_10_grp, gpio0_11_grp, gpio0_12_grp,
                           gpio0_13_grp, gpio0_14_grp, gpio0_15_grp,
                           gpio0_16_grp, gpio0_17_grp, gpio0_18_grp,
                           gpio0_19_grp, gpio0_20_grp, gpio0_21_grp,
                           gpio0_22_grp, gpio0_23_grp, gpio0_24_grp,
                           gpio0_25_grp, gpio0_26_grp, gpio0_27_grp,
                           gpio0_28_grp, gpio0_29_grp, gpio0_30_grp,
                           gpio0_31_grp, gpio0_32_grp, gpio0_33_grp,
                           gpio0_34_grp, gpio0_35_grp, gpio0_36_grp,
                           gpio0_37_grp, gpio0_38_grp, gpio0_39_grp,
                           gpio0_40_grp, gpio0_41_grp, gpio0_42_grp,
                           gpio0_43_grp, gpio0_44_grp, gpio0_45_grp,
                           gpio0_46_grp, gpio0_47_grp, gpio0_48_grp,
                           gpio0_49_grp, gpio0_50_grp, gpio0_51_grp,
                           gpio0_52_grp, gpio0_53_grp, gpio0_54_grp,
                           gpio0_55_grp, gpio0_56_grp, gpio0_57_grp,
                           gpio0_58_grp, gpio0_59_grp, gpio0_60_grp,
                           gpio0_61_grp, gpio0_62_grp, gpio0_63_grp,
                           gpio0_64_grp, gpio0_65_grp, gpio0_66_grp,
                           gpio0_67_grp, gpio0_68_grp, gpio0_69_grp,
                           gpio0_70_grp, gpio0_71_grp, gpio0_72_grp,
                           gpio0_73_grp, gpio0_74_grp, gpio0_75_grp,
                           gpio0_76_grp, gpio0_77_grp, usb0_0_grp,
                           usb1_0_grp, pmu0_0_grp, pmu0_1_grp,
                           pmu0_2_grp, pmu0_3_grp, pmu0_4_grp,
                           pmu0_5_grp, pmu0_6_grp, pmu0_7_grp,
                           pmu0_8_grp, pmu0_9_grp, pmu0_10_grp,
                           pmu0_11_grp, pcie0_0_grp, pcie0_1_grp,
                           pcie0_2_grp, pcie0_3_grp, pcie0_4_grp,
                           pcie0_5_grp, pcie0_6_grp, pcie0_7_grp,
                           csu0_0_grp, csu0_1_grp, csu0_2_grp,
                           csu0_3_grp, csu0_4_grp, csu0_5_grp,
                           csu0_6_grp, csu0_7_grp, csu0_8_grp,
                           csu0_9_grp, csu0_10_grp, csu0_11_grp,
                           dpaux0_0_grp, dpaux0_1_grp, dpaux0_2_grp,
                           dpaux0_3_grp, pjtag0_0_grp, pjtag0_1_grp,
                           pjtag0_2_grp, pjtag0_3_grp, pjtag0_4_grp,
                           pjtag0_5_grp, trace0_0_grp, trace0_clk_0_grp,
                           trace0_1_grp, trace0_clk_1_grp, trace0_2_grp,
                           trace0_clk_2_grp, testscan0_0_grp]
                  else:
                    enum: [sd1_0_grp, sd1_1_grp, sd1_2_grp, sd1_3_grp, sd1_4_grp, sd1_5_grp,
                           sd1_6_grp, sd1_7_grp, sd1_8_grp, sd1_9_grp, sd1_10_grp, sd1_11_grp,
                           sd1_12_grp, sd1_13_grp, sd1_14_grp, sd1_15_grp, sd1_pc_0_grp,
                           sd1_cd_0_grp, sd1_wp_0_grp, sd1_pc_1_grp, sd1_cd_1_grp, sd1_wp_1_grp]
=======
              anyOf:
                - pattern: '^MIO([0-9]|[1-6][0-9]|7[0-7])$'
                - enum: [ethernet0_0_grp, ethernet1_0_grp, ethernet2_0_grp,
                         ethernet3_0_grp, gemtsu0_0_grp, gemtsu0_1_grp,
                         gemtsu0_2_grp, mdio0_0_grp, mdio1_0_grp,
                         mdio1_1_grp, mdio2_0_grp, mdio3_0_grp,
                         qspi0_0_grp, qspi_ss_0_grp, qspi_fbclk_0_grp,
                         spi0_0_grp, spi0_ss_0_grp, spi0_ss_1_grp,
                         spi0_ss_2_grp, spi0_1_grp, spi0_ss_3_grp,
                         spi0_ss_4_grp, spi0_ss_5_grp, spi0_2_grp,
                         spi0_ss_6_grp, spi0_ss_7_grp, spi0_ss_8_grp,
                         spi0_3_grp, spi0_ss_9_grp, spi0_ss_10_grp,
                         spi0_ss_11_grp, spi0_4_grp, spi0_ss_12_grp,
                         spi0_ss_13_grp, spi0_ss_14_grp, spi0_5_grp,
                         spi0_ss_15_grp, spi0_ss_16_grp, spi0_ss_17_grp,
                         spi1_0_grp, spi1_ss_0_grp, spi1_ss_1_grp,
                         spi1_ss_2_grp, spi1_1_grp, spi1_ss_3_grp,
                         spi1_ss_4_grp, spi1_ss_5_grp, spi1_2_grp,
                         spi1_ss_6_grp, spi1_ss_7_grp, spi1_ss_8_grp,
                         spi1_3_grp, spi1_ss_9_grp, spi1_ss_10_grp,
                         spi1_ss_11_grp, spi1_4_grp, spi1_ss_12_grp,
                         spi1_ss_13_grp, spi1_ss_14_grp, spi1_5_grp,
                         spi1_ss_15_grp, spi1_ss_16_grp, spi1_ss_17_grp,
                         sdio0_0_grp, sdio0_1_grp, sdio0_2_grp,
                         sdio0_3_grp, sdio0_4_grp, sdio0_5_grp,
                         sdio0_6_grp, sdio0_7_grp, sdio0_8_grp,
                         sdio0_9_grp, sdio0_10_grp, sdio0_11_grp,
                         sdio0_12_grp, sdio0_13_grp, sdio0_14_grp,
                         sdio0_15_grp, sdio0_16_grp, sdio0_17_grp,
                         sdio0_18_grp, sdio0_19_grp, sdio0_20_grp,
                         sdio0_21_grp, sdio0_22_grp, sdio0_23_grp,
                         sdio0_24_grp, sdio0_25_grp, sdio0_26_grp,
                         sdio0_27_grp, sdio0_28_grp, sdio0_29_grp,
                         sdio0_30_grp, sdio0_31_grp, sdio0_32_grp,
                         sdio0_pc_0_grp, sdio0_cd_0_grp, sdio0_wp_0_grp,
                         sdio0_pc_1_grp, sdio0_cd_1_grp, sdio0_wp_1_grp,
                         sdio0_pc_2_grp, sdio0_cd_2_grp, sdio0_wp_2_grp,
                         sdio1_0_grp, sdio1_1_grp, sdio1_2_grp,
                         sdio1_3_grp, sdio1_4_grp, sdio1_5_grp,
                         sdio1_6_grp, sdio1_7_grp, sdio1_8_grp,
                         sdio1_9_grp, sdio1_10_grp, sdio1_11_grp,
                         sdio1_12_grp, sdio1_13_grp, sdio1_14_grp,
                         sdio1_15_grp, sdio1_pc_0_grp, sdio1_cd_0_grp,
                         sdio1_wp_0_grp, sdio1_pc_1_grp, sdio1_cd_1_grp,
                         sdio1_wp_1_grp, nand0_0_grp, nand0_ce_0_grp,
                         nand0_rb_0_grp, nand0_dqs_0_grp, nand0_ce_1_grp,
                         nand0_rb_1_grp, nand0_dqs_1_grp, can0_0_grp,
                         can0_1_grp, can0_2_grp, can0_3_grp,
                         can0_4_grp, can0_5_grp, can0_6_grp,
                         can0_7_grp, can0_8_grp, can0_9_grp,
                         can0_10_grp, can0_11_grp, can0_12_grp,
                         can0_13_grp, can0_14_grp, can0_15_grp,
                         can0_16_grp, can0_17_grp, can0_18_grp,
                         can1_0_grp, can1_1_grp, can1_2_grp,
                         can1_3_grp, can1_4_grp, can1_5_grp,
                         can1_6_grp, can1_7_grp, can1_8_grp,
                         can1_9_grp, can1_10_grp, can1_11_grp,
                         can1_12_grp, can1_13_grp, can1_14_grp,
                         can1_15_grp, can1_16_grp, can1_17_grp,
                         can1_18_grp, can1_19_grp, uart0_0_grp,
                         uart0_1_grp, uart0_2_grp, uart0_3_grp,
                         uart0_4_grp, uart0_5_grp, uart0_6_grp,
                         uart0_7_grp, uart0_8_grp, uart0_9_grp,
                         uart0_10_grp, uart0_11_grp, uart0_12_grp,
                         uart0_13_grp, uart0_14_grp, uart0_15_grp,
                         uart0_16_grp, uart0_17_grp, uart0_18_grp,
                         uart1_0_grp, uart1_1_grp, uart1_2_grp,
                         uart1_3_grp, uart1_4_grp, uart1_5_grp,
                         uart1_6_grp, uart1_7_grp, uart1_8_grp,
                         uart1_9_grp, uart1_10_grp, uart1_11_grp,
                         uart1_12_grp, uart1_13_grp, uart1_14_grp,
                         uart1_15_grp, uart1_16_grp, uart1_17_grp,
                         uart1_18_grp, i2c0_0_grp, i2c0_1_grp,
                         i2c0_2_grp, i2c0_3_grp, i2c0_4_grp,
                         i2c0_5_grp, i2c0_6_grp, i2c0_7_grp,
                         i2c0_8_grp, i2c0_9_grp, i2c0_10_grp,
                         i2c0_11_grp, i2c0_12_grp, i2c0_13_grp,
                         i2c0_14_grp, i2c0_15_grp, i2c0_16_grp,
                         i2c0_17_grp, i2c0_18_grp, i2c1_0_grp,
                         i2c1_1_grp, i2c1_2_grp, i2c1_3_grp,
                         i2c1_4_grp, i2c1_5_grp, i2c1_6_grp,
                         i2c1_7_grp, i2c1_8_grp, i2c1_9_grp,
                         i2c1_10_grp, i2c1_11_grp, i2c1_12_grp,
                         i2c1_13_grp, i2c1_14_grp, i2c1_15_grp,
                         i2c1_16_grp, i2c1_17_grp, i2c1_18_grp,
                         i2c1_19_grp, ttc0_clk_0_grp, ttc0_wav_0_grp,
                         ttc0_clk_1_grp, ttc0_wav_1_grp, ttc0_clk_2_grp,
                         ttc0_wav_2_grp, ttc0_clk_3_grp, ttc0_wav_3_grp,
                         ttc0_clk_4_grp, ttc0_wav_4_grp, ttc0_clk_5_grp,
                         ttc0_wav_5_grp, ttc0_clk_6_grp, ttc0_wav_6_grp,
                         ttc0_clk_7_grp, ttc0_wav_7_grp, ttc0_clk_8_grp,
                         ttc0_wav_8_grp, ttc1_clk_0_grp, ttc1_wav_0_grp,
                         ttc1_clk_1_grp, ttc1_wav_1_grp, ttc1_clk_2_grp,
                         ttc1_wav_2_grp, ttc1_clk_3_grp, ttc1_wav_3_grp,
                         ttc1_clk_4_grp, ttc1_wav_4_grp, ttc1_clk_5_grp,
                         ttc1_wav_5_grp, ttc1_clk_6_grp, ttc1_wav_6_grp,
                         ttc1_clk_7_grp, ttc1_wav_7_grp, ttc1_clk_8_grp,
                         ttc1_wav_8_grp, ttc2_clk_0_grp, ttc2_wav_0_grp,
                         ttc2_clk_1_grp, ttc2_wav_1_grp, ttc2_clk_2_grp,
                         ttc2_wav_2_grp, ttc2_clk_3_grp, ttc2_wav_3_grp,
                         ttc2_clk_4_grp, ttc2_wav_4_grp, ttc2_clk_5_grp,
                         ttc2_wav_5_grp, ttc2_clk_6_grp, ttc2_wav_6_grp,
                         ttc2_clk_7_grp, ttc2_wav_7_grp, ttc2_clk_8_grp,
                         ttc2_wav_8_grp, ttc3_clk_0_grp, ttc3_wav_0_grp,
                         ttc3_clk_1_grp, ttc3_wav_1_grp, ttc3_clk_2_grp,
                         ttc3_wav_2_grp, ttc3_clk_3_grp, ttc3_wav_3_grp,
                         ttc3_clk_4_grp, ttc3_wav_4_grp, ttc3_clk_5_grp,
                         ttc3_wav_5_grp, ttc3_clk_6_grp, ttc3_wav_6_grp,
                         ttc3_clk_7_grp, ttc3_wav_7_grp, ttc3_clk_8_grp,
                         ttc3_wav_8_grp, swdt0_clk_0_grp, swdt0_rst_0_grp,
                         swdt0_clk_1_grp, swdt0_rst_1_grp, swdt0_clk_2_grp,
                         swdt0_rst_2_grp, swdt0_clk_3_grp, swdt0_rst_3_grp,
                         swdt0_clk_4_grp, swdt0_rst_4_grp, swdt0_clk_5_grp,
                         swdt0_rst_5_grp, swdt0_clk_6_grp, swdt0_rst_6_grp,
                         swdt0_clk_7_grp, swdt0_rst_7_grp, swdt0_clk_8_grp,
                         swdt0_rst_8_grp, swdt0_clk_9_grp, swdt0_rst_9_grp,
                         swdt0_clk_10_grp, swdt0_rst_10_grp, swdt0_clk_11_grp,
                         swdt0_rst_11_grp, swdt0_clk_12_grp, swdt0_rst_12_grp,
                         swdt1_clk_0_grp, swdt1_rst_0_grp, swdt1_clk_1_grp,
                         swdt1_rst_1_grp, swdt1_clk_2_grp, swdt1_rst_2_grp,
                         swdt1_clk_3_grp, swdt1_rst_3_grp, swdt1_clk_4_grp,
                         swdt1_rst_4_grp, swdt1_clk_5_grp, swdt1_rst_5_grp,
                         swdt1_clk_6_grp, swdt1_rst_6_grp, swdt1_clk_7_grp,
                         swdt1_rst_7_grp, swdt1_clk_8_grp, swdt1_rst_8_grp,
                         swdt1_clk_9_grp, swdt1_rst_9_grp, swdt1_clk_10_grp,
                         swdt1_rst_10_grp, swdt1_clk_11_grp, swdt1_rst_11_grp,
                         swdt1_clk_12_grp, swdt1_rst_12_grp, gpio0_0_grp,
                         gpio0_1_grp, gpio0_2_grp, gpio0_3_grp,
                         gpio0_4_grp, gpio0_5_grp, gpio0_6_grp,
                         gpio0_7_grp, gpio0_8_grp, gpio0_9_grp,
                         gpio0_10_grp, gpio0_11_grp, gpio0_12_grp,
                         gpio0_13_grp, gpio0_14_grp, gpio0_15_grp,
                         gpio0_16_grp, gpio0_17_grp, gpio0_18_grp,
                         gpio0_19_grp, gpio0_20_grp, gpio0_21_grp,
                         gpio0_22_grp, gpio0_23_grp, gpio0_24_grp,
                         gpio0_25_grp, gpio0_26_grp, gpio0_27_grp,
                         gpio0_28_grp, gpio0_29_grp, gpio0_30_grp,
                         gpio0_31_grp, gpio0_32_grp, gpio0_33_grp,
                         gpio0_34_grp, gpio0_35_grp, gpio0_36_grp,
                         gpio0_37_grp, gpio0_38_grp, gpio0_39_grp,
                         gpio0_40_grp, gpio0_41_grp, gpio0_42_grp,
                         gpio0_43_grp, gpio0_44_grp, gpio0_45_grp,
                         gpio0_46_grp, gpio0_47_grp, gpio0_48_grp,
                         gpio0_49_grp, gpio0_50_grp, gpio0_51_grp,
                         gpio0_52_grp, gpio0_53_grp, gpio0_54_grp,
                         gpio0_55_grp, gpio0_56_grp, gpio0_57_grp,
                         gpio0_58_grp, gpio0_59_grp, gpio0_60_grp,
                         gpio0_61_grp, gpio0_62_grp, gpio0_63_grp,
                         gpio0_64_grp, gpio0_65_grp, gpio0_66_grp,
                         gpio0_67_grp, gpio0_68_grp, gpio0_69_grp,
                         gpio0_70_grp, gpio0_71_grp, gpio0_72_grp,
                         gpio0_73_grp, gpio0_74_grp, gpio0_75_grp,
                         gpio0_76_grp, gpio0_77_grp, usb0_0_grp,
                         usb1_0_grp, pmu0_0_grp, pmu0_1_grp,
                         pmu0_2_grp, pmu0_3_grp, pmu0_4_grp,
                         pmu0_5_grp, pmu0_6_grp, pmu0_7_grp,
                         pmu0_8_grp, pmu0_9_grp, pmu0_10_grp,
                         pmu0_11_grp, pcie0_0_grp, pcie0_1_grp,
                         pcie0_2_grp, pcie0_3_grp, pcie0_4_grp,
                         pcie0_5_grp, pcie0_6_grp, pcie0_7_grp,
                         csu0_0_grp, csu0_1_grp, csu0_2_grp,
                         csu0_3_grp, csu0_4_grp, csu0_5_grp,
                         csu0_6_grp, csu0_7_grp, csu0_8_grp,
                         csu0_9_grp, csu0_10_grp, csu0_11_grp,
                         dpaux0_0_grp, dpaux0_1_grp, dpaux0_2_grp,
                         dpaux0_3_grp, pjtag0_0_grp, pjtag0_1_grp,
                         pjtag0_2_grp, pjtag0_3_grp, pjtag0_4_grp,
                         pjtag0_5_grp, trace0_0_grp, trace0_clk_0_grp,
                         trace0_1_grp, trace0_clk_1_grp, trace0_2_grp,
                         trace0_clk_2_grp, testscan0_0_grp]
>>>>>>> a686015d
            maxItems: 78

          function:
            description:
              Specify the alternative function to be configured for the
              given pin groups.
            allOf:
              - if:
                  properties:
                    compatible:
                      contains:
                        const: xlnx,zynqmp-pinctrl
                then:
                  enum: [ethernet0, ethernet1, ethernet2, ethernet3, gemtsu0, usb0, usb1, mdio0,
                         mdio1, mdio2, mdio3, qspi0, qspi_fbclk, qspi_ss, spi0, spi1, spi0_ss,
                         spi1_ss, sdio0, sdio0_pc, sdio0_wp, sdio0_cd, sdio1, sdio1_pc, sdio1_wp,
                         sdio1_cd, nand0, nand0_ce, nand0_rb, nand0_dqs, can0, can1, uart0, uart1,
                         i2c0, i2c1, ttc0_clk, ttc0_wav, ttc1_clk, ttc1_wav, ttc2_clk, ttc2_wav,
                         ttc3_clk, ttc3_wav, swdt0_clk, swdt0_rst, swdt1_clk, swdt1_rst, gpio0, pmu0,
                         pcie0, csu0, dpaux0, pjtag0, trace0, trace0_clk, testscan0]
                else:
                  enum: [sd1, sd1_pc, sd1_wp, sd1_cd]

        required:
          - function

        oneOf:
          - required: [ groups ]
          - required: [ pins ]

        additionalProperties: false

      '^conf':
        type: object
        description:
          Pinctrl node's client devices use subnodes for pin configurations,
          which in turn use the standard properties below.
        $ref: pincfg-node.yaml#

        properties:
          groups:
            description:
              List of pin groups as mentioned above.

          pins:
            description:
              List of pin names to select in this subnode.
            items:
              allOf:
                - if:
                    properties:
                      compatible:
                        contains:
                          const: xlnx,zynqmp-pinctrl
                  then:
                    pattern: '^MIO([0-9]|[1-6][0-9]|7[0-7])$'
                  else:
                    pattern: '^((LPD|PMC)_)?MIO([0-9]|[1-6][0-9]|7[0-7])$'
            maxItems: 78

          bias-pull-up: true

          bias-pull-down: true

          bias-disable: true

          input-schmitt-enable: true

          input-schmitt-disable: true

          bias-high-impedance: true

          low-power-enable: true

          low-power-disable: true

          slew-rate:
            enum: [0, 1]

          output-enable:
            description:
              This will internally disable the tri-state for MIO pins.

          drive-strength:
            description:
              Selects the drive strength for MIO pins, in mA.
            enum: [2, 4, 8, 12]

          power-source:
            enum: [0, 1]

        oneOf:
          - required: [ groups ]
          - required: [ pins ]

        additionalProperties: false

    additionalProperties: false

allOf:
  - $ref: pinctrl.yaml#

required:
  - compatible

additionalProperties: false

examples:
  - |
    #include <dt-bindings/pinctrl/pinctrl-zynqmp.h>
    zynqmp_firmware: zynqmp-firmware {
        pinctrl0: pinctrl {
          compatible = "xlnx,zynqmp-pinctrl";

          pinctrl_uart1_default: uart1-default {
             mux {
                 groups = "uart0_4_grp", "uart0_5_grp";
                 function = "uart0";
             };

             conf {
                groups = "uart0_4_grp";
                slew-rate = <SLEW_RATE_SLOW>;
                power-source = <IO_STANDARD_LVCMOS18>;
             };

             conf-rx {
                pins = "MIO18";
                bias-pull-up;
             };

             conf-tx {
                pins = "MIO19";
                bias-disable;
                input-schmitt-disable;
             };
          };
        };
    };

    uart1 {
         pinctrl-names = "default";
         pinctrl-0 = <&pinctrl_uart1_default>;
    };

...<|MERGE_RESOLUTION|>--- conflicted
+++ resolved
@@ -53,188 +53,6 @@
               List of groups to select (either this or "pins" must be
               specified), available groups for this subnode.
             items:
-<<<<<<< HEAD
-              allOf:
-                - if:
-                    properties:
-                      compatible:
-                        contains:
-                          const: xlnx,zynqmp-pinctrl
-                  then:
-                    enum: [ethernet0_0_grp, ethernet1_0_grp, ethernet2_0_grp,
-                           ethernet3_0_grp, gemtsu0_0_grp, gemtsu0_1_grp,
-                           gemtsu0_2_grp, mdio0_0_grp, mdio1_0_grp,
-                           mdio1_1_grp, mdio2_0_grp, mdio3_0_grp,
-                           qspi0_0_grp, qspi_ss_0_grp, qspi_fbclk_0_grp,
-                           spi0_0_grp, spi0_ss_0_grp, spi0_ss_1_grp,
-                           spi0_ss_2_grp, spi0_1_grp, spi0_ss_3_grp,
-                           spi0_ss_4_grp, spi0_ss_5_grp, spi0_2_grp,
-                           spi0_ss_6_grp, spi0_ss_7_grp, spi0_ss_8_grp,
-                           spi0_3_grp, spi0_ss_9_grp, spi0_ss_10_grp,
-                           spi0_ss_11_grp, spi0_4_grp, spi0_ss_12_grp,
-                           spi0_ss_13_grp, spi0_ss_14_grp, spi0_5_grp,
-                           spi0_ss_15_grp, spi0_ss_16_grp, spi0_ss_17_grp,
-                           spi1_0_grp, spi1_ss_0_grp, spi1_ss_1_grp,
-                           spi1_ss_2_grp, spi1_1_grp, spi1_ss_3_grp,
-                           spi1_ss_4_grp, spi1_ss_5_grp, spi1_2_grp,
-                           spi1_ss_6_grp, spi1_ss_7_grp, spi1_ss_8_grp,
-                           spi1_3_grp, spi1_ss_9_grp, spi1_ss_10_grp,
-                           spi1_ss_11_grp, spi1_4_grp, spi1_ss_12_grp,
-                           spi1_ss_13_grp, spi1_ss_14_grp, spi1_5_grp,
-                           spi1_ss_15_grp, spi1_ss_16_grp, spi1_ss_17_grp,
-                           sdio0_0_grp, sdio0_1_grp, sdio0_2_grp,
-                           sdio0_3_grp, sdio0_4_grp, sdio0_5_grp,
-                           sdio0_6_grp, sdio0_7_grp, sdio0_8_grp,
-                           sdio0_9_grp, sdio0_10_grp, sdio0_11_grp,
-                           sdio0_12_grp, sdio0_13_grp, sdio0_14_grp,
-                           sdio0_15_grp, sdio0_16_grp, sdio0_17_grp,
-                           sdio0_18_grp, sdio0_19_grp, sdio0_20_grp,
-                           sdio0_21_grp, sdio0_22_grp, sdio0_23_grp,
-                           sdio0_24_grp, sdio0_25_grp, sdio0_26_grp,
-                           sdio0_27_grp, sdio0_28_grp, sdio0_29_grp,
-                           sdio0_30_grp, sdio0_31_grp, sdio0_32_grp,
-                           sdio0_pc_0_grp, sdio0_cd_0_grp, sdio0_wp_0_grp,
-                           sdio0_pc_1_grp, sdio0_cd_1_grp, sdio0_wp_1_grp,
-                           sdio0_pc_2_grp, sdio0_cd_2_grp, sdio0_wp_2_grp,
-                           sdio1_0_grp, sdio1_1_grp, sdio1_2_grp,
-                           sdio1_3_grp, sdio1_4_grp, sdio1_5_grp,
-                           sdio1_6_grp, sdio1_7_grp, sdio1_8_grp,
-                           sdio1_9_grp, sdio1_10_grp, sdio1_11_grp,
-                           sdio1_12_grp, sdio1_13_grp, sdio1_14_grp,
-                           sdio1_15_grp, sdio1_pc_0_grp, sdio1_cd_0_grp,
-                           sdio1_wp_0_grp, sdio1_pc_1_grp, sdio1_cd_1_grp,
-                           sdio1_wp_1_grp, nand0_0_grp, nand0_ce_0_grp,
-                           nand0_rb_0_grp, nand0_dqs_0_grp, nand0_ce_1_grp,
-                           nand0_rb_1_grp, nand0_dqs_1_grp, can0_0_grp,
-                           can0_1_grp, can0_2_grp, can0_3_grp,
-                           can0_4_grp, can0_5_grp, can0_6_grp,
-                           can0_7_grp, can0_8_grp, can0_9_grp,
-                           can0_10_grp, can0_11_grp, can0_12_grp,
-                           can0_13_grp, can0_14_grp, can0_15_grp,
-                           can0_16_grp, can0_17_grp, can0_18_grp,
-                           can1_0_grp, can1_1_grp, can1_2_grp,
-                           can1_3_grp, can1_4_grp, can1_5_grp,
-                           can1_6_grp, can1_7_grp, can1_8_grp,
-                           can1_9_grp, can1_10_grp, can1_11_grp,
-                           can1_12_grp, can1_13_grp, can1_14_grp,
-                           can1_15_grp, can1_16_grp, can1_17_grp,
-                           can1_18_grp, can1_19_grp, uart0_0_grp,
-                           uart0_1_grp, uart0_2_grp, uart0_3_grp,
-                           uart0_4_grp, uart0_5_grp, uart0_6_grp,
-                           uart0_7_grp, uart0_8_grp, uart0_9_grp,
-                           uart0_10_grp, uart0_11_grp, uart0_12_grp,
-                           uart0_13_grp, uart0_14_grp, uart0_15_grp,
-                           uart0_16_grp, uart0_17_grp, uart0_18_grp,
-                           uart1_0_grp, uart1_1_grp, uart1_2_grp,
-                           uart1_3_grp, uart1_4_grp, uart1_5_grp,
-                           uart1_6_grp, uart1_7_grp, uart1_8_grp,
-                           uart1_9_grp, uart1_10_grp, uart1_11_grp,
-                           uart1_12_grp, uart1_13_grp, uart1_14_grp,
-                           uart1_15_grp, uart1_16_grp, uart1_17_grp,
-                           uart1_18_grp, i2c0_0_grp, i2c0_1_grp,
-                           i2c0_2_grp, i2c0_3_grp, i2c0_4_grp,
-                           i2c0_5_grp, i2c0_6_grp, i2c0_7_grp,
-                           i2c0_8_grp, i2c0_9_grp, i2c0_10_grp,
-                           i2c0_11_grp, i2c0_12_grp, i2c0_13_grp,
-                           i2c0_14_grp, i2c0_15_grp, i2c0_16_grp,
-                           i2c0_17_grp, i2c0_18_grp, i2c1_0_grp,
-                           i2c1_1_grp, i2c1_2_grp, i2c1_3_grp,
-                           i2c1_4_grp, i2c1_5_grp, i2c1_6_grp,
-                           i2c1_7_grp, i2c1_8_grp, i2c1_9_grp,
-                           i2c1_10_grp, i2c1_11_grp, i2c1_12_grp,
-                           i2c1_13_grp, i2c1_14_grp, i2c1_15_grp,
-                           i2c1_16_grp, i2c1_17_grp, i2c1_18_grp,
-                           i2c1_19_grp, ttc0_clk_0_grp, ttc0_wav_0_grp,
-                           ttc0_clk_1_grp, ttc0_wav_1_grp, ttc0_clk_2_grp,
-                           ttc0_wav_2_grp, ttc0_clk_3_grp, ttc0_wav_3_grp,
-                           ttc0_clk_4_grp, ttc0_wav_4_grp, ttc0_clk_5_grp,
-                           ttc0_wav_5_grp, ttc0_clk_6_grp, ttc0_wav_6_grp,
-                           ttc0_clk_7_grp, ttc0_wav_7_grp, ttc0_clk_8_grp,
-                           ttc0_wav_8_grp, ttc1_clk_0_grp, ttc1_wav_0_grp,
-                           ttc1_clk_1_grp, ttc1_wav_1_grp, ttc1_clk_2_grp,
-                           ttc1_wav_2_grp, ttc1_clk_3_grp, ttc1_wav_3_grp,
-                           ttc1_clk_4_grp, ttc1_wav_4_grp, ttc1_clk_5_grp,
-                           ttc1_wav_5_grp, ttc1_clk_6_grp, ttc1_wav_6_grp,
-                           ttc1_clk_7_grp, ttc1_wav_7_grp, ttc1_clk_8_grp,
-                           ttc1_wav_8_grp, ttc2_clk_0_grp, ttc2_wav_0_grp,
-                           ttc2_clk_1_grp, ttc2_wav_1_grp, ttc2_clk_2_grp,
-                           ttc2_wav_2_grp, ttc2_clk_3_grp, ttc2_wav_3_grp,
-                           ttc2_clk_4_grp, ttc2_wav_4_grp, ttc2_clk_5_grp,
-                           ttc2_wav_5_grp, ttc2_clk_6_grp, ttc2_wav_6_grp,
-                           ttc2_clk_7_grp, ttc2_wav_7_grp, ttc2_clk_8_grp,
-                           ttc2_wav_8_grp, ttc3_clk_0_grp, ttc3_wav_0_grp,
-                           ttc3_clk_1_grp, ttc3_wav_1_grp, ttc3_clk_2_grp,
-                           ttc3_wav_2_grp, ttc3_clk_3_grp, ttc3_wav_3_grp,
-                           ttc3_clk_4_grp, ttc3_wav_4_grp, ttc3_clk_5_grp,
-                           ttc3_wav_5_grp, ttc3_clk_6_grp, ttc3_wav_6_grp,
-                           ttc3_clk_7_grp, ttc3_wav_7_grp, ttc3_clk_8_grp,
-                           ttc3_wav_8_grp, swdt0_clk_0_grp, swdt0_rst_0_grp,
-                           swdt0_clk_1_grp, swdt0_rst_1_grp, swdt0_clk_2_grp,
-                           swdt0_rst_2_grp, swdt0_clk_3_grp, swdt0_rst_3_grp,
-                           swdt0_clk_4_grp, swdt0_rst_4_grp, swdt0_clk_5_grp,
-                           swdt0_rst_5_grp, swdt0_clk_6_grp, swdt0_rst_6_grp,
-                           swdt0_clk_7_grp, swdt0_rst_7_grp, swdt0_clk_8_grp,
-                           swdt0_rst_8_grp, swdt0_clk_9_grp, swdt0_rst_9_grp,
-                           swdt0_clk_10_grp, swdt0_rst_10_grp, swdt0_clk_11_grp,
-                           swdt0_rst_11_grp, swdt0_clk_12_grp, swdt0_rst_12_grp,
-                           swdt1_clk_0_grp, swdt1_rst_0_grp, swdt1_clk_1_grp,
-                           swdt1_rst_1_grp, swdt1_clk_2_grp, swdt1_rst_2_grp,
-                           swdt1_clk_3_grp, swdt1_rst_3_grp, swdt1_clk_4_grp,
-                           swdt1_rst_4_grp, swdt1_clk_5_grp, swdt1_rst_5_grp,
-                           swdt1_clk_6_grp, swdt1_rst_6_grp, swdt1_clk_7_grp,
-                           swdt1_rst_7_grp, swdt1_clk_8_grp, swdt1_rst_8_grp,
-                           swdt1_clk_9_grp, swdt1_rst_9_grp, swdt1_clk_10_grp,
-                           swdt1_rst_10_grp, swdt1_clk_11_grp, swdt1_rst_11_grp,
-                           swdt1_clk_12_grp, swdt1_rst_12_grp, gpio0_0_grp,
-                           gpio0_1_grp, gpio0_2_grp, gpio0_3_grp,
-                           gpio0_4_grp, gpio0_5_grp, gpio0_6_grp,
-                           gpio0_7_grp, gpio0_8_grp, gpio0_9_grp,
-                           gpio0_10_grp, gpio0_11_grp, gpio0_12_grp,
-                           gpio0_13_grp, gpio0_14_grp, gpio0_15_grp,
-                           gpio0_16_grp, gpio0_17_grp, gpio0_18_grp,
-                           gpio0_19_grp, gpio0_20_grp, gpio0_21_grp,
-                           gpio0_22_grp, gpio0_23_grp, gpio0_24_grp,
-                           gpio0_25_grp, gpio0_26_grp, gpio0_27_grp,
-                           gpio0_28_grp, gpio0_29_grp, gpio0_30_grp,
-                           gpio0_31_grp, gpio0_32_grp, gpio0_33_grp,
-                           gpio0_34_grp, gpio0_35_grp, gpio0_36_grp,
-                           gpio0_37_grp, gpio0_38_grp, gpio0_39_grp,
-                           gpio0_40_grp, gpio0_41_grp, gpio0_42_grp,
-                           gpio0_43_grp, gpio0_44_grp, gpio0_45_grp,
-                           gpio0_46_grp, gpio0_47_grp, gpio0_48_grp,
-                           gpio0_49_grp, gpio0_50_grp, gpio0_51_grp,
-                           gpio0_52_grp, gpio0_53_grp, gpio0_54_grp,
-                           gpio0_55_grp, gpio0_56_grp, gpio0_57_grp,
-                           gpio0_58_grp, gpio0_59_grp, gpio0_60_grp,
-                           gpio0_61_grp, gpio0_62_grp, gpio0_63_grp,
-                           gpio0_64_grp, gpio0_65_grp, gpio0_66_grp,
-                           gpio0_67_grp, gpio0_68_grp, gpio0_69_grp,
-                           gpio0_70_grp, gpio0_71_grp, gpio0_72_grp,
-                           gpio0_73_grp, gpio0_74_grp, gpio0_75_grp,
-                           gpio0_76_grp, gpio0_77_grp, usb0_0_grp,
-                           usb1_0_grp, pmu0_0_grp, pmu0_1_grp,
-                           pmu0_2_grp, pmu0_3_grp, pmu0_4_grp,
-                           pmu0_5_grp, pmu0_6_grp, pmu0_7_grp,
-                           pmu0_8_grp, pmu0_9_grp, pmu0_10_grp,
-                           pmu0_11_grp, pcie0_0_grp, pcie0_1_grp,
-                           pcie0_2_grp, pcie0_3_grp, pcie0_4_grp,
-                           pcie0_5_grp, pcie0_6_grp, pcie0_7_grp,
-                           csu0_0_grp, csu0_1_grp, csu0_2_grp,
-                           csu0_3_grp, csu0_4_grp, csu0_5_grp,
-                           csu0_6_grp, csu0_7_grp, csu0_8_grp,
-                           csu0_9_grp, csu0_10_grp, csu0_11_grp,
-                           dpaux0_0_grp, dpaux0_1_grp, dpaux0_2_grp,
-                           dpaux0_3_grp, pjtag0_0_grp, pjtag0_1_grp,
-                           pjtag0_2_grp, pjtag0_3_grp, pjtag0_4_grp,
-                           pjtag0_5_grp, trace0_0_grp, trace0_clk_0_grp,
-                           trace0_1_grp, trace0_clk_1_grp, trace0_2_grp,
-                           trace0_clk_2_grp, testscan0_0_grp]
-                  else:
-                    enum: [sd1_0_grp, sd1_1_grp, sd1_2_grp, sd1_3_grp, sd1_4_grp, sd1_5_grp,
-                           sd1_6_grp, sd1_7_grp, sd1_8_grp, sd1_9_grp, sd1_10_grp, sd1_11_grp,
-                           sd1_12_grp, sd1_13_grp, sd1_14_grp, sd1_15_grp, sd1_pc_0_grp,
-                           sd1_cd_0_grp, sd1_wp_0_grp, sd1_pc_1_grp, sd1_cd_1_grp, sd1_wp_1_grp]
-=======
               anyOf:
                 - pattern: '^MIO([0-9]|[1-6][0-9]|7[0-7])$'
                 - enum: [ethernet0_0_grp, ethernet1_0_grp, ethernet2_0_grp,
@@ -405,29 +223,19 @@
                          pjtag0_5_grp, trace0_0_grp, trace0_clk_0_grp,
                          trace0_1_grp, trace0_clk_1_grp, trace0_2_grp,
                          trace0_clk_2_grp, testscan0_0_grp]
->>>>>>> a686015d
             maxItems: 78
 
           function:
             description:
               Specify the alternative function to be configured for the
               given pin groups.
-            allOf:
-              - if:
-                  properties:
-                    compatible:
-                      contains:
-                        const: xlnx,zynqmp-pinctrl
-                then:
-                  enum: [ethernet0, ethernet1, ethernet2, ethernet3, gemtsu0, usb0, usb1, mdio0,
-                         mdio1, mdio2, mdio3, qspi0, qspi_fbclk, qspi_ss, spi0, spi1, spi0_ss,
-                         spi1_ss, sdio0, sdio0_pc, sdio0_wp, sdio0_cd, sdio1, sdio1_pc, sdio1_wp,
-                         sdio1_cd, nand0, nand0_ce, nand0_rb, nand0_dqs, can0, can1, uart0, uart1,
-                         i2c0, i2c1, ttc0_clk, ttc0_wav, ttc1_clk, ttc1_wav, ttc2_clk, ttc2_wav,
-                         ttc3_clk, ttc3_wav, swdt0_clk, swdt0_rst, swdt1_clk, swdt1_rst, gpio0, pmu0,
-                         pcie0, csu0, dpaux0, pjtag0, trace0, trace0_clk, testscan0]
-                else:
-                  enum: [sd1, sd1_pc, sd1_wp, sd1_cd]
+            enum: [ethernet0, ethernet1, ethernet2, ethernet3, gemtsu0, usb0, usb1, mdio0,
+                   mdio1, mdio2, mdio3, qspi0, qspi_fbclk, qspi_ss, spi0, spi1, spi0_ss,
+                   spi1_ss, sdio0, sdio0_pc, sdio0_wp, sdio0_cd, sdio1, sdio1_pc, sdio1_wp,
+                   sdio1_cd, nand0, nand0_ce, nand0_rb, nand0_dqs, can0, can1, uart0, uart1,
+                   i2c0, i2c1, ttc0_clk, ttc0_wav, ttc1_clk, ttc1_wav, ttc2_clk, ttc2_wav,
+                   ttc3_clk, ttc3_wav, swdt0_clk, swdt0_rst, swdt1_clk, swdt1_rst, gpio0, pmu0,
+                   pcie0, csu0, dpaux0, pjtag0, trace0, trace0_clk, testscan0]
 
         required:
           - function
@@ -454,16 +262,7 @@
             description:
               List of pin names to select in this subnode.
             items:
-              allOf:
-                - if:
-                    properties:
-                      compatible:
-                        contains:
-                          const: xlnx,zynqmp-pinctrl
-                  then:
-                    pattern: '^MIO([0-9]|[1-6][0-9]|7[0-7])$'
-                  else:
-                    pattern: '^((LPD|PMC)_)?MIO([0-9]|[1-6][0-9]|7[0-7])$'
+              pattern: '^MIO([0-9]|[1-6][0-9]|7[0-7])$'
             maxItems: 78
 
           bias-pull-up: true
