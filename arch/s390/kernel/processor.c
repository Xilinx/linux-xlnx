--- conflicted
+++ resolved
@@ -18,11 +18,7 @@
 
 static DEFINE_PER_CPU(struct cpuid, cpu_id);
 
-<<<<<<< HEAD
-void cpu_relax(void)
-=======
 void notrace cpu_relax(void)
->>>>>>> d525211f
 {
 	if (!smp_cpu_mtid && MACHINE_HAS_DIAG44)
 		asm volatile("diag 0,0,0x44");
