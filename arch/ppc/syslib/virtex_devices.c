--- conflicted
+++ resolved
@@ -17,6 +17,7 @@
 #include <linux/serial_8250.h>
 #include <syslib/virtex_devices.h>
 #include <platforms/4xx/xparameters/xparameters.h>
+#include <linux/xilinx_devices.h>
 #include <asm/io.h>
 
 /*
@@ -71,6 +72,9 @@
 	}, \
 }
 
+/*
+ * EMAC: shortcut macro for single instance
+ */
 #define XPAR_EMAC(num) { \
 	.name		= "xilinx_emac", \
 	.id		= num, \
@@ -148,15 +152,25 @@
 	}, \
 }
 
-<<<<<<< HEAD
-
+#define XPAR_PS2(num) { \
+	.name = "xilinx_ps2", \
+	.id = num, \
+	.num_resources = 2, \
+	.resource = (struct resource[]) { \
+		{ \
+			.start = XPAR_PS2_##num##_BASEADDR, \
+			.end = XPAR_PS2_##num##_HIGHADDR, \
+			.flags = IORESOURCE_MEM, \
+		}, \
+		{ \
+			.start = XPAR_INTC_0_PS2_##num##_VEC_ID, \
+			.flags = IORESOURCE_IRQ, \
+		}, \
+	}, \
+}
 
 #define XPAR_HWICAP(num) { \
 	.name = "xilinx_icap", \
-=======
-#define XPAR_PS2(num) { \
-	.name = "xilinx_ps2", \
->>>>>>> 11860dd0
 	.id = num, \
 	.num_resources = 1, \
 	.resource = (struct resource[]) { \
@@ -177,23 +191,6 @@
 	}, \
 }
 
-#define XPAR_PS2(num) { \
-	.name = "xilinx_ps2", \
-	.id = num, \
-	.num_resources = 2, \
-	.resource = (struct resource[]) { \
-		{ \
-			.start = XPAR_PS2_##num##_BASEADDR, \
-			.end = XPAR_PS2_##num##_HIGHADDR, \
-			.flags = IORESOURCE_MEM, \
-		}, \
-		{ \
-			.start = XPAR_INTC_0_PS2_##num##_VEC_ID, \
-			.flags = IORESOURCE_IRQ, \
-		}, \
-	}, \
-}
-
 /*
  * ML300/ML403 Video Device: shortcut macro for single instance
  */
@@ -269,10 +266,10 @@
 	/* Full UART instances */
 #if defined(XPAR_UARTNS550_0_BASEADDR)
 	{
-	 .name = "serial8250",
-	 .id = 0,
-	 .dev.platform_data = virtex_serial_platform_data,
-	 },
+		.name		= "serial8250",
+		.id		= 0,
+		.dev.platform_data = virtex_serial_platform_data,
+	},
 #endif
 
 	/* SystemACE instances */
@@ -330,6 +327,19 @@
 #endif
 #endif
 
+#if defined(XPAR_PS2_0_BASEADDR)
+	XPAR_PS2(0),
+#endif
+#if defined(XPAR_PS2_1_BASEADDR)
+	XPAR_PS2(1),
+#endif
+#if defined(XPAR_PS2_2_BASEADDR)
+	XPAR_PS2(2),
+#endif
+#if defined(XPAR_PS2_3_BASEADDR)
+	XPAR_PS2(3),
+#endif
+
 #if defined(XPAR_HWICAP_0_BASEADDR)
 	XPAR_HWICAP(0),
 #endif
@@ -338,23 +348,8 @@
 	XPAR_AC97(0),
 #endif
 
-
-#if defined(XPAR_PS2_0_BASEADDR)
-	XPAR_PS2(0),
-#endif
-#if defined(XPAR_PS2_1_BASEADDR)
-	XPAR_PS2(1),
-#endif
-#if defined(XPAR_PS2_2_BASEADDR)
-	XPAR_PS2(2),
-#endif
-#if defined(XPAR_PS2_3_BASEADDR)
-	XPAR_PS2(3),
-#endif
-
 	/* ML300/403 reference design framebuffer */
 #if defined(XPAR_TFT_0_BASEADDR)
-<<<<<<< HEAD
 	XPAR_TFT(0),
 #endif
 #if defined(XPAR_TFT_1_BASEADDR)
@@ -365,28 +360,6 @@
 #endif
 #if defined(XPAR_TFT_3_BASEADDR)
 	XPAR_TFT(3),
-=======
-	{
-	 .name = "xilinxfb",
-	 .id = 0,
-	 .num_resources = 1,
-	 .resource = (struct resource[]){
-					 {
-					  .start = XPAR_TFT_0_BASEADDR,
-					  .end = XPAR_TFT_0_BASEADDR + 7,
-					  .flags = IORESOURCE_IO,
-					  },
-					 },
-	 .dev.platform_data = &(struct xilinxfb_platform_data){.rotate_screen =
-							       0,
-							       .
-							       screen_height_mm
-							       = 99,
-							       .
-							       screen_width_mm =
-							       132},
-	 },
->>>>>>> 11860dd0
 #endif
 };
 
@@ -398,18 +371,19 @@
 	struct uart_port serial_req;
 
 	memset(&serial_req, 0, sizeof(serial_req));
-	serial_req.mapbase = pdata->mapbase;
-	serial_req.membase = pdata->membase;
-	serial_req.irq = pdata->irq;
-	serial_req.uartclk = pdata->uartclk;
-	serial_req.regshift = pdata->regshift;
-	serial_req.iotype = pdata->iotype;
-	serial_req.flags = pdata->flags;
+	serial_req.mapbase	= pdata->mapbase;
+	serial_req.membase	= pdata->membase;
+	serial_req.irq		= pdata->irq;
+	serial_req.uartclk	= pdata->uartclk;
+	serial_req.regshift	= pdata->regshift;
+	serial_req.iotype	= pdata->iotype;
+	serial_req.flags	= pdata->flags;
 	gen550_init(num, &serial_req);
 #endif
 }
 
-void __init virtex_early_serial_map(void)
+void __init
+virtex_early_serial_map(void)
 {
 #ifdef CONFIG_SERIAL_8250
 	struct plat_serial8250_port *pdata;
@@ -422,7 +396,7 @@
 		pdata++;
 		i++;
 	}
-#endif				/* CONFIG_SERIAL_8250 */
+#endif /* CONFIG_SERIAL_8250 */
 }
 
 /*
@@ -432,7 +406,7 @@
  * override the default behaviour
  */
 int __attribute__ ((weak))
-    virtex_device_fixup(struct platform_device *dev)
+virtex_device_fixup(struct platform_device *dev)
 {
 	return 0;
 }
