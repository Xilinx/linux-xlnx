--- conflicted
+++ resolved
@@ -193,14 +193,6 @@
 {
 	unsigned int kstart, ksize;
 	phys_addr_t __maybe_unused size;
-<<<<<<< HEAD
-
-	if (!memblock.reserved.cnt) {
-		pr_emerg("Error memory count\n");
-		machine_restart(NULL);
-	}
-=======
->>>>>>> a686015d
 
 	if ((u32) memblock.memory.regions[0].size < 0x400000) {
 		pr_emerg("Memory must be greater than 4MB\n");
