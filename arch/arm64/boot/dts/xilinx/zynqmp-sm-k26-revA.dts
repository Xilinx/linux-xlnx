// SPDX-License-Identifier: GPL-2.0
/*
 * dts file for Xilinx ZynqMP SM-K26 rev2/1/B/A
 *
 * (C) Copyright 2020 - 2021, Xilinx, Inc.
<<<<<<< HEAD
 * (C) Copyright 2023, Advanced Micro Devices, Inc.
=======
 * (C) Copyright 2023 - 2024, Advanced Micro Devices, Inc.
>>>>>>> a686015d
 *
 * Michal Simek <michal.simek@amd.com>
 */

/dts-v1/;

#include "zynqmp.dtsi"
#include "zynqmp-clk-ccf.dtsi"
#include <dt-bindings/input/input.h>
#include <dt-bindings/gpio/gpio.h>
#include <dt-bindings/phy/phy.h>
#include <dt-bindings/pinctrl/pinctrl-zynqmp.h>

/ {
	model = "ZynqMP SM-K26 Rev2/1/B/A";
	compatible = "xlnx,zynqmp-sm-k26-rev2",
		     "xlnx,zynqmp-sm-k26-rev1", "xlnx,zynqmp-sm-k26-revB",
		     "xlnx,zynqmp-sm-k26-revA", "xlnx,zynqmp-sm-k26",
		     "xlnx,zynqmp";

	aliases {
		i2c0 = &i2c0;
		i2c1 = &i2c1;
		mmc0 = &sdhci0;
		mmc1 = &sdhci1;
		nvmem0 = &eeprom;
		nvmem1 = &eeprom_cc;
		rtc0 = &rtc;
		serial0 = &uart0;
		serial1 = &uart1;
		serial2 = &dcc;
		spi0 = &qspi;
		spi1 = &spi0;
		spi2 = &spi1;
		usb0 = &usb0;
		usb1 = &usb1;
	};

	chosen {
		bootargs = "earlycon";
		stdout-path = "serial1:115200n8";
	};

	memory@0 {
		device_type = "memory"; /* 4GB */
		reg = <0x0 0x0 0x0 0x80000000>, <0x8 0x00000000 0x0 0x80000000>;
	};

	reserved-memory {
		#address-cells = <2>;
		#size-cells = <2>;
		ranges;

		pmu_region: pmu@7ff00000 {
			reg = <0x0 0x7ff00000 0x0 0x100000>;
			no-map;
		};
	};

	gpio-keys {
		compatible = "gpio-keys";
		autorepeat;
		key-fwuen {
			label = "fwuen";
			gpios = <&gpio 12 GPIO_ACTIVE_LOW>;
			linux,code = <BTN_MISC>;
			wakeup-source;
			autorepeat;
		};
	};

	leds {
		compatible = "gpio-leds";
		ds35-led {
			label = "heartbeat";
			gpios = <&gpio 7 GPIO_ACTIVE_HIGH>;
			linux,default-trigger = "heartbeat";
		};

		ds36-led {
			label = "vbus_det";
			gpios = <&gpio 8 GPIO_ACTIVE_HIGH>;
			default-state = "on";
		};
	};

	pwm-fan {
		compatible = "pwm-fan";
		status = "okay";
		pwms = <&ttc0 2 40000 1>;
	};

	pwm-fan {
		compatible = "pwm-fan";
		status = "okay";
		pwms = <&ttc0 2 40000 1>;
	};
};

&ams {
	status = "okay";
};

&modepin_gpio {
	label = "modepin";
};

&ttc0 {
	status = "okay";
	#pwm-cells = <3>;
};

&uart1 { /* MIO36/MIO37 */
	status = "okay";
};

&pinctrl0 {
	status = "okay";
	pinctrl_sdhci0_default: sdhci0-default {
		conf {
			groups = "sdio0_0_grp";
			slew-rate = <SLEW_RATE_SLOW>;
			power-source = <IO_STANDARD_LVCMOS18>;
			bias-disable;
		};

		mux {
			groups = "sdio0_0_grp";
			function = "sdio0";
		};
	};
};

&qspi { /* MIO 0-5 - U143 */
	status = "okay";
	spi_flash: flash@0 { /* MT25QU512A */
		compatible = "jedec,spi-nor"; /* 64MB */
		reg = <0>;
		spi-tx-bus-width = <4>;
		spi-rx-bus-width = <4>;
		spi-max-frequency = <40000000>; /* 40MHz */

		partitions {
			compatible = "fixed-partitions";
			#address-cells = <1>;
			#size-cells = <1>;

			partition@0 {
				label = "Image Selector";
				reg = <0x0 0x80000>; /* 512KB */
				read-only;
				lock;
			};
			partition@80000 {
				label = "Image Selector Golden";
				reg = <0x80000 0x80000>; /* 512KB */
				read-only;
				lock;
			};
			partition@100000 {
				label = "Persistent Register";
				reg = <0x100000 0x20000>; /* 128KB */
			};
			partition@120000 {
				label = "Persistent Register Backup";
				reg = <0x120000 0x20000>; /* 128KB */
			};
			partition@140000 {
				label = "Open_1";
				reg = <0x140000 0xC0000>; /* 768KB */
			};
			partition@200000 {
				label = "Image A (FSBL, PMU, ATF, U-Boot)";
				reg = <0x200000 0xD00000>; /* 13MB */
			};
			partition@f00000 {
				label = "ImgSel Image A Catch";
				reg = <0xF00000 0x80000>; /* 512KB */
				read-only;
				lock;
			};
			partition@f80000 {
				label = "Image B (FSBL, PMU, ATF, U-Boot)";
				reg = <0xF80000 0xD00000>; /* 13MB */
			};
			partition@1c80000 {
				label = "ImgSel Image B Catch";
				reg = <0x1C80000 0x80000>; /* 512KB */
				read-only;
				lock;
			};
			partition@1d00000 {
				label = "Open_2";
				reg = <0x1D00000 0x100000>; /* 1MB */
			};
			partition@1e00000 {
				label = "Recovery Image";
				reg = <0x1E00000 0x200000>; /* 2MB */
				read-only;
				lock;
			};
			partition@2000000 {
				label = "Recovery Image Backup";
				reg = <0x2000000 0x200000>; /* 2MB */
				read-only;
				lock;
			};
			partition@2200000 {
				label = "U-Boot storage variables";
				reg = <0x2200000 0x20000>; /* 128KB */
			};
			partition@2220000 {
				label = "U-Boot storage variables backup";
				reg = <0x2220000 0x20000>; /* 128KB */
			};
			partition@2240000 {
				label = "SHA256";
				reg = <0x2240000 0x40000>; /* 256B but 256KB sector */
				read-only;
				lock;
			};
			partition@2280000 {
				label = "Secure OS Storage";
				reg = <0x2280000 0x20000>; /* 128KB */
			};
			partition@22a0000 {
				label = "User";
				reg = <0x22a0000 0x1d60000>; /* 29.375 MB */
			};
		};
	};
};

&sdhci0 { /* MIO13-23 - 16GB emmc MTFC16GAPALBH-IT - U133A */
	status = "okay";
	pinctrl-names = "default";
	pinctrl-0 = <&pinctrl_sdhci0_default>;
	non-removable;
	disable-wp;
	no-sd;
	no-sdio;
	cap-mmc-hw-reset;
	bus-width = <8>;
	xlnx,mio-bank = <0>;
	assigned-clock-rates = <187498123>;
};

&spi1 { /* MIO6, 9-11 */
	status = "okay";
	label = "TPM";
	num-cs = <1>;
	tpm@0 { /* slm9670 - U144 */
		compatible = "infineon,slb9670", "tcg,tpm_tis-spi";
		reg = <0>;
		spi-max-frequency = <18500000>;
	};
};

&i2c1 {
	status = "okay";
	bootph-all;
	clock-frequency = <400000>;
	scl-gpios = <&gpio 24 (GPIO_ACTIVE_HIGH | GPIO_OPEN_DRAIN)>;
	sda-gpios = <&gpio 25 (GPIO_ACTIVE_HIGH | GPIO_OPEN_DRAIN)>;

	eeprom: eeprom@50 { /* u46 - also at address 0x58 */
		bootph-all;
		compatible = "st,24c64", "atmel,24c64"; /* st m24c64 */
		reg = <0x50>;
		/* WP pin EE_WP_EN connected to slg7x644092@68 */
	};

	eeprom_cc: eeprom@51 { /* required by spec - also at address 0x59 */
		bootph-all;
		compatible = "st,24c64", "atmel,24c64"; /* st m24c64 */
		reg = <0x51>;
	};

	/* da9062@30 - u170 - also at address 0x31 */
	/* da9131@33 - u167 */
	da9131: pmic@33 {
		compatible = "dlg,da9131";
		reg = <0x33>;
		regulators {
			da9131_buck1: buck1 {
				regulator-name = "da9131_buck1";
				regulator-boot-on;
				regulator-always-on;
			};
			da9131_buck2: buck2 {
				regulator-name = "da9131_buck2";
				regulator-boot-on;
				regulator-always-on;
			};
		};
	};

	/* da9130@32 - u166 */
	da9130: pmic@32 {
		compatible = "dlg,da9130";
		reg = <0x32>;
		regulators {
			da9130_buck1: buck1 {
				regulator-name = "da9130_buck1";
				regulator-boot-on;
				regulator-always-on;
			};
		};
	};

	/* slg7x644091@70 - u168 NOT accessible due to address conflict with stdp4320 */
	/*
	 * stdp4320 - u27 FW has below two issues to be fixed in next board revision.
	 * Device acknowledging to addresses 0x5C, 0x5D, 0x70, 0x72, 0x76.
	 * Address conflict with slg7x644091@70 making both the devices NOT accessible.
	 * With the FW fix, stdp4320 should respond to address 0x73 only.
	 */
	/* slg7x644092@68 - u169 */
	/* Also connected via JA1C as C23/C24 */
};

&gpio {
	status = "okay";
	gpio-line-names = "QSPI_CLK", "QSPI_DQ1", "QSPI_DQ2", "QSPI_DQ3", "QSPI_DQ0", /* 0 - 4 */
			  "QSPI_CS_B", "SPI_CLK", "LED1", "LED2", "SPI_CS_B", /* 5 - 9 */
			  "SPI_MISO", "SPI_MOSI", "FWUEN", "EMMC_DAT0", "EMMC_DAT1", /* 10 - 14 */
			  "EMMC_DAT2", "EMMC_DAT3", "EMMC_DAT4", "EMMC_DAT5", "EMMC_DAT6", /* 15 - 19 */
			  "EMMC_DAT7", "EMMC_CMD", "EMMC_CLK", "EMMC_RST", "I2C1_SCL", /* 20 - 24 */
			  "I2C1_SDA", "", "", "", "", /* 25 - 29 */
			  "", "", "", "", "", /* 30 - 34 */
			  "", "", "", "", "", /* 35 - 39 */
			  "", "", "", "", "", /* 40 - 44 */
			  "", "", "", "", "", /* 45 - 49 */
			  "", "", "", "", "", /* 50 - 54 */
			  "", "", "", "", "", /* 55 - 59 */
			  "", "", "", "", "", /* 60 - 64 */
			  "", "", "", "", "", /* 65 - 69 */
			  "", "", "", "", "", /* 70 - 74 */
			  "", "", "", /* 75 - 77, MIO end and EMIO start */
			  "", "", /* 78 - 79 */
			  "", "", "", "", "", /* 80 - 84 */
			  "", "", "", "", "", /* 85 - 89 */
			  "", "", "", "", "", /* 90 - 94 */
			  "", "", "", "", "", /* 95 - 99 */
			  "", "", "", "", "", /* 100 - 104 */
			  "", "", "", "", "", /* 105 - 109 */
			  "", "", "", "", "", /* 110 - 114 */
			  "", "", "", "", "", /* 115 - 119 */
			  "", "", "", "", "", /* 120 - 124 */
			  "", "", "", "", "", /* 125 - 129 */
			  "", "", "", "", "", /* 130 - 134 */
			  "", "", "", "", "", /* 135 - 139 */
			  "", "", "", "", "", /* 140 - 144 */
			  "", "", "", "", "", /* 145 - 149 */
			  "", "", "", "", "", /* 150 - 154 */
			  "", "", "", "", "", /* 155 - 159 */
			  "", "", "", "", "", /* 160 - 164 */
			  "", "", "", "", "", /* 165 - 169 */
			  "", "", "", ""; /* 170 - 173 */
};

&ams_ps {
	status = "okay";
};

&ams_pl {
	status = "okay";
};

&zynqmp_dpsub {
	status = "okay";
};

&rtc {
	status = "okay";
	calibration = <0x7fff>;
};

&lpd_dma_chan1 {
	status = "okay";
};

&lpd_dma_chan2 {
	status = "okay";
};

&lpd_dma_chan3 {
	status = "okay";
};

&lpd_dma_chan4 {
	status = "okay";
};

&lpd_dma_chan5 {
	status = "okay";
};

&lpd_dma_chan6 {
	status = "okay";
};

&lpd_dma_chan7 {
	status = "okay";
};

&lpd_dma_chan8 {
	status = "okay";
};

&fpd_dma_chan1 {
	status = "okay";
};

&fpd_dma_chan2 {
	status = "okay";
};

&fpd_dma_chan3 {
	status = "okay";
};

&fpd_dma_chan4 {
	status = "okay";
};

&fpd_dma_chan5 {
	status = "okay";
};

&fpd_dma_chan6 {
	status = "okay";
};

&fpd_dma_chan7 {
	status = "okay";
};

&fpd_dma_chan8 {
	status = "okay";
};

&gpu {
	status = "okay";
};

&lpd_watchdog {
	status = "okay";
};

&watchdog0 {
	status = "okay";
};

&cpu_opp_table {
	opp00 {
		opp-hz = /bits/ 64 <1333333333>;
	};
	opp01 {
		opp-hz = /bits/ 64 <666666666>;
	};
	opp02 {
		opp-hz = /bits/ 64 <444444444>;
	};
	opp03 {
		opp-hz = /bits/ 64 <333333333>;
	};
};<|MERGE_RESOLUTION|>--- conflicted
+++ resolved
@@ -3,11 +3,7 @@
  * dts file for Xilinx ZynqMP SM-K26 rev2/1/B/A
  *
  * (C) Copyright 2020 - 2021, Xilinx, Inc.
-<<<<<<< HEAD
- * (C) Copyright 2023, Advanced Micro Devices, Inc.
-=======
  * (C) Copyright 2023 - 2024, Advanced Micro Devices, Inc.
->>>>>>> a686015d
  *
  * Michal Simek <michal.simek@amd.com>
  */
@@ -92,12 +88,6 @@
 			gpios = <&gpio 8 GPIO_ACTIVE_HIGH>;
 			default-state = "on";
 		};
-	};
-
-	pwm-fan {
-		compatible = "pwm-fan";
-		status = "okay";
-		pwms = <&ttc0 2 40000 1>;
 	};
 
 	pwm-fan {
