/* SPDX-License-Identifier: GPL-2.0-only */
/*
 * Kernel-based Virtual Machine driver for Linux
 *
 * This module enables machines with Intel VT-x extensions to run virtual
 * machines without emulation or binary translation.
 *
 * MMU support
 *
 * Copyright (C) 2006 Qumranet, Inc.
 * Copyright 2010 Red Hat, Inc. and/or its affiliates.
 *
 * Authors:
 *   Yaniv Kamay  <yaniv@qumranet.com>
 *   Avi Kivity   <avi@qumranet.com>
 */

/*
 * We need the mmu code to access both 32-bit and 64-bit guest ptes,
 * so the code in this file is compiled twice, once per pte size.
 */

#if PTTYPE == 64
	#define pt_element_t u64
	#define guest_walker guest_walker64
	#define FNAME(name) paging##64_##name
	#define PT_BASE_ADDR_MASK GUEST_PT64_BASE_ADDR_MASK
	#define PT_LVL_ADDR_MASK(lvl) PT64_LVL_ADDR_MASK(lvl)
	#define PT_LVL_OFFSET_MASK(lvl) PT64_LVL_OFFSET_MASK(lvl)
	#define PT_INDEX(addr, level) PT64_INDEX(addr, level)
	#define PT_LEVEL_BITS PT64_LEVEL_BITS
	#define PT_GUEST_DIRTY_SHIFT PT_DIRTY_SHIFT
	#define PT_GUEST_ACCESSED_SHIFT PT_ACCESSED_SHIFT
	#define PT_HAVE_ACCESSED_DIRTY(mmu) true
	#ifdef CONFIG_X86_64
	#define PT_MAX_FULL_LEVELS PT64_ROOT_MAX_LEVEL
	#define CMPXCHG "cmpxchgq"
	#else
	#define PT_MAX_FULL_LEVELS 2
	#endif
#elif PTTYPE == 32
	#define pt_element_t u32
	#define guest_walker guest_walker32
	#define FNAME(name) paging##32_##name
	#define PT_BASE_ADDR_MASK PT32_BASE_ADDR_MASK
	#define PT_LVL_ADDR_MASK(lvl) PT32_LVL_ADDR_MASK(lvl)
	#define PT_LVL_OFFSET_MASK(lvl) PT32_LVL_OFFSET_MASK(lvl)
	#define PT_INDEX(addr, level) PT32_INDEX(addr, level)
	#define PT_LEVEL_BITS PT32_LEVEL_BITS
	#define PT_MAX_FULL_LEVELS 2
	#define PT_GUEST_DIRTY_SHIFT PT_DIRTY_SHIFT
	#define PT_GUEST_ACCESSED_SHIFT PT_ACCESSED_SHIFT
	#define PT_HAVE_ACCESSED_DIRTY(mmu) true
	#define CMPXCHG "cmpxchgl"
#elif PTTYPE == PTTYPE_EPT
	#define pt_element_t u64
	#define guest_walker guest_walkerEPT
	#define FNAME(name) ept_##name
	#define PT_BASE_ADDR_MASK GUEST_PT64_BASE_ADDR_MASK
	#define PT_LVL_ADDR_MASK(lvl) PT64_LVL_ADDR_MASK(lvl)
	#define PT_LVL_OFFSET_MASK(lvl) PT64_LVL_OFFSET_MASK(lvl)
	#define PT_INDEX(addr, level) PT64_INDEX(addr, level)
	#define PT_LEVEL_BITS PT64_LEVEL_BITS
	#define PT_GUEST_DIRTY_SHIFT 9
	#define PT_GUEST_ACCESSED_SHIFT 8
<<<<<<< HEAD
	#define PT_HAVE_ACCESSED_DIRTY(mmu) ((mmu)->ept_ad)
=======
	#define PT_HAVE_ACCESSED_DIRTY(mmu) (!(mmu)->cpu_role.base.ad_disabled)
>>>>>>> 88084a3d
	#ifdef CONFIG_X86_64
	#define CMPXCHG "cmpxchgq"
	#endif
	#define PT_MAX_FULL_LEVELS PT64_ROOT_MAX_LEVEL
#else
	#error Invalid PTTYPE value
#endif

#define PT_GUEST_DIRTY_MASK    (1 << PT_GUEST_DIRTY_SHIFT)
#define PT_GUEST_ACCESSED_MASK (1 << PT_GUEST_ACCESSED_SHIFT)

#define gpte_to_gfn_lvl FNAME(gpte_to_gfn_lvl)
#define gpte_to_gfn(pte) gpte_to_gfn_lvl((pte), PG_LEVEL_4K)

/*
 * The guest_walker structure emulates the behavior of the hardware page
 * table walker.
 */
struct guest_walker {
	int level;
	unsigned max_level;
	gfn_t table_gfn[PT_MAX_FULL_LEVELS];
	pt_element_t ptes[PT_MAX_FULL_LEVELS];
	pt_element_t prefetch_ptes[PTE_PREFETCH_NUM];
	gpa_t pte_gpa[PT_MAX_FULL_LEVELS];
	pt_element_t __user *ptep_user[PT_MAX_FULL_LEVELS];
	bool pte_writable[PT_MAX_FULL_LEVELS];
	unsigned int pt_access[PT_MAX_FULL_LEVELS];
	unsigned int pte_access;
	gfn_t gfn;
	struct x86_exception fault;
};

static gfn_t gpte_to_gfn_lvl(pt_element_t gpte, int lvl)
{
	return (gpte & PT_LVL_ADDR_MASK(lvl)) >> PAGE_SHIFT;
}

static inline void FNAME(protect_clean_gpte)(struct kvm_mmu *mmu, unsigned *access,
					     unsigned gpte)
{
	unsigned mask;

	/* dirty bit is not supported, so no need to track it */
	if (!PT_HAVE_ACCESSED_DIRTY(mmu))
		return;

	BUILD_BUG_ON(PT_WRITABLE_MASK != ACC_WRITE_MASK);

	mask = (unsigned)~ACC_WRITE_MASK;
	/* Allow write access to dirty gptes */
	mask |= (gpte >> (PT_GUEST_DIRTY_SHIFT - PT_WRITABLE_SHIFT)) &
		PT_WRITABLE_MASK;
	*access &= mask;
}

static inline int FNAME(is_present_gpte)(unsigned long pte)
{
#if PTTYPE != PTTYPE_EPT
	return pte & PT_PRESENT_MASK;
#else
	return pte & 7;
#endif
}

static bool FNAME(is_bad_mt_xwr)(struct rsvd_bits_validate *rsvd_check, u64 gpte)
{
#if PTTYPE != PTTYPE_EPT
	return false;
#else
	return __is_bad_mt_xwr(rsvd_check, gpte);
#endif
}

static bool FNAME(is_rsvd_bits_set)(struct kvm_mmu *mmu, u64 gpte, int level)
{
	return __is_rsvd_bits_set(&mmu->guest_rsvd_check, gpte, level) ||
	       FNAME(is_bad_mt_xwr)(&mmu->guest_rsvd_check, gpte);
}

<<<<<<< HEAD
static int FNAME(cmpxchg_gpte)(struct kvm_vcpu *vcpu, struct kvm_mmu *mmu,
			       pt_element_t __user *ptep_user, unsigned index,
			       pt_element_t orig_pte, pt_element_t new_pte)
{
	signed char r;

	if (!user_access_begin(ptep_user, sizeof(pt_element_t)))
		return -EFAULT;

#ifdef CMPXCHG
	asm volatile("1:" LOCK_PREFIX CMPXCHG " %[new], %[ptr]\n"
		     "setnz %b[r]\n"
		     "2:"
		     _ASM_EXTABLE_TYPE_REG(1b, 2b, EX_TYPE_EFAULT_REG, %k[r])
		     : [ptr] "+m" (*ptep_user),
		       [old] "+a" (orig_pte),
		       [r] "=q" (r)
		     : [new] "r" (new_pte)
		     : "memory");
#else
	asm volatile("1:" LOCK_PREFIX "cmpxchg8b %[ptr]\n"
		     "setnz %b[r]\n"
		     "2:"
		     _ASM_EXTABLE_TYPE_REG(1b, 2b, EX_TYPE_EFAULT_REG, %k[r])
		     : [ptr] "+m" (*ptep_user),
		       [old] "+A" (orig_pte),
		       [r] "=q" (r)
		     : [new_lo] "b" ((u32)new_pte),
		       [new_hi] "c" ((u32)(new_pte >> 32))
		     : "memory");
#endif

	user_access_end();
	return r;
}

=======
>>>>>>> 88084a3d
static bool FNAME(prefetch_invalid_gpte)(struct kvm_vcpu *vcpu,
				  struct kvm_mmu_page *sp, u64 *spte,
				  u64 gpte)
{
	if (!FNAME(is_present_gpte)(gpte))
		goto no_present;

	/* Prefetch only accessed entries (unless A/D bits are disabled). */
	if (PT_HAVE_ACCESSED_DIRTY(vcpu->arch.mmu) &&
	    !(gpte & PT_GUEST_ACCESSED_MASK))
		goto no_present;

	if (FNAME(is_rsvd_bits_set)(vcpu->arch.mmu, gpte, PG_LEVEL_4K))
		goto no_present;

	return false;

no_present:
	drop_spte(vcpu->kvm, spte);
	return true;
}

/*
 * For PTTYPE_EPT, a page table can be executable but not readable
 * on supported processors. Therefore, set_spte does not automatically
 * set bit 0 if execute only is supported. Here, we repurpose ACC_USER_MASK
 * to signify readability since it isn't used in the EPT case
 */
static inline unsigned FNAME(gpte_access)(u64 gpte)
{
	unsigned access;
#if PTTYPE == PTTYPE_EPT
	access = ((gpte & VMX_EPT_WRITABLE_MASK) ? ACC_WRITE_MASK : 0) |
		((gpte & VMX_EPT_EXECUTABLE_MASK) ? ACC_EXEC_MASK : 0) |
		((gpte & VMX_EPT_READABLE_MASK) ? ACC_USER_MASK : 0);
#else
	BUILD_BUG_ON(ACC_EXEC_MASK != PT_PRESENT_MASK);
	BUILD_BUG_ON(ACC_EXEC_MASK != 1);
	access = gpte & (PT_WRITABLE_MASK | PT_USER_MASK | PT_PRESENT_MASK);
	/* Combine NX with P (which is set here) to get ACC_EXEC_MASK.  */
	access ^= (gpte >> PT64_NX_SHIFT);
#endif

	return access;
}

static int FNAME(update_accessed_dirty_bits)(struct kvm_vcpu *vcpu,
					     struct kvm_mmu *mmu,
					     struct guest_walker *walker,
					     gpa_t addr, int write_fault)
{
	unsigned level, index;
	pt_element_t pte, orig_pte;
	pt_element_t __user *ptep_user;
	gfn_t table_gfn;
	int ret;

	/* dirty/accessed bits are not supported, so no need to update them */
	if (!PT_HAVE_ACCESSED_DIRTY(mmu))
		return 0;

	for (level = walker->max_level; level >= walker->level; --level) {
		pte = orig_pte = walker->ptes[level - 1];
		table_gfn = walker->table_gfn[level - 1];
		ptep_user = walker->ptep_user[level - 1];
		index = offset_in_page(ptep_user) / sizeof(pt_element_t);
		if (!(pte & PT_GUEST_ACCESSED_MASK)) {
			trace_kvm_mmu_set_accessed_bit(table_gfn, index, sizeof(pte));
			pte |= PT_GUEST_ACCESSED_MASK;
		}
		if (level == walker->level && write_fault &&
				!(pte & PT_GUEST_DIRTY_MASK)) {
			trace_kvm_mmu_set_dirty_bit(table_gfn, index, sizeof(pte));
#if PTTYPE == PTTYPE_EPT
			if (kvm_x86_ops.nested_ops->write_log_dirty(vcpu, addr))
				return -EINVAL;
#endif
			pte |= PT_GUEST_DIRTY_MASK;
		}
		if (pte == orig_pte)
			continue;

		/*
		 * If the slot is read-only, simply do not process the accessed
		 * and dirty bits.  This is the correct thing to do if the slot
		 * is ROM, and page tables in read-as-ROM/write-as-MMIO slots
		 * are only supported if the accessed and dirty bits are already
		 * set in the ROM (so that MMIO writes are never needed).
		 *
		 * Note that NPT does not allow this at all and faults, since
		 * it always wants nested page table entries for the guest
		 * page tables to be writable.  And EPT works but will simply
		 * overwrite the read-only memory to set the accessed and dirty
		 * bits.
		 */
		if (unlikely(!walker->pte_writable[level - 1]))
			continue;

		ret = __try_cmpxchg_user(ptep_user, &orig_pte, pte, fault);
		if (ret)
			return ret;

		kvm_vcpu_mark_page_dirty(vcpu, table_gfn);
		walker->ptes[level - 1] = pte;
	}
	return 0;
}

static inline unsigned FNAME(gpte_pkeys)(struct kvm_vcpu *vcpu, u64 gpte)
{
	unsigned pkeys = 0;
#if PTTYPE == 64
	pte_t pte = {.pte = gpte};

	pkeys = pte_flags_pkey(pte_flags(pte));
#endif
	return pkeys;
}

static inline bool FNAME(is_last_gpte)(struct kvm_mmu *mmu,
				       unsigned int level, unsigned int gpte)
{
	/*
	 * For EPT and PAE paging (both variants), bit 7 is either reserved at
	 * all level or indicates a huge page (ignoring CR3/EPTP).  In either
	 * case, bit 7 being set terminates the walk.
	 */
#if PTTYPE == 32
	/*
	 * 32-bit paging requires special handling because bit 7 is ignored if
	 * CR4.PSE=0, not reserved.  Clear bit 7 in the gpte if the level is
	 * greater than the last level for which bit 7 is the PAGE_SIZE bit.
	 *
	 * The RHS has bit 7 set iff level < (2 + PSE).  If it is clear, bit 7
	 * is not reserved and does not indicate a large page at this level,
	 * so clear PT_PAGE_SIZE_MASK in gpte if that is the case.
	 */
	gpte &= level - (PT32_ROOT_LEVEL + mmu->cpu_role.ext.cr4_pse);
#endif
	/*
	 * PG_LEVEL_4K always terminates.  The RHS has bit 7 set
	 * iff level <= PG_LEVEL_4K, which for our purpose means
	 * level == PG_LEVEL_4K; set PT_PAGE_SIZE_MASK in gpte then.
	 */
	gpte |= level - PG_LEVEL_4K - 1;

	return gpte & PT_PAGE_SIZE_MASK;
}
/*
 * Fetch a guest pte for a guest virtual address, or for an L2's GPA.
 */
static int FNAME(walk_addr_generic)(struct guest_walker *walker,
				    struct kvm_vcpu *vcpu, struct kvm_mmu *mmu,
				    gpa_t addr, u64 access)
{
	int ret;
	pt_element_t pte;
	pt_element_t __user *ptep_user;
	gfn_t table_gfn;
	u64 pt_access, pte_access;
	unsigned index, accessed_dirty, pte_pkey;
	u64 nested_access;
	gpa_t pte_gpa;
	bool have_ad;
	int offset;
	u64 walk_nx_mask = 0;
	const int write_fault = access & PFERR_WRITE_MASK;
	const int user_fault  = access & PFERR_USER_MASK;
	const int fetch_fault = access & PFERR_FETCH_MASK;
	u16 errcode = 0;
	gpa_t real_gpa;
	gfn_t gfn;

	trace_kvm_mmu_pagetable_walk(addr, access);
retry_walk:
	walker->level = mmu->cpu_role.base.level;
	pte           = mmu->get_guest_pgd(vcpu);
	have_ad       = PT_HAVE_ACCESSED_DIRTY(mmu);

#if PTTYPE == 64
	walk_nx_mask = 1ULL << PT64_NX_SHIFT;
	if (walker->level == PT32E_ROOT_LEVEL) {
		pte = mmu->get_pdptr(vcpu, (addr >> 30) & 3);
		trace_kvm_mmu_paging_element(pte, walker->level);
		if (!FNAME(is_present_gpte)(pte))
			goto error;
		--walker->level;
	}
#endif
	walker->max_level = walker->level;
	ASSERT(!(is_long_mode(vcpu) && !is_pae(vcpu)));

	/*
	 * FIXME: on Intel processors, loads of the PDPTE registers for PAE paging
	 * by the MOV to CR instruction are treated as reads and do not cause the
	 * processor to set the dirty flag in any EPT paging-structure entry.
	 */
	nested_access = (have_ad ? PFERR_WRITE_MASK : 0) | PFERR_USER_MASK;

	pte_access = ~0;
	++walker->level;

	do {
		unsigned long host_addr;

		pt_access = pte_access;
		--walker->level;

		index = PT_INDEX(addr, walker->level);
		table_gfn = gpte_to_gfn(pte);
		offset    = index * sizeof(pt_element_t);
		pte_gpa   = gfn_to_gpa(table_gfn) + offset;

		BUG_ON(walker->level < 1);
		walker->table_gfn[walker->level - 1] = table_gfn;
		walker->pte_gpa[walker->level - 1] = pte_gpa;

		real_gpa = kvm_translate_gpa(vcpu, mmu, gfn_to_gpa(table_gfn),
					     nested_access, &walker->fault);

		/*
		 * FIXME: This can happen if emulation (for of an INS/OUTS
		 * instruction) triggers a nested page fault.  The exit
		 * qualification / exit info field will incorrectly have
		 * "guest page access" as the nested page fault's cause,
		 * instead of "guest page structure access".  To fix this,
		 * the x86_exception struct should be augmented with enough
		 * information to fix the exit_qualification or exit_info_1
		 * fields.
		 */
		if (unlikely(real_gpa == UNMAPPED_GVA))
			return 0;

		host_addr = kvm_vcpu_gfn_to_hva_prot(vcpu, gpa_to_gfn(real_gpa),
					    &walker->pte_writable[walker->level - 1]);
		if (unlikely(kvm_is_error_hva(host_addr)))
			goto error;

		ptep_user = (pt_element_t __user *)((void *)host_addr + offset);
		if (unlikely(__get_user(pte, ptep_user)))
			goto error;
		walker->ptep_user[walker->level - 1] = ptep_user;

		trace_kvm_mmu_paging_element(pte, walker->level);

		/*
		 * Inverting the NX it lets us AND it like other
		 * permission bits.
		 */
		pte_access = pt_access & (pte ^ walk_nx_mask);

		if (unlikely(!FNAME(is_present_gpte)(pte)))
			goto error;

		if (unlikely(FNAME(is_rsvd_bits_set)(mmu, pte, walker->level))) {
			errcode = PFERR_RSVD_MASK | PFERR_PRESENT_MASK;
			goto error;
		}

		walker->ptes[walker->level - 1] = pte;

		/* Convert to ACC_*_MASK flags for struct guest_walker.  */
		walker->pt_access[walker->level - 1] = FNAME(gpte_access)(pt_access ^ walk_nx_mask);
	} while (!FNAME(is_last_gpte)(mmu, walker->level, pte));

	pte_pkey = FNAME(gpte_pkeys)(vcpu, pte);
	accessed_dirty = have_ad ? pte_access & PT_GUEST_ACCESSED_MASK : 0;

	/* Convert to ACC_*_MASK flags for struct guest_walker.  */
	walker->pte_access = FNAME(gpte_access)(pte_access ^ walk_nx_mask);
	errcode = permission_fault(vcpu, mmu, walker->pte_access, pte_pkey, access);
	if (unlikely(errcode))
		goto error;

	gfn = gpte_to_gfn_lvl(pte, walker->level);
	gfn += (addr & PT_LVL_OFFSET_MASK(walker->level)) >> PAGE_SHIFT;

	if (PTTYPE == 32 && walker->level > PG_LEVEL_4K && is_cpuid_PSE36())
		gfn += pse36_gfn_delta(pte);

	real_gpa = kvm_translate_gpa(vcpu, mmu, gfn_to_gpa(gfn), access, &walker->fault);
	if (real_gpa == UNMAPPED_GVA)
		return 0;

	walker->gfn = real_gpa >> PAGE_SHIFT;

	if (!write_fault)
		FNAME(protect_clean_gpte)(mmu, &walker->pte_access, pte);
	else
		/*
		 * On a write fault, fold the dirty bit into accessed_dirty.
		 * For modes without A/D bits support accessed_dirty will be
		 * always clear.
		 */
		accessed_dirty &= pte >>
			(PT_GUEST_DIRTY_SHIFT - PT_GUEST_ACCESSED_SHIFT);

	if (unlikely(!accessed_dirty)) {
		ret = FNAME(update_accessed_dirty_bits)(vcpu, mmu, walker,
							addr, write_fault);
		if (unlikely(ret < 0))
			goto error;
		else if (ret)
			goto retry_walk;
	}

	pgprintk("%s: pte %llx pte_access %x pt_access %x\n",
		 __func__, (u64)pte, walker->pte_access,
		 walker->pt_access[walker->level - 1]);
	return 1;

error:
	errcode |= write_fault | user_fault;
	if (fetch_fault && (is_efer_nx(mmu) || is_cr4_smep(mmu)))
		errcode |= PFERR_FETCH_MASK;

	walker->fault.vector = PF_VECTOR;
	walker->fault.error_code_valid = true;
	walker->fault.error_code = errcode;

#if PTTYPE == PTTYPE_EPT
	/*
	 * Use PFERR_RSVD_MASK in error_code to to tell if EPT
	 * misconfiguration requires to be injected. The detection is
	 * done by is_rsvd_bits_set() above.
	 *
	 * We set up the value of exit_qualification to inject:
	 * [2:0] - Derive from the access bits. The exit_qualification might be
	 *         out of date if it is serving an EPT misconfiguration.
	 * [5:3] - Calculated by the page walk of the guest EPT page tables
	 * [7:8] - Derived from [7:8] of real exit_qualification
	 *
	 * The other bits are set to 0.
	 */
	if (!(errcode & PFERR_RSVD_MASK)) {
		vcpu->arch.exit_qualification &= (EPT_VIOLATION_GVA_IS_VALID |
						  EPT_VIOLATION_GVA_TRANSLATED);
		if (write_fault)
			vcpu->arch.exit_qualification |= EPT_VIOLATION_ACC_WRITE;
		if (user_fault)
			vcpu->arch.exit_qualification |= EPT_VIOLATION_ACC_READ;
		if (fetch_fault)
			vcpu->arch.exit_qualification |= EPT_VIOLATION_ACC_INSTR;

		/*
		 * Note, pte_access holds the raw RWX bits from the EPTE, not
		 * ACC_*_MASK flags!
		 */
		vcpu->arch.exit_qualification |= (pte_access & VMX_EPT_RWX_MASK) <<
						 EPT_VIOLATION_RWX_SHIFT;
	}
#endif
	walker->fault.address = addr;
	walker->fault.nested_page_fault = mmu != vcpu->arch.walk_mmu;
	walker->fault.async_page_fault = false;

	trace_kvm_mmu_walker_error(walker->fault.error_code);
	return 0;
}

static int FNAME(walk_addr)(struct guest_walker *walker,
			    struct kvm_vcpu *vcpu, gpa_t addr, u64 access)
{
	return FNAME(walk_addr_generic)(walker, vcpu, vcpu->arch.mmu, addr,
					access);
}

static bool
FNAME(prefetch_gpte)(struct kvm_vcpu *vcpu, struct kvm_mmu_page *sp,
		     u64 *spte, pt_element_t gpte, bool no_dirty_log)
{
	struct kvm_memory_slot *slot;
	unsigned pte_access;
	gfn_t gfn;
	kvm_pfn_t pfn;

	if (FNAME(prefetch_invalid_gpte)(vcpu, sp, spte, gpte))
		return false;

	pgprintk("%s: gpte %llx spte %p\n", __func__, (u64)gpte, spte);

	gfn = gpte_to_gfn(gpte);
	pte_access = sp->role.access & FNAME(gpte_access)(gpte);
	FNAME(protect_clean_gpte)(vcpu->arch.mmu, &pte_access, gpte);

	slot = gfn_to_memslot_dirty_bitmap(vcpu, gfn,
			no_dirty_log && (pte_access & ACC_WRITE_MASK));
	if (!slot)
		return false;

	pfn = gfn_to_pfn_memslot_atomic(slot, gfn);
	if (is_error_pfn(pfn))
		return false;

	mmu_set_spte(vcpu, slot, spte, pte_access, gfn, pfn, NULL);
	kvm_release_pfn_clean(pfn);
	return true;
}

static bool FNAME(gpte_changed)(struct kvm_vcpu *vcpu,
				struct guest_walker *gw, int level)
{
	pt_element_t curr_pte;
	gpa_t base_gpa, pte_gpa = gw->pte_gpa[level - 1];
	u64 mask;
	int r, index;

	if (level == PG_LEVEL_4K) {
		mask = PTE_PREFETCH_NUM * sizeof(pt_element_t) - 1;
		base_gpa = pte_gpa & ~mask;
		index = (pte_gpa - base_gpa) / sizeof(pt_element_t);

		r = kvm_vcpu_read_guest_atomic(vcpu, base_gpa,
				gw->prefetch_ptes, sizeof(gw->prefetch_ptes));
		curr_pte = gw->prefetch_ptes[index];
	} else
		r = kvm_vcpu_read_guest_atomic(vcpu, pte_gpa,
				  &curr_pte, sizeof(curr_pte));

	return r || curr_pte != gw->ptes[level - 1];
}

static void FNAME(pte_prefetch)(struct kvm_vcpu *vcpu, struct guest_walker *gw,
				u64 *sptep)
{
	struct kvm_mmu_page *sp;
	pt_element_t *gptep = gw->prefetch_ptes;
	u64 *spte;
	int i;

	sp = sptep_to_sp(sptep);

	if (sp->role.level > PG_LEVEL_4K)
		return;

	/*
	 * If addresses are being invalidated, skip prefetching to avoid
	 * accidentally prefetching those addresses.
	 */
	if (unlikely(vcpu->kvm->mmu_notifier_count))
		return;

	if (sp->role.direct)
		return __direct_pte_prefetch(vcpu, sp, sptep);

	i = (sptep - sp->spt) & ~(PTE_PREFETCH_NUM - 1);
	spte = sp->spt + i;

	for (i = 0; i < PTE_PREFETCH_NUM; i++, spte++) {
		if (spte == sptep)
			continue;

		if (is_shadow_present_pte(*spte))
			continue;

		if (!FNAME(prefetch_gpte)(vcpu, sp, spte, gptep[i], true))
			break;
	}
}

/*
 * Fetch a shadow pte for a specific level in the paging hierarchy.
 * If the guest tries to write a write-protected page, we need to
 * emulate this operation, return 1 to indicate this case.
 */
static int FNAME(fetch)(struct kvm_vcpu *vcpu, struct kvm_page_fault *fault,
			 struct guest_walker *gw)
{
	struct kvm_mmu_page *sp = NULL;
	struct kvm_shadow_walk_iterator it;
	unsigned int direct_access, access;
	int top_level, ret;
	gfn_t base_gfn = fault->gfn;

	WARN_ON_ONCE(gw->gfn != base_gfn);
	direct_access = gw->pte_access;

	top_level = vcpu->arch.mmu->cpu_role.base.level;
	if (top_level == PT32E_ROOT_LEVEL)
		top_level = PT32_ROOT_LEVEL;
	/*
	 * Verify that the top-level gpte is still there.  Since the page
	 * is a root page, it is either write protected (and cannot be
	 * changed from now on) or it is invalid (in which case, we don't
	 * really care if it changes underneath us after this point).
	 */
	if (FNAME(gpte_changed)(vcpu, gw, top_level))
		goto out_gpte_changed;

	if (WARN_ON(!VALID_PAGE(vcpu->arch.mmu->root.hpa)))
		goto out_gpte_changed;

	for (shadow_walk_init(&it, vcpu, fault->addr);
	     shadow_walk_okay(&it) && it.level > gw->level;
	     shadow_walk_next(&it)) {
		gfn_t table_gfn;

		clear_sp_write_flooding_count(it.sptep);
		drop_large_spte(vcpu, it.sptep);

		sp = NULL;
		if (!is_shadow_present_pte(*it.sptep)) {
			table_gfn = gw->table_gfn[it.level - 2];
			access = gw->pt_access[it.level - 2];
			sp = kvm_mmu_get_page(vcpu, table_gfn, fault->addr,
					      it.level-1, false, access);
			/*
			 * We must synchronize the pagetable before linking it
			 * because the guest doesn't need to flush tlb when
			 * the gpte is changed from non-present to present.
			 * Otherwise, the guest may use the wrong mapping.
			 *
			 * For PG_LEVEL_4K, kvm_mmu_get_page() has already
			 * synchronized it transiently via kvm_sync_page().
			 *
			 * For higher level pagetable, we synchronize it via
			 * the slower mmu_sync_children().  If it needs to
			 * break, some progress has been made; return
			 * RET_PF_RETRY and retry on the next #PF.
			 * KVM_REQ_MMU_SYNC is not necessary but it
			 * expedites the process.
			 */
			if (sp->unsync_children &&
			    mmu_sync_children(vcpu, sp, false))
				return RET_PF_RETRY;
		}

		/*
		 * Verify that the gpte in the page we've just write
		 * protected is still there.
		 */
		if (FNAME(gpte_changed)(vcpu, gw, it.level - 1))
			goto out_gpte_changed;

		if (sp)
			link_shadow_page(vcpu, it.sptep, sp);
	}

	kvm_mmu_hugepage_adjust(vcpu, fault);

	trace_kvm_mmu_spte_requested(fault);

	for (; shadow_walk_okay(&it); shadow_walk_next(&it)) {
		clear_sp_write_flooding_count(it.sptep);

		/*
		 * We cannot overwrite existing page tables with an NX
		 * large page, as the leaf could be executable.
		 */
		if (fault->nx_huge_page_workaround_enabled)
			disallowed_hugepage_adjust(fault, *it.sptep, it.level);

		base_gfn = fault->gfn & ~(KVM_PAGES_PER_HPAGE(it.level) - 1);
		if (it.level == fault->goal_level)
			break;

		validate_direct_spte(vcpu, it.sptep, direct_access);

		drop_large_spte(vcpu, it.sptep);

		if (!is_shadow_present_pte(*it.sptep)) {
			sp = kvm_mmu_get_page(vcpu, base_gfn, fault->addr,
					      it.level - 1, true, direct_access);
			link_shadow_page(vcpu, it.sptep, sp);
			if (fault->huge_page_disallowed &&
			    fault->req_level >= it.level)
				account_huge_nx_page(vcpu->kvm, sp);
		}
	}

	if (WARN_ON_ONCE(it.level != fault->goal_level))
		return -EFAULT;

	ret = mmu_set_spte(vcpu, fault->slot, it.sptep, gw->pte_access,
			   base_gfn, fault->pfn, fault);
	if (ret == RET_PF_SPURIOUS)
		return ret;

	FNAME(pte_prefetch)(vcpu, gw, it.sptep);
	return ret;

out_gpte_changed:
	return RET_PF_RETRY;
}

 /*
 * To see whether the mapped gfn can write its page table in the current
 * mapping.
 *
 * It is the helper function of FNAME(page_fault). When guest uses large page
 * size to map the writable gfn which is used as current page table, we should
 * force kvm to use small page size to map it because new shadow page will be
 * created when kvm establishes shadow page table that stop kvm using large
 * page size. Do it early can avoid unnecessary #PF and emulation.
 *
 * @write_fault_to_shadow_pgtable will return true if the fault gfn is
 * currently used as its page table.
 *
 * Note: the PDPT page table is not checked for PAE-32 bit guest. It is ok
 * since the PDPT is always shadowed, that means, we can not use large page
 * size to map the gfn which is used as PDPT.
 */
static bool
FNAME(is_self_change_mapping)(struct kvm_vcpu *vcpu,
			      struct guest_walker *walker, bool user_fault,
			      bool *write_fault_to_shadow_pgtable)
{
	int level;
	gfn_t mask = ~(KVM_PAGES_PER_HPAGE(walker->level) - 1);
	bool self_changed = false;

	if (!(walker->pte_access & ACC_WRITE_MASK ||
	    (!is_cr0_wp(vcpu->arch.mmu) && !user_fault)))
		return false;

	for (level = walker->level; level <= walker->max_level; level++) {
		gfn_t gfn = walker->gfn ^ walker->table_gfn[level - 1];

		self_changed |= !(gfn & mask);
		*write_fault_to_shadow_pgtable |= !gfn;
	}

	return self_changed;
}

/*
 * Page fault handler.  There are several causes for a page fault:
 *   - there is no shadow pte for the guest pte
 *   - write access through a shadow pte marked read only so that we can set
 *     the dirty bit
 *   - write access to a shadow pte marked read only so we can update the page
 *     dirty bitmap, when userspace requests it
 *   - mmio access; in this case we will never install a present shadow pte
 *   - normal guest page fault due to the guest pte marked not present, not
 *     writable, or not executable
 *
 *  Returns: 1 if we need to emulate the instruction, 0 otherwise, or
 *           a negative value on error.
 */
static int FNAME(page_fault)(struct kvm_vcpu *vcpu, struct kvm_page_fault *fault)
{
	struct guest_walker walker;
	int r;
	unsigned long mmu_seq;
	bool is_self_change_mapping;

	pgprintk("%s: addr %lx err %x\n", __func__, fault->addr, fault->error_code);
	WARN_ON_ONCE(fault->is_tdp);

	/*
	 * Look up the guest pte for the faulting address.
	 * If PFEC.RSVD is set, this is a shadow page fault.
	 * The bit needs to be cleared before walking guest page tables.
	 */
	r = FNAME(walk_addr)(&walker, vcpu, fault->addr,
			     fault->error_code & ~PFERR_RSVD_MASK);

	/*
	 * The page is not mapped by the guest.  Let the guest handle it.
	 */
	if (!r) {
		pgprintk("%s: guest page fault\n", __func__);
		if (!fault->prefetch)
			kvm_inject_emulated_page_fault(vcpu, &walker.fault);

		return RET_PF_RETRY;
	}

	fault->gfn = walker.gfn;
	fault->slot = kvm_vcpu_gfn_to_memslot(vcpu, fault->gfn);

	if (page_fault_handle_page_track(vcpu, fault)) {
		shadow_page_table_clear_flood(vcpu, fault->addr);
		return RET_PF_EMULATE;
	}

	r = mmu_topup_memory_caches(vcpu, true);
	if (r)
		return r;

	vcpu->arch.write_fault_to_shadow_pgtable = false;

	is_self_change_mapping = FNAME(is_self_change_mapping)(vcpu,
	      &walker, fault->user, &vcpu->arch.write_fault_to_shadow_pgtable);

	if (is_self_change_mapping)
		fault->max_level = PG_LEVEL_4K;
	else
		fault->max_level = walker.level;

	mmu_seq = vcpu->kvm->mmu_notifier_seq;
	smp_rmb();

	r = kvm_faultin_pfn(vcpu, fault);
	if (r != RET_PF_CONTINUE)
		return r;

	r = handle_abnormal_pfn(vcpu, fault, walker.pte_access);
	if (r != RET_PF_CONTINUE)
		return r;

	/*
	 * Do not change pte_access if the pfn is a mmio page, otherwise
	 * we will cache the incorrect access into mmio spte.
	 */
	if (fault->write && !(walker.pte_access & ACC_WRITE_MASK) &&
	    !is_cr0_wp(vcpu->arch.mmu) && !fault->user && fault->slot) {
		walker.pte_access |= ACC_WRITE_MASK;
		walker.pte_access &= ~ACC_USER_MASK;

		/*
		 * If we converted a user page to a kernel page,
		 * so that the kernel can write to it when cr0.wp=0,
		 * then we should prevent the kernel from executing it
		 * if SMEP is enabled.
		 */
		if (is_cr4_smep(vcpu->arch.mmu))
			walker.pte_access &= ~ACC_EXEC_MASK;
	}

	r = RET_PF_RETRY;
	write_lock(&vcpu->kvm->mmu_lock);

	if (is_page_fault_stale(vcpu, fault, mmu_seq))
		goto out_unlock;

	r = make_mmu_pages_available(vcpu);
	if (r)
		goto out_unlock;
	r = FNAME(fetch)(vcpu, fault, &walker);

out_unlock:
	write_unlock(&vcpu->kvm->mmu_lock);
	kvm_release_pfn_clean(fault->pfn);
	return r;
}

static gpa_t FNAME(get_level1_sp_gpa)(struct kvm_mmu_page *sp)
{
	int offset = 0;

	WARN_ON(sp->role.level != PG_LEVEL_4K);

	if (PTTYPE == 32)
		offset = sp->role.quadrant << PT64_LEVEL_BITS;

	return gfn_to_gpa(sp->gfn) + offset * sizeof(pt_element_t);
}

static void FNAME(invlpg)(struct kvm_vcpu *vcpu, gva_t gva, hpa_t root_hpa)
{
	struct kvm_shadow_walk_iterator iterator;
	struct kvm_mmu_page *sp;
	u64 old_spte;
	int level;
	u64 *sptep;

	vcpu_clear_mmio_info(vcpu, gva);

	/*
	 * No need to check return value here, rmap_can_add() can
	 * help us to skip pte prefetch later.
	 */
	mmu_topup_memory_caches(vcpu, true);

	if (!VALID_PAGE(root_hpa)) {
		WARN_ON(1);
		return;
	}

	write_lock(&vcpu->kvm->mmu_lock);
	for_each_shadow_entry_using_root(vcpu, root_hpa, gva, iterator) {
		level = iterator.level;
		sptep = iterator.sptep;

		sp = sptep_to_sp(sptep);
		old_spte = *sptep;
		if (is_last_spte(old_spte, level)) {
			pt_element_t gpte;
			gpa_t pte_gpa;

			if (!sp->unsync)
				break;

			pte_gpa = FNAME(get_level1_sp_gpa)(sp);
			pte_gpa += (sptep - sp->spt) * sizeof(pt_element_t);

			mmu_page_zap_pte(vcpu->kvm, sp, sptep, NULL);
			if (is_shadow_present_pte(old_spte))
				kvm_flush_remote_tlbs_with_address(vcpu->kvm,
					sp->gfn, KVM_PAGES_PER_HPAGE(sp->role.level));

			if (!rmap_can_add(vcpu))
				break;

			if (kvm_vcpu_read_guest_atomic(vcpu, pte_gpa, &gpte,
						       sizeof(pt_element_t)))
				break;

			FNAME(prefetch_gpte)(vcpu, sp, sptep, gpte, false);
		}

		if (!sp->unsync_children)
			break;
	}
	write_unlock(&vcpu->kvm->mmu_lock);
}

/* Note, @addr is a GPA when gva_to_gpa() translates an L2 GPA to an L1 GPA. */
static gpa_t FNAME(gva_to_gpa)(struct kvm_vcpu *vcpu, struct kvm_mmu *mmu,
			       gpa_t addr, u64 access,
			       struct x86_exception *exception)
{
	struct guest_walker walker;
	gpa_t gpa = UNMAPPED_GVA;
	int r;

#ifndef CONFIG_X86_64
	/* A 64-bit GVA should be impossible on 32-bit KVM. */
	WARN_ON_ONCE((addr >> 32) && mmu == vcpu->arch.walk_mmu);
#endif

	r = FNAME(walk_addr_generic)(&walker, vcpu, mmu, addr, access);

	if (r) {
		gpa = gfn_to_gpa(walker.gfn);
		gpa |= addr & ~PAGE_MASK;
	} else if (exception)
		*exception = walker.fault;

	return gpa;
}

/*
 * Using the cached information from sp->gfns is safe because:
 * - The spte has a reference to the struct page, so the pfn for a given gfn
 *   can't change unless all sptes pointing to it are nuked first.
 *
 * Returns
 * < 0: the sp should be zapped
 *   0: the sp is synced and no tlb flushing is required
 * > 0: the sp is synced and tlb flushing is required
 */
static int FNAME(sync_page)(struct kvm_vcpu *vcpu, struct kvm_mmu_page *sp)
{
	union kvm_mmu_page_role root_role = vcpu->arch.mmu->root_role;
	int i;
	bool host_writable;
	gpa_t first_pte_gpa;
	bool flush = false;

	/*
	 * Ignore various flags when verifying that it's safe to sync a shadow
	 * page using the current MMU context.
	 *
	 *  - level: not part of the overall MMU role and will never match as the MMU's
	 *           level tracks the root level
	 *  - access: updated based on the new guest PTE
	 *  - quadrant: not part of the overall MMU role (similar to level)
	 */
	const union kvm_mmu_page_role sync_role_ign = {
		.level = 0xf,
		.access = 0x7,
		.quadrant = 0x3,
		.passthrough = 0x1,
	};

	/*
	 * Direct pages can never be unsync, and KVM should never attempt to
	 * sync a shadow page for a different MMU context, e.g. if the role
	 * differs then the memslot lookup (SMM vs. non-SMM) will be bogus, the
	 * reserved bits checks will be wrong, etc...
	 */
	if (WARN_ON_ONCE(sp->role.direct ||
			 (sp->role.word ^ root_role.word) & ~sync_role_ign.word))
		return -1;

	first_pte_gpa = FNAME(get_level1_sp_gpa)(sp);

	for (i = 0; i < PT64_ENT_PER_PAGE; i++) {
		u64 *sptep, spte;
		struct kvm_memory_slot *slot;
		unsigned pte_access;
		pt_element_t gpte;
		gpa_t pte_gpa;
		gfn_t gfn;

		if (!sp->spt[i])
			continue;

		pte_gpa = first_pte_gpa + i * sizeof(pt_element_t);

		if (kvm_vcpu_read_guest_atomic(vcpu, pte_gpa, &gpte,
					       sizeof(pt_element_t)))
			return -1;

		if (FNAME(prefetch_invalid_gpte)(vcpu, sp, &sp->spt[i], gpte)) {
			flush = true;
			continue;
		}

		gfn = gpte_to_gfn(gpte);
		pte_access = sp->role.access;
		pte_access &= FNAME(gpte_access)(gpte);
		FNAME(protect_clean_gpte)(vcpu->arch.mmu, &pte_access, gpte);

		if (sync_mmio_spte(vcpu, &sp->spt[i], gfn, pte_access))
			continue;

		if (gfn != sp->gfns[i]) {
			drop_spte(vcpu->kvm, &sp->spt[i]);
			flush = true;
			continue;
		}

		sptep = &sp->spt[i];
		spte = *sptep;
		host_writable = spte & shadow_host_writable_mask;
		slot = kvm_vcpu_gfn_to_memslot(vcpu, gfn);
		make_spte(vcpu, sp, slot, pte_access, gfn,
			  spte_to_pfn(spte), spte, true, false,
			  host_writable, &spte);

		flush |= mmu_spte_update(sptep, spte);
	}

	return flush;
}

#undef pt_element_t
#undef guest_walker
#undef FNAME
#undef PT_BASE_ADDR_MASK
#undef PT_INDEX
#undef PT_LVL_ADDR_MASK
#undef PT_LVL_OFFSET_MASK
#undef PT_LEVEL_BITS
#undef PT_MAX_FULL_LEVELS
#undef gpte_to_gfn
#undef gpte_to_gfn_lvl
#undef CMPXCHG
#undef PT_GUEST_ACCESSED_MASK
#undef PT_GUEST_DIRTY_MASK
#undef PT_GUEST_DIRTY_SHIFT
#undef PT_GUEST_ACCESSED_SHIFT
#undef PT_HAVE_ACCESSED_DIRTY<|MERGE_RESOLUTION|>--- conflicted
+++ resolved
@@ -63,11 +63,7 @@
 	#define PT_LEVEL_BITS PT64_LEVEL_BITS
 	#define PT_GUEST_DIRTY_SHIFT 9
 	#define PT_GUEST_ACCESSED_SHIFT 8
-<<<<<<< HEAD
-	#define PT_HAVE_ACCESSED_DIRTY(mmu) ((mmu)->ept_ad)
-=======
 	#define PT_HAVE_ACCESSED_DIRTY(mmu) (!(mmu)->cpu_role.base.ad_disabled)
->>>>>>> 88084a3d
 	#ifdef CONFIG_X86_64
 	#define CMPXCHG "cmpxchgq"
 	#endif
@@ -148,45 +144,6 @@
 	       FNAME(is_bad_mt_xwr)(&mmu->guest_rsvd_check, gpte);
 }
 
-<<<<<<< HEAD
-static int FNAME(cmpxchg_gpte)(struct kvm_vcpu *vcpu, struct kvm_mmu *mmu,
-			       pt_element_t __user *ptep_user, unsigned index,
-			       pt_element_t orig_pte, pt_element_t new_pte)
-{
-	signed char r;
-
-	if (!user_access_begin(ptep_user, sizeof(pt_element_t)))
-		return -EFAULT;
-
-#ifdef CMPXCHG
-	asm volatile("1:" LOCK_PREFIX CMPXCHG " %[new], %[ptr]\n"
-		     "setnz %b[r]\n"
-		     "2:"
-		     _ASM_EXTABLE_TYPE_REG(1b, 2b, EX_TYPE_EFAULT_REG, %k[r])
-		     : [ptr] "+m" (*ptep_user),
-		       [old] "+a" (orig_pte),
-		       [r] "=q" (r)
-		     : [new] "r" (new_pte)
-		     : "memory");
-#else
-	asm volatile("1:" LOCK_PREFIX "cmpxchg8b %[ptr]\n"
-		     "setnz %b[r]\n"
-		     "2:"
-		     _ASM_EXTABLE_TYPE_REG(1b, 2b, EX_TYPE_EFAULT_REG, %k[r])
-		     : [ptr] "+m" (*ptep_user),
-		       [old] "+A" (orig_pte),
-		       [r] "=q" (r)
-		     : [new_lo] "b" ((u32)new_pte),
-		       [new_hi] "c" ((u32)(new_pte >> 32))
-		     : "memory");
-#endif
-
-	user_access_end();
-	return r;
-}
-
-=======
->>>>>>> 88084a3d
 static bool FNAME(prefetch_invalid_gpte)(struct kvm_vcpu *vcpu,
 				  struct kvm_mmu_page *sp, u64 *spte,
 				  u64 gpte)
