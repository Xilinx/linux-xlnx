// SPDX-License-Identifier: GPL-2.0

//! Implementation of the kernel's memory allocation infrastructure.

pub mod allocator;
pub mod kbox;
pub mod kvec;
pub mod layout;

pub use self::kbox::Box;
pub use self::kbox::KBox;
pub use self::kbox::KVBox;
pub use self::kbox::VBox;

pub use self::kvec::IntoIter;
pub use self::kvec::KVVec;
pub use self::kvec::KVec;
pub use self::kvec::VVec;
pub use self::kvec::Vec;

/// Indicates an allocation error.
#[derive(Copy, Clone, PartialEq, Eq, Debug)]
pub struct AllocError;

use crate::error::{code::EINVAL, Result};
use core::{alloc::Layout, ptr::NonNull};

/// Flags to be used when allocating memory.
///
/// They can be combined with the operators `|`, `&`, and `!`.
///
/// Values can be used from the [`flags`] module.
#[derive(Clone, Copy, PartialEq)]
pub struct Flags(u32);

impl Flags {
    /// Get the raw representation of this flag.
    pub(crate) fn as_raw(self) -> u32 {
        self.0
    }

    /// Check whether `flags` is contained in `self`.
    pub fn contains(self, flags: Flags) -> bool {
        (self & flags) == flags
    }
}

impl core::ops::BitOr for Flags {
    type Output = Self;
    fn bitor(self, rhs: Self) -> Self::Output {
        Self(self.0 | rhs.0)
    }
}

impl core::ops::BitAnd for Flags {
    type Output = Self;
    fn bitand(self, rhs: Self) -> Self::Output {
        Self(self.0 & rhs.0)
    }
}

impl core::ops::Not for Flags {
    type Output = Self;
    fn not(self) -> Self::Output {
        Self(!self.0)
    }
}

/// Allocation flags.
///
/// These are meant to be used in functions that can allocate memory.
pub mod flags {
    use super::Flags;

    /// Zeroes out the allocated memory.
    ///
    /// This is normally or'd with other flags.
    pub const __GFP_ZERO: Flags = Flags(bindings::__GFP_ZERO);

    /// Allow the allocation to be in high memory.
    ///
    /// Allocations in high memory may not be mapped into the kernel's address space, so this can't
    /// be used with `kmalloc` and other similar methods.
    ///
    /// This is normally or'd with other flags.
    pub const __GFP_HIGHMEM: Flags = Flags(bindings::__GFP_HIGHMEM);

    /// Users can not sleep and need the allocation to succeed.
    ///
    /// A lower watermark is applied to allow access to "atomic reserves". The current
    /// implementation doesn't support NMI and few other strict non-preemptive contexts (e.g.
    /// `raw_spin_lock`). The same applies to [`GFP_NOWAIT`].
    pub const GFP_ATOMIC: Flags = Flags(bindings::GFP_ATOMIC);

    /// Typical for kernel-internal allocations. The caller requires `ZONE_NORMAL` or a lower zone
    /// for direct access but can direct reclaim.
    pub const GFP_KERNEL: Flags = Flags(bindings::GFP_KERNEL);

    /// The same as [`GFP_KERNEL`], except the allocation is accounted to kmemcg.
    pub const GFP_KERNEL_ACCOUNT: Flags = Flags(bindings::GFP_KERNEL_ACCOUNT);

    /// For kernel allocations that should not stall for direct reclaim, start physical IO or
    /// use any filesystem callback.  It is very likely to fail to allocate memory, even for very
    /// small allocations.
    pub const GFP_NOWAIT: Flags = Flags(bindings::GFP_NOWAIT);

    /// Suppresses allocation failure reports.
    ///
    /// This is normally or'd with other flags.
    pub const __GFP_NOWARN: Flags = Flags(bindings::__GFP_NOWARN);
}

/// Non Uniform Memory Access (NUMA) node identifier.
#[derive(Clone, Copy, PartialEq)]
pub struct NumaNode(i32);

impl NumaNode {
    /// Create a new NUMA node identifier (non-negative integer).
    ///
    /// Returns [`EINVAL`] if a negative id or an id exceeding [`bindings::MAX_NUMNODES`] is
    /// specified.
    pub fn new(node: i32) -> Result<Self> {
        // MAX_NUMNODES never exceeds 2**10 because NODES_SHIFT is 0..10.
        if node < 0 || node >= bindings::MAX_NUMNODES as i32 {
            return Err(EINVAL);
        }
        Ok(Self(node))
    }
}

/// Specify necessary constant to pass the information to Allocator that the caller doesn't care
/// about the NUMA node to allocate memory from.
impl NumaNode {
    /// No node preference.
    pub const NO_NODE: NumaNode = NumaNode(bindings::NUMA_NO_NODE);
}

/// The kernel's [`Allocator`] trait.
///
/// An implementation of [`Allocator`] can allocate, re-allocate and free memory buffers described
/// via [`Layout`].
///
/// [`Allocator`] is designed to be implemented as a ZST; [`Allocator`] functions do not operate on
/// an object instance.
///
/// In order to be able to support `#[derive(CoercePointee)]` later on, we need to avoid a design
/// that requires an `Allocator` to be instantiated, hence its functions must not contain any kind
/// of `self` parameter.
///
/// # Safety
///
/// - A memory allocation returned from an allocator must remain valid until it is explicitly freed.
///
/// - Any pointer to a valid memory allocation must be valid to be passed to any other [`Allocator`]
///   function of the same type.
///
/// - Implementers must ensure that all trait functions abide by the guarantees documented in the
///   `# Guarantees` sections.
pub unsafe trait Allocator {
<<<<<<< HEAD
    /// The minimum alignment satisfied by all allocations from this allocator.
    ///
    /// # Guarantees
    ///
    /// Any pointer allocated by this allocator is guaranteed to be aligned to `MIN_ALIGN` even if
    /// the requested layout has a smaller alignment.
    const MIN_ALIGN: usize;

    /// Allocate memory based on `layout` and `flags`.
=======
    /// Allocate memory based on `layout`, `flags` and `nid`.
>>>>>>> 1367da7e
    ///
    /// On success, returns a buffer represented as `NonNull<[u8]>` that satisfies the layout
    /// constraints (i.e. minimum size and alignment as specified by `layout`).
    ///
    /// This function is equivalent to `realloc` when called with `None`.
    ///
    /// # Guarantees
    ///
    /// When the return value is `Ok(ptr)`, then `ptr` is
    /// - valid for reads and writes for `layout.size()` bytes, until it is passed to
    ///   [`Allocator::free`] or [`Allocator::realloc`],
    /// - aligned to `layout.align()`,
    ///
    /// Additionally, `Flags` are honored as documented in
    /// <https://docs.kernel.org/core-api/mm-api.html#mm-api-gfp-flags>.
    fn alloc(layout: Layout, flags: Flags, nid: NumaNode) -> Result<NonNull<[u8]>, AllocError> {
        // SAFETY: Passing `None` to `realloc` is valid by its safety requirements and asks for a
        // new memory allocation.
        unsafe { Self::realloc(None, layout, Layout::new::<()>(), flags, nid) }
    }

    /// Re-allocate an existing memory allocation to satisfy the requested `layout` and
    /// a specific NUMA node request to allocate the memory for.
    ///
    /// Systems employing a Non Uniform Memory Access (NUMA) architecture contain collections of
    /// hardware resources including processors, memory, and I/O buses, that comprise what is
    /// commonly known as a NUMA node.
    ///
    /// `nid` stands for NUMA id, i. e. NUMA node identifier, which is a non-negative integer
    /// if a node needs to be specified, or [`NumaNode::NO_NODE`] if the caller doesn't care.
    ///
    /// If the requested size is zero, `realloc` behaves equivalent to `free`.
    ///
    /// If the requested size is larger than the size of the existing allocation, a successful call
    /// to `realloc` guarantees that the new or grown buffer has at least `Layout::size` bytes, but
    /// may also be larger.
    ///
    /// If the requested size is smaller than the size of the existing allocation, `realloc` may or
    /// may not shrink the buffer; this is implementation specific to the allocator.
    ///
    /// On allocation failure, the existing buffer, if any, remains valid.
    ///
    /// The buffer is represented as `NonNull<[u8]>`.
    ///
    /// # Safety
    ///
    /// - If `ptr == Some(p)`, then `p` must point to an existing and valid memory allocation
    ///   created by this [`Allocator`]; if `old_layout` is zero-sized `p` does not need to be a
    ///   pointer returned by this [`Allocator`].
    /// - `ptr` is allowed to be `None`; in this case a new memory allocation is created and
    ///   `old_layout` is ignored.
    /// - `old_layout` must match the `Layout` the allocation has been created with.
    ///
    /// # Guarantees
    ///
    /// This function has the same guarantees as [`Allocator::alloc`]. When `ptr == Some(p)`, then
    /// it additionally guarantees that:
    /// - the contents of the memory pointed to by `p` are preserved up to the lesser of the new
    ///   and old size, i.e. `ret_ptr[0..min(layout.size(), old_layout.size())] ==
    ///   p[0..min(layout.size(), old_layout.size())]`.
    /// - when the return value is `Err(AllocError)`, then `ptr` is still valid.
    unsafe fn realloc(
        ptr: Option<NonNull<u8>>,
        layout: Layout,
        old_layout: Layout,
        flags: Flags,
        nid: NumaNode,
    ) -> Result<NonNull<[u8]>, AllocError>;

    /// Free an existing memory allocation.
    ///
    /// # Safety
    ///
    /// - `ptr` must point to an existing and valid memory allocation created by this [`Allocator`];
    ///   if `old_layout` is zero-sized `p` does not need to be a pointer returned by this
    ///   [`Allocator`].
    /// - `layout` must match the `Layout` the allocation has been created with.
    /// - The memory allocation at `ptr` must never again be read from or written to.
    unsafe fn free(ptr: NonNull<u8>, layout: Layout) {
        // SAFETY: The caller guarantees that `ptr` points at a valid allocation created by this
        // allocator. We are passing a `Layout` with the smallest possible alignment, so it is
        // smaller than or equal to the alignment previously used with this allocation.
        let _ = unsafe {
            Self::realloc(
                Some(ptr),
                Layout::new::<()>(),
                layout,
                Flags(0),
                NumaNode::NO_NODE,
            )
        };
    }
}

/// Returns a properly aligned dangling pointer from the given `layout`.
pub(crate) fn dangling_from_layout(layout: Layout) -> NonNull<u8> {
    let ptr = layout.align() as *mut u8;

    // SAFETY: `layout.align()` (and hence `ptr`) is guaranteed to be non-zero.
    unsafe { NonNull::new_unchecked(ptr) }
}<|MERGE_RESOLUTION|>--- conflicted
+++ resolved
@@ -157,7 +157,6 @@
 /// - Implementers must ensure that all trait functions abide by the guarantees documented in the
 ///   `# Guarantees` sections.
 pub unsafe trait Allocator {
-<<<<<<< HEAD
     /// The minimum alignment satisfied by all allocations from this allocator.
     ///
     /// # Guarantees
@@ -166,10 +165,7 @@
     /// the requested layout has a smaller alignment.
     const MIN_ALIGN: usize;
 
-    /// Allocate memory based on `layout` and `flags`.
-=======
     /// Allocate memory based on `layout`, `flags` and `nid`.
->>>>>>> 1367da7e
     ///
     /// On success, returns a buffer represented as `NonNull<[u8]>` that satisfies the layout
     /// constraints (i.e. minimum size and alignment as specified by `layout`).
