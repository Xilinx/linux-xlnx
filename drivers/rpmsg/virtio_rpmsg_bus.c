--- conflicted
+++ resolved
@@ -630,18 +630,10 @@
 	memcpy(msg->data, data, len);
 
 	dev_dbg(dev, "TX From 0x%x, To 0x%x, Len %d, Flags %d, Reserved %d\n",
-<<<<<<< HEAD
-					msg->src, msg->dst, msg->len,
-					msg->flags, msg->reserved);
-#ifdef DEBUG
-	print_hex_dump(KERN_DEBUG, "rpmsg_virtio TX: ", DUMP_PREFIX_NONE, 16, 1,
-					msg, sizeof(*msg) + msg->len, true);
-=======
 		msg->src, msg->dst, msg->len, msg->flags, msg->reserved);
 #if defined(CONFIG_DYNAMIC_DEBUG)
 	dynamic_hex_dump("rpmsg_virtio TX: ", DUMP_PREFIX_NONE, 16, 1,
 			 msg, sizeof(*msg) + msg->len, true);
->>>>>>> 69973b83
 #endif
 
 	rpmsg_msg_sg_init(vrp, &sg, msg, sizeof(*msg) + len);
@@ -726,18 +718,10 @@
 	int err;
 
 	dev_dbg(dev, "From: 0x%x, To: 0x%x, Len: %d, Flags: %d, Reserved: %d\n",
-<<<<<<< HEAD
-					msg->src, msg->dst, msg->len,
-					msg->flags, msg->reserved);
-#ifdef DEBUG
-	print_hex_dump(KERN_DEBUG, "rpmsg_virtio RX: ", DUMP_PREFIX_NONE, 16, 1,
-					msg, sizeof(*msg) + msg->len, true);
-=======
 		msg->src, msg->dst, msg->len, msg->flags, msg->reserved);
 #if defined(CONFIG_DYNAMIC_DEBUG)
 	dynamic_hex_dump("rpmsg_virtio RX: ", DUMP_PREFIX_NONE, 16, 1,
 			 msg, sizeof(*msg) + msg->len, true);
->>>>>>> 69973b83
 #endif
 
 	/*
@@ -961,13 +945,8 @@
 
 		rpmsg_msg_sg_init(vrp, &sg, cpu_addr, RPMSG_BUF_SIZE);
 
-<<<<<<< HEAD
-		err = rpmsg_virtqueue_add_inbuf(vrp->rvq, &sg, 1, cpu_addr,
-								GFP_KERNEL);
-=======
 		err = virtqueue_add_inbuf(vrp->rvq, &sg, 1, cpu_addr,
 					  GFP_KERNEL);
->>>>>>> 69973b83
 		WARN_ON(err); /* sanity check; this can't really happen */
 	}
 
