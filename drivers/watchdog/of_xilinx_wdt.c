/*
*   of_xilinx_wdt.c  1.01  A Watchdog Device Driver for Xilinx xps_timebase_wdt
*
*   (C) Copyright 2011 (Alejandro Cabrera <aldaya@gmail.com>)
*
*       -----------------------
*
*   This program is free software; you can redistribute it and/or
*   modify it under the terms of the GNU General Public License
*   as published by the Free Software Foundation; either version
*   2 of the License, or (at your option) any later version.
*
*       -----------------------
*	30-May-2011 Alejandro Cabrera <aldaya@gmail.com>
*		- If "xlnx,wdt-enable-once" wasn't found on device tree the
*		  module will use CONFIG_WATCHDOG_NOWAYOUT
*		- If the device tree parameters ("clock-frequency" and
*		  "xlnx,wdt-interval") wasn't found the driver won't
*		  know the wdt reset interval
*/

#define pr_fmt(fmt) KBUILD_MODNAME ": " fmt

#include <linux/module.h>
#include <linux/types.h>
#include <linux/kernel.h>
#include <linux/fs.h>
#include <linux/miscdevice.h>
#include <linux/init.h>
#include <linux/ioport.h>
#include <linux/watchdog.h>
#include <linux/io.h>
#include <linux/uaccess.h>
#include <linux/of.h>
#include <linux/of_device.h>
#include <linux/of_address.h>

/* Register offsets for the Wdt device */
#define XWT_TWCSR0_OFFSET   0x0 /* Control/Status Register0 */
#define XWT_TWCSR1_OFFSET   0x4 /* Control/Status Register1 */
#define XWT_TBR_OFFSET      0x8 /* Timebase Register Offset */

/* Control/Status Register Masks  */
#define XWT_CSR0_WRS_MASK   0x00000008 /* Reset status */
#define XWT_CSR0_WDS_MASK   0x00000004 /* Timer state  */
#define XWT_CSR0_EWDT1_MASK 0x00000002 /* Enable bit 1 */

/* Control/Status Register 0/1 bits  */
#define XWT_CSRX_EWDT2_MASK 0x00000001 /* Enable bit 2 */

/* SelfTest constants */
#define XWT_MAX_SELFTEST_LOOP_COUNT 0x00010000
#define XWT_TIMER_FAILED            0xFFFFFFFF

#define WATCHDOG_NAME     "Xilinx Watchdog"
#define PFX WATCHDOG_NAME ": "

struct xwdt_device {
	struct resource  res;
	void __iomem *base;
	u32 nowayout;
	u32 wdt_interval;
	u32 boot_status;
};

static struct xwdt_device xdev;

static  u32 timeout;
static  u32 control_status_reg;
static  u8  expect_close;
static  u8  no_timeout;
static unsigned long driver_open;

static  DEFINE_SPINLOCK(spinlock);

static void xwdt_start(void)
{
	spin_lock(&spinlock);

	/* Clean previous status and enable the watchdog timer */
	control_status_reg = ioread32(xdev.base + XWT_TWCSR0_OFFSET);
	control_status_reg |= (XWT_CSR0_WRS_MASK | XWT_CSR0_WDS_MASK);

	iowrite32((control_status_reg | XWT_CSR0_EWDT1_MASK),
				xdev.base + XWT_TWCSR0_OFFSET);

	iowrite32(XWT_CSRX_EWDT2_MASK, xdev.base + XWT_TWCSR1_OFFSET);

	spin_unlock(&spinlock);
}

static void xwdt_stop(void)
{
	spin_lock(&spinlock);

	control_status_reg = ioread32(xdev.base + XWT_TWCSR0_OFFSET);

	iowrite32((control_status_reg & ~XWT_CSR0_EWDT1_MASK),
				xdev.base + XWT_TWCSR0_OFFSET);

	iowrite32(0, xdev.base + XWT_TWCSR1_OFFSET);

	spin_unlock(&spinlock);
	pr_info("Stopped!\n");
}

static void xwdt_keepalive(void)
{
	spin_lock(&spinlock);

	control_status_reg = ioread32(xdev.base + XWT_TWCSR0_OFFSET);
	control_status_reg |= (XWT_CSR0_WRS_MASK | XWT_CSR0_WDS_MASK);
	iowrite32(control_status_reg, xdev.base + XWT_TWCSR0_OFFSET);

	spin_unlock(&spinlock);
}

static void xwdt_get_status(int *status)
{
	int new_status;

	spin_lock(&spinlock);

	control_status_reg = ioread32(xdev.base + XWT_TWCSR0_OFFSET);
	new_status = ((control_status_reg &
			(XWT_CSR0_WRS_MASK | XWT_CSR0_WDS_MASK)) != 0);
	spin_unlock(&spinlock);

	*status = 0;
	if (new_status & 1)
		*status |= WDIOF_CARDRESET;
}

static u32 xwdt_selftest(void)
{
	int i;
	u32 timer_value1;
	u32 timer_value2;

	spin_lock(&spinlock);

	timer_value1 = ioread32(xdev.base + XWT_TBR_OFFSET);
	timer_value2 = ioread32(xdev.base + XWT_TBR_OFFSET);

	for (i = 0;
		((i <= XWT_MAX_SELFTEST_LOOP_COUNT) &&
			(timer_value2 == timer_value1)); i++) {
		timer_value2 = ioread32(xdev.base + XWT_TBR_OFFSET);
	}

	spin_unlock(&spinlock);

	if (timer_value2 != timer_value1)
		return ~XWT_TIMER_FAILED;
	else
		return XWT_TIMER_FAILED;
}

static int xwdt_open(struct inode *inode, struct file *file)
{
	/* Only one process can handle the wdt at a time */
	if (test_and_set_bit(0, &driver_open))
		return -EBUSY;

	/* Make sure that the module are always loaded...*/
	if (xdev.nowayout)
		__module_get(THIS_MODULE);

	xwdt_start();
	pr_info("Started...\n");

	return nonseekable_open(inode, file);
}

static int xwdt_release(struct inode *inode, struct file *file)
{
	if (expect_close == 42) {
		xwdt_stop();
	} else {
		pr_crit("Unexpected close, not stopping watchdog!\n");
		xwdt_keepalive();
	}

	clear_bit(0, &driver_open);
	expect_close = 0;
	return 0;
}

/*
 *      xwdt_write:
 *      @file: file handle to the watchdog
 *      @buf: buffer to write (unused as data does not matter here
 *      @count: count of bytes
 *      @ppos: pointer to the position to write. No seeks allowed
 *
 *      A write to a watchdog device is defined as a keepalive signal. Any
 *      write of data will do, as we don't define content meaning.
 */
static ssize_t xwdt_write(struct file *file, const char __user *buf,
						size_t len, loff_t *ppos)
{
	if (len) {
		if (!xdev.nowayout) {
			size_t i;

			/* In case it was set long ago */
			expect_close = 0;

			for (i = 0; i != len; i++) {
				char c;

				if (get_user(c, buf + i))
					return -EFAULT;
				if (c == 'V')
					expect_close = 42;
			}
		}
		xwdt_keepalive();
	}
	return len;
}

static const struct watchdog_info ident = {
	.options =  WDIOF_MAGICCLOSE |
		    WDIOF_KEEPALIVEPING,
	.firmware_version =	1,
	.identity =	WATCHDOG_NAME,
};

/*
 *      xwdt_ioctl:
 *      @file: file handle to the device
 *      @cmd: watchdog command
 *      @arg: argument pointer
 *
 *      The watchdog API defines a common set of functions for all watchdogs
 *      according to their available features.
 */
static long xwdt_ioctl(struct file *file, unsigned int cmd, unsigned long arg)
{
	int status;

	union {
		struct watchdog_info __user *ident;
		int __user *i;
	} uarg;

	uarg.i = (int __user *)arg;

	switch (cmd) {
	case WDIOC_GETSUPPORT:
		return copy_to_user(uarg.ident, &ident,
					sizeof(ident)) ? -EFAULT : 0;

	case WDIOC_GETBOOTSTATUS:
		return put_user(xdev.boot_status, uarg.i);

	case WDIOC_GETSTATUS:
		xwdt_get_status(&status);
		return put_user(status, uarg.i);

	case WDIOC_KEEPALIVE:
		xwdt_keepalive();
		return 0;

	case WDIOC_SETTIMEOUT:
		printk(KERN_INFO "This feature is not implemented yet!\n");

	case WDIOC_GETTIMEOUT:
		if (no_timeout)
			return -ENOTTY;
		else
			return put_user(timeout, uarg.i);

	default:
		return -ENOTTY;
	}
}

static const struct file_operations xwdt_fops = {
	.owner      = THIS_MODULE,
	.llseek     = no_llseek,
	.write      = xwdt_write,
	.open       = xwdt_open,
	.release    = xwdt_release,
	.unlocked_ioctl = xwdt_ioctl,
};

static struct miscdevice xwdt_miscdev = {
	.minor      = WATCHDOG_MINOR,
	.name       = "watchdog",
	.fops       = &xwdt_fops,
};

static int xwdt_probe(struct platform_device *pdev)
{
	int rc;
	u32 *tmptr;
	u32 *pfreq;

	no_timeout = 0;

	pfreq = (u32 *)of_get_property(pdev->dev.of_node,
					"clock-frequency", NULL);

	if (pfreq == NULL) {
		pr_warn("The watchdog clock frequency cannot be obtained!\n");
		no_timeout = 1;
	}

	rc = of_address_to_resource(pdev->dev.of_node, 0, &xdev.res);
	if (rc) {
		pr_warn("invalid address!\n");
		return rc;
	}

	tmptr = (u32 *)of_get_property(pdev->dev.of_node,
					"xlnx,wdt-interval", NULL);
	if (tmptr == NULL) {
		pr_warn("Parameter \"xlnx,wdt-interval\" not found in device tree!\n");
		no_timeout = 1;
	} else {
		xdev.wdt_interval = *tmptr;
	}

	tmptr = (u32 *)of_get_property(pdev->dev.of_node,
					"xlnx,wdt-enable-once", NULL);
	if (tmptr == NULL) {
		pr_warn("Parameter \"xlnx,wdt-enable-once\" not found in device tree!\n");
		xdev.nowayout = WATCHDOG_NOWAYOUT;
	}

/*
 *  Twice of the 2^wdt_interval / freq  because the first wdt overflow is
 *  ignored (interrupt), reset is only generated at second wdt overflow
 */
	if (!no_timeout)
		timeout = 2 * ((1<<xdev.wdt_interval) / *pfreq);

	if (!request_mem_region(xdev.res.start,
			xdev.res.end - xdev.res.start + 1, WATCHDOG_NAME)) {
		rc = -ENXIO;
		pr_err("memory request failure!\n");
		goto err_out;
	}

	xdev.base = ioremap(xdev.res.start, xdev.res.end - xdev.res.start + 1);
	if (xdev.base == NULL) {
		rc = -ENOMEM;
		pr_err("ioremap failure!\n");
		goto release_mem;
	}

	rc = xwdt_selftest();
	if (rc == XWT_TIMER_FAILED) {
		pr_err("SelfTest routine error!\n");
		goto unmap_io;
	}

	xwdt_get_status(&xdev.boot_status);

	rc = misc_register(&xwdt_miscdev);
	if (rc) {
		pr_err("cannot register miscdev on minor=%d (err=%d)\n",
		       xwdt_miscdev.minor, rc);
		goto unmap_io;
	}

	if (no_timeout)
		pr_info("driver loaded (timeout=? sec, nowayout=%d)\n",
			xdev.nowayout);
	else
		pr_info("driver loaded (timeout=%d sec, nowayout=%d)\n",
			timeout, xdev.nowayout);

	expect_close = 0;
	clear_bit(0, &driver_open);

	return 0;

unmap_io:
	iounmap(xdev.base);
release_mem:
	release_mem_region(xdev.res.start, resource_size(&xdev.res));
err_out:
	return rc;
}

static int xwdt_remove(struct platform_device *dev)
{
	misc_deregister(&xwdt_miscdev);
	iounmap(xdev.base);
	release_mem_region(xdev.res.start, resource_size(&xdev.res));

	return 0;
}

/* Match table for of_platform binding */
<<<<<<< HEAD
static struct of_device_id __devinitdata xwdt_of_match[] = {
=======
static struct of_device_id xwdt_of_match[] = {
>>>>>>> f128e2ef
	{ .compatible = "xlnx,xps-timebase-wdt-1.00.a", },
	{},
};
MODULE_DEVICE_TABLE(of, xwdt_of_match);

static struct platform_driver xwdt_driver = {
	.probe       = xwdt_probe,
	.remove      = xwdt_remove,
	.driver = {
		.owner = THIS_MODULE,
		.name  = WATCHDOG_NAME,
		.of_match_table = xwdt_of_match,
	},
};

module_platform_driver(xwdt_driver);

MODULE_AUTHOR("Alejandro Cabrera <aldaya@gmail.com>");
MODULE_DESCRIPTION("Xilinx Watchdog driver");
MODULE_LICENSE("GPL");
MODULE_ALIAS_MISCDEV(WATCHDOG_MINOR);<|MERGE_RESOLUTION|>--- conflicted
+++ resolved
@@ -396,11 +396,7 @@
 }
 
 /* Match table for of_platform binding */
-<<<<<<< HEAD
-static struct of_device_id __devinitdata xwdt_of_match[] = {
-=======
 static struct of_device_id xwdt_of_match[] = {
->>>>>>> f128e2ef
 	{ .compatible = "xlnx,xps-timebase-wdt-1.00.a", },
 	{},
 };
