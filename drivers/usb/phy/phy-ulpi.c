--- conflicted
+++ resolved
@@ -389,11 +389,7 @@
 
 static struct platform_driver ulpi_phy_driver = {
 	.probe		= ulpi_phy_probe,
-<<<<<<< HEAD
-	.remove_new	= ulpi_phy_remove,
-=======
 	.remove		= ulpi_phy_remove,
->>>>>>> a686015d
 	.driver		= {
 		.name	= "ulpi-phy",
 		.of_match_table = ulpi_phy_table,
