// SPDX-License-Identifier: GPL-2.0+
/*
 * Generic ULPI USB transceiver support
 *
 * Copyright (C) 2009 Daniel Mack <daniel@caiaq.de>
 *
 * Based on sources from
 *
 *   Sascha Hauer <s.hauer@pengutronix.de>
 *   Freescale Semiconductors
 */

#include <linux/kernel.h>
#include <linux/slab.h>
#include <linux/export.h>
#include <linux/module.h>
<<<<<<< HEAD
#include <linux/of.h>
#include <linux/io.h>
=======
#include <linux/io.h>
#include <linux/of.h>
>>>>>>> 08485d4c
#include <linux/of_address.h>
#include <linux/of_device.h>
#include <linux/platform_device.h>
#include <linux/usb.h>
#include <linux/usb/otg.h>
#include <linux/usb/ulpi.h>
#include <linux/usb/phy.h>


struct ulpi_info {
	unsigned int	id;
	char		*name;
};

#define ULPI_ID(vendor, product) (((vendor) << 16) | (product))
#define ULPI_INFO(_id, _name)		\
	{				\
		.id	= (_id),	\
		.name	= (_name),	\
	}

/* ULPI hardcoded IDs, used for probing */
static struct ulpi_info ulpi_ids[] = {
	ULPI_INFO(ULPI_ID(0x04cc, 0x1504), "NXP ISP1504"),
	ULPI_INFO(ULPI_ID(0x0424, 0x0006), "SMSC USB331x"),
	ULPI_INFO(ULPI_ID(0x0424, 0x0007), "SMSC USB3320"),
	ULPI_INFO(ULPI_ID(0x0424, 0x0009), "SMSC USB334x"),
	ULPI_INFO(ULPI_ID(0x0451, 0x1507), "TI TUSB1210"),
};

struct ulpi_phy {
	struct usb_phy	*usb_phy;
	void __iomem *regs;
	unsigned int vp_offset;
	unsigned int flags;
};

static int ulpi_set_otg_flags(struct usb_phy *phy)
{
	unsigned int flags = ULPI_OTG_CTRL_DP_PULLDOWN |
			     ULPI_OTG_CTRL_DM_PULLDOWN;

	if (phy->flags & ULPI_OTG_ID_PULLUP)
		flags |= ULPI_OTG_CTRL_ID_PULLUP;

	/*
	 * ULPI Specification rev.1.1 default
	 * for Dp/DmPulldown is enabled.
	 */
	if (phy->flags & ULPI_OTG_DP_PULLDOWN_DIS)
		flags &= ~ULPI_OTG_CTRL_DP_PULLDOWN;

	if (phy->flags & ULPI_OTG_DM_PULLDOWN_DIS)
		flags &= ~ULPI_OTG_CTRL_DM_PULLDOWN;

	if (phy->flags & ULPI_OTG_EXTVBUSIND)
		flags |= ULPI_OTG_CTRL_EXTVBUSIND;

	return usb_phy_io_write(phy, flags, ULPI_OTG_CTRL);
}

static int ulpi_set_fc_flags(struct usb_phy *phy)
{
	unsigned int flags = 0;

	/*
	 * ULPI Specification rev.1.1 default
	 * for XcvrSelect is Full Speed.
	 */
	if (phy->flags & ULPI_FC_HS)
		flags |= ULPI_FUNC_CTRL_HIGH_SPEED;
	else if (phy->flags & ULPI_FC_LS)
		flags |= ULPI_FUNC_CTRL_LOW_SPEED;
	else if (phy->flags & ULPI_FC_FS4LS)
		flags |= ULPI_FUNC_CTRL_FS4LS;
	else
		flags |= ULPI_FUNC_CTRL_FULL_SPEED;

	if (phy->flags & ULPI_FC_TERMSEL)
		flags |= ULPI_FUNC_CTRL_TERMSELECT;

	/*
	 * ULPI Specification rev.1.1 default
	 * for OpMode is Normal Operation.
	 */
	if (phy->flags & ULPI_FC_OP_NODRV)
		flags |= ULPI_FUNC_CTRL_OPMODE_NONDRIVING;
	else if (phy->flags & ULPI_FC_OP_DIS_NRZI)
		flags |= ULPI_FUNC_CTRL_OPMODE_DISABLE_NRZI;
	else if (phy->flags & ULPI_FC_OP_NSYNC_NEOP)
		flags |= ULPI_FUNC_CTRL_OPMODE_NOSYNC_NOEOP;
	else
		flags |= ULPI_FUNC_CTRL_OPMODE_NORMAL;

	/*
	 * ULPI Specification rev.1.1 default
	 * for SuspendM is Powered.
	 */
	flags |= ULPI_FUNC_CTRL_SUSPENDM;

	return usb_phy_io_write(phy, flags, ULPI_FUNC_CTRL);
}

static int ulpi_set_ic_flags(struct usb_phy *phy)
{
	unsigned int flags = 0;

	if (phy->flags & ULPI_IC_AUTORESUME)
		flags |= ULPI_IFC_CTRL_AUTORESUME;

	if (phy->flags & ULPI_IC_EXTVBUS_INDINV)
		flags |= ULPI_IFC_CTRL_EXTERNAL_VBUS;

	if (phy->flags & ULPI_IC_IND_PASSTHRU)
		flags |= ULPI_IFC_CTRL_PASSTHRU;

	if (phy->flags & ULPI_IC_PROTECT_DIS)
		flags |= ULPI_IFC_CTRL_PROTECT_IFC_DISABLE;

	return usb_phy_io_write(phy, flags, ULPI_IFC_CTRL);
}

static int ulpi_set_flags(struct usb_phy *phy)
{
	int ret;

	ret = ulpi_set_otg_flags(phy);
	if (ret)
		return ret;

	ret = ulpi_set_ic_flags(phy);
	if (ret)
		return ret;

	return ulpi_set_fc_flags(phy);
}

static int ulpi_check_integrity(struct usb_phy *phy)
{
	int ret, i;
	unsigned int val = 0x55;

	for (i = 0; i < 2; i++) {
		ret = usb_phy_io_write(phy, val, ULPI_SCRATCH);
		if (ret < 0)
			return ret;

		ret = usb_phy_io_read(phy, ULPI_SCRATCH);
		if (ret < 0)
			return ret;

		if (ret != val) {
			pr_err("ULPI integrity check: failed!");
			return -ENODEV;
		}
		val = val << 1;
	}

	pr_info("ULPI integrity check: passed.\n");

	return 0;
}

static int ulpi_init(struct usb_phy *phy)
{
	int i, vid, pid, ret;
	u32 ulpi_id = 0;

	for (i = 0; i < 4; i++) {
		ret = usb_phy_io_read(phy, ULPI_PRODUCT_ID_HIGH - i);
		if (ret < 0)
			return ret;
		ulpi_id = (ulpi_id << 8) | ret;
	}
	vid = ulpi_id & 0xffff;
	pid = ulpi_id >> 16;

	pr_info("ULPI transceiver vendor/product ID 0x%04x/0x%04x\n", vid, pid);

	for (i = 0; i < ARRAY_SIZE(ulpi_ids); i++) {
		if (ulpi_ids[i].id == ULPI_ID(vid, pid)) {
			pr_info("Found %s ULPI transceiver.\n",
				ulpi_ids[i].name);
			break;
		}
	}

	ret = ulpi_check_integrity(phy);
	if (ret)
		return ret;

	return ulpi_set_flags(phy);
}

static int ulpi_set_host(struct usb_otg *otg, struct usb_bus *host)
{
	struct usb_phy *phy = otg->usb_phy;
	unsigned int flags = usb_phy_io_read(phy, ULPI_IFC_CTRL);

	if (!host) {
		otg->host = NULL;
		return 0;
	}

	otg->host = host;

	flags &= ~(ULPI_IFC_CTRL_6_PIN_SERIAL_MODE |
		   ULPI_IFC_CTRL_3_PIN_SERIAL_MODE |
		   ULPI_IFC_CTRL_CARKITMODE);

	if (phy->flags & ULPI_IC_6PIN_SERIAL)
		flags |= ULPI_IFC_CTRL_6_PIN_SERIAL_MODE;
	else if (phy->flags & ULPI_IC_3PIN_SERIAL)
		flags |= ULPI_IFC_CTRL_3_PIN_SERIAL_MODE;
	else if (phy->flags & ULPI_IC_CARKIT)
		flags |= ULPI_IFC_CTRL_CARKITMODE;

	return usb_phy_io_write(phy, flags, ULPI_IFC_CTRL);
}

static int ulpi_set_vbus(struct usb_otg *otg, bool on)
{
	struct usb_phy *phy = otg->usb_phy;
	unsigned int flags = usb_phy_io_read(phy, ULPI_OTG_CTRL);

	flags &= ~(ULPI_OTG_CTRL_DRVVBUS | ULPI_OTG_CTRL_DRVVBUS_EXT);

	if (on) {
		if (phy->flags & ULPI_OTG_DRVVBUS)
			flags |= ULPI_OTG_CTRL_DRVVBUS;

		if (phy->flags & ULPI_OTG_DRVVBUS_EXT)
			flags |= ULPI_OTG_CTRL_DRVVBUS_EXT;
	}

	return usb_phy_io_write(phy, flags, ULPI_OTG_CTRL);
}

static int usbphy_set_vbus(struct usb_phy *phy, int on)
{
	unsigned int flags = usb_phy_io_read(phy, ULPI_OTG_CTRL);

	flags &= ~(ULPI_OTG_CTRL_DRVVBUS | ULPI_OTG_CTRL_DRVVBUS_EXT);

	if (on) {
		if (phy->flags & ULPI_OTG_DRVVBUS)
			flags |= ULPI_OTG_CTRL_DRVVBUS;

		if (phy->flags & ULPI_OTG_DRVVBUS_EXT)
			flags |= ULPI_OTG_CTRL_DRVVBUS_EXT;
	}

	return usb_phy_io_write(phy, flags, ULPI_OTG_CTRL);
}

static void otg_ulpi_init(struct usb_phy *phy, struct usb_otg *otg,
			  struct usb_phy_io_ops *ops,
			  unsigned int flags)
{
	phy->label	= "ULPI";
	phy->flags	= flags;
	phy->io_ops	= ops;
	phy->otg	= otg;
	phy->init	= ulpi_init;
	phy->set_vbus	= usbphy_set_vbus;

	otg->usb_phy	= phy;
	otg->set_host	= ulpi_set_host;
	otg->set_vbus	= ulpi_set_vbus;
}

struct usb_phy *
otg_ulpi_create(struct usb_phy_io_ops *ops,
		unsigned int flags)
{
	struct usb_phy *phy;
	struct usb_otg *otg;

	phy = kzalloc(sizeof(*phy), GFP_KERNEL);
	if (!phy)
		return NULL;

	otg = kzalloc(sizeof(*otg), GFP_KERNEL);
	if (!otg) {
		kfree(phy);
		return NULL;
	}

	otg_ulpi_init(phy, otg, ops, flags);

	return phy;
}
EXPORT_SYMBOL_GPL(otg_ulpi_create);

struct usb_phy *
devm_otg_ulpi_create(struct device *dev,
		     struct usb_phy_io_ops *ops,
		     unsigned int flags)
{
	struct usb_phy *phy;
	struct usb_otg *otg;

	phy = devm_kzalloc(dev, sizeof(*phy), GFP_KERNEL);
	if (!phy)
		return NULL;

	otg = devm_kzalloc(dev, sizeof(*otg), GFP_KERNEL);
	if (!otg) {
		devm_kfree(dev, phy);
		return NULL;
	}

	otg_ulpi_init(phy, otg, ops, flags);

	return phy;
}
EXPORT_SYMBOL_GPL(devm_otg_ulpi_create);

static int ulpi_phy_probe(struct platform_device *pdev)
{
	struct device_node *np = pdev->dev.of_node;
	struct resource *res;
	struct ulpi_phy *uphy;
<<<<<<< HEAD
	bool flag;
=======
>>>>>>> 08485d4c
	int ret;

	uphy = devm_kzalloc(&pdev->dev, sizeof(*uphy), GFP_KERNEL);
	if (!uphy)
		return -ENOMEM;

	res = platform_get_resource(pdev, IORESOURCE_MEM, 0);
	if (!res) {
		dev_err(&pdev->dev, "no phy I/O memory resource defined\n");
		return -ENODEV;
	}

	uphy->regs = devm_ioremap(&pdev->dev, res->start, resource_size(res));
<<<<<<< HEAD
	if (!uphy->regs) {
		dev_err(&pdev->dev, "failed to map phy I/O memory\n");
		return -EFAULT;
	}

	if (IS_ERR(uphy->regs))
		return PTR_ERR(uphy->regs);

	if (of_property_read_u32(np, "view-port", &uphy->vp_offset))
		dev_dbg(&pdev->dev, "Missing view-port property\n");

	if (IS_ERR(uphy->regs)) {
		dev_err(&pdev->dev, "view-port register not specified\n");
		return PTR_ERR(uphy->regs);
	}

	flag = of_property_read_bool(np, "drv-vbus");
	if (flag)
		uphy->flags |= ULPI_OTG_DRVVBUS | ULPI_OTG_DRVVBUS_EXT;

	uphy->usb_phy = otg_ulpi_create(&ulpi_viewport_access_ops, uphy->flags);

	uphy->usb_phy->dev = &pdev->dev;

	uphy->usb_phy->io_priv = uphy->regs + uphy->vp_offset;

	ret = usb_add_phy_dev(uphy->usb_phy);
	if (ret < 0)
		return ret;

	return 0;
}

static int ulpi_phy_remove(struct platform_device *pdev)
=======
	if (IS_ERR(uphy->regs))
		return PTR_ERR(uphy->regs);

	if (of_property_read_bool(np, "external-drv-vbus") ||
	    of_property_read_bool(np, "drv-vbus"))
		uphy->flags |= ULPI_OTG_DRVVBUS | ULPI_OTG_DRVVBUS_EXT;

	ret = of_property_read_u32(np, "view-port", &uphy->vp_offset);
	if (ret)
		return ret;

	uphy->usb_phy = otg_ulpi_create(&ulpi_viewport_access_ops, uphy->flags);
	if (!uphy->usb_phy) {
		dev_err(&pdev->dev, "Failed to create ULPI OTG\n");
		return -ENOMEM;
	}

	uphy->usb_phy->dev = &pdev->dev;
	uphy->usb_phy->io_priv = uphy->regs + uphy->vp_offset;
	return usb_add_phy_dev(uphy->usb_phy);
}

static void ulpi_phy_remove(struct platform_device *pdev)
>>>>>>> 08485d4c
{
	struct ulpi_phy *uphy = platform_get_drvdata(pdev);

	usb_remove_phy(uphy->usb_phy);
<<<<<<< HEAD

	return 0;
=======
>>>>>>> 08485d4c
}

static const struct of_device_id ulpi_phy_table[] = {
	{ .compatible = "ulpi-phy" },
	{ },
};
MODULE_DEVICE_TABLE(of, ulpi_phy_table);

static struct platform_driver ulpi_phy_driver = {
	.probe		= ulpi_phy_probe,
<<<<<<< HEAD
	.remove		= ulpi_phy_remove,
=======
	.remove_new	= ulpi_phy_remove,
>>>>>>> 08485d4c
	.driver		= {
		.name	= "ulpi-phy",
		.of_match_table = ulpi_phy_table,
	},
};
module_platform_driver(ulpi_phy_driver);

MODULE_DESCRIPTION("ULPI PHY driver");
MODULE_LICENSE("GPL");<|MERGE_RESOLUTION|>--- conflicted
+++ resolved
@@ -14,13 +14,8 @@
 #include <linux/slab.h>
 #include <linux/export.h>
 #include <linux/module.h>
-<<<<<<< HEAD
-#include <linux/of.h>
-#include <linux/io.h>
-=======
 #include <linux/io.h>
 #include <linux/of.h>
->>>>>>> 08485d4c
 #include <linux/of_address.h>
 #include <linux/of_device.h>
 #include <linux/platform_device.h>
@@ -344,10 +339,6 @@
 	struct device_node *np = pdev->dev.of_node;
 	struct resource *res;
 	struct ulpi_phy *uphy;
-<<<<<<< HEAD
-	bool flag;
-=======
->>>>>>> 08485d4c
 	int ret;
 
 	uphy = devm_kzalloc(&pdev->dev, sizeof(*uphy), GFP_KERNEL);
@@ -361,42 +352,6 @@
 	}
 
 	uphy->regs = devm_ioremap(&pdev->dev, res->start, resource_size(res));
-<<<<<<< HEAD
-	if (!uphy->regs) {
-		dev_err(&pdev->dev, "failed to map phy I/O memory\n");
-		return -EFAULT;
-	}
-
-	if (IS_ERR(uphy->regs))
-		return PTR_ERR(uphy->regs);
-
-	if (of_property_read_u32(np, "view-port", &uphy->vp_offset))
-		dev_dbg(&pdev->dev, "Missing view-port property\n");
-
-	if (IS_ERR(uphy->regs)) {
-		dev_err(&pdev->dev, "view-port register not specified\n");
-		return PTR_ERR(uphy->regs);
-	}
-
-	flag = of_property_read_bool(np, "drv-vbus");
-	if (flag)
-		uphy->flags |= ULPI_OTG_DRVVBUS | ULPI_OTG_DRVVBUS_EXT;
-
-	uphy->usb_phy = otg_ulpi_create(&ulpi_viewport_access_ops, uphy->flags);
-
-	uphy->usb_phy->dev = &pdev->dev;
-
-	uphy->usb_phy->io_priv = uphy->regs + uphy->vp_offset;
-
-	ret = usb_add_phy_dev(uphy->usb_phy);
-	if (ret < 0)
-		return ret;
-
-	return 0;
-}
-
-static int ulpi_phy_remove(struct platform_device *pdev)
-=======
 	if (IS_ERR(uphy->regs))
 		return PTR_ERR(uphy->regs);
 
@@ -420,16 +375,10 @@
 }
 
 static void ulpi_phy_remove(struct platform_device *pdev)
->>>>>>> 08485d4c
 {
 	struct ulpi_phy *uphy = platform_get_drvdata(pdev);
 
 	usb_remove_phy(uphy->usb_phy);
-<<<<<<< HEAD
-
-	return 0;
-=======
->>>>>>> 08485d4c
 }
 
 static const struct of_device_id ulpi_phy_table[] = {
@@ -440,11 +389,7 @@
 
 static struct platform_driver ulpi_phy_driver = {
 	.probe		= ulpi_phy_probe,
-<<<<<<< HEAD
-	.remove		= ulpi_phy_remove,
-=======
 	.remove_new	= ulpi_phy_remove,
->>>>>>> 08485d4c
 	.driver		= {
 		.name	= "ulpi-phy",
 		.of_match_table = ulpi_phy_table,
