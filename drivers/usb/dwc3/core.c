--- conflicted
+++ resolved
@@ -2384,16 +2384,6 @@
 		break;
 	}
 
-<<<<<<< HEAD
-	if (!PMSG_IS_AUTO(msg)) {
-		/*
-		 * TI AM62 platform requires SUSPHY to be
-		 * enabled for system suspend to work.
-		 */
-		if (!dwc->susphy_state)
-			dwc3_enable_susphy(dwc, true);
-	}
-
 	/* Put the core into D3 state */
 	if (dwc->dwc3_pmu) {
 		int ret;
@@ -2406,8 +2396,6 @@
 		}
 	}
 
-=======
->>>>>>> 1acb1010
 	return 0;
 }
 
