--- conflicted
+++ resolved
@@ -4675,7 +4675,6 @@
 	dwc3_writel(dwc->regs, DWC3_GEVNTSIZ(0),
 		    DWC3_GEVNTSIZ_SIZE(evt->length));
 
-<<<<<<< HEAD
 	/* Prevent interrupt generation when hibernated */
 	if (!dwc->is_hibernated) {
 		/* Unmask interrupt */
@@ -4683,14 +4682,13 @@
 		reg &= ~DWC3_GEVNTSIZ_INTMASK;
 		dwc3_writel(dwc->regs, DWC3_GEVNTSIZ(0), reg);
 	}
-=======
+
 	evt->flags &= ~DWC3_EVENT_PENDING;
 	/*
 	 * Add an explicit write memory barrier to make sure that the update of
 	 * clearing DWC3_EVENT_PENDING is observed in dwc3_check_event_buf()
 	 */
 	wmb();
->>>>>>> d90ecb2b
 
 	if (dwc->imod_interval) {
 		dwc3_writel(dwc->regs, DWC3_GEVNTCOUNT(0), DWC3_GEVNTCOUNT_EHB);
