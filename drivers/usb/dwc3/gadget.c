// SPDX-License-Identifier: GPL-2.0
/*
 * gadget.c - DesignWare USB3 DRD Controller Gadget Framework Link
 *
 * Copyright (C) 2010-2011 Texas Instruments Incorporated - https://www.ti.com
 *
 * Authors: Felipe Balbi <balbi@ti.com>,
 *	    Sebastian Andrzej Siewior <bigeasy@linutronix.de>
 */

#include <linux/kernel.h>
#include <linux/delay.h>
#include <linux/slab.h>
#include <linux/spinlock.h>
#include <linux/platform_device.h>
#include <linux/pm_runtime.h>
#include <linux/interrupt.h>
#include <linux/io.h>
#include <linux/list.h>
#include <linux/dma-mapping.h>

#include <linux/usb/ch9.h>
#include <linux/usb/gadget.h>

#include "debug.h"
#include "core.h"
#include "gadget.h"
#include "io.h"

#define DWC3_ALIGN_FRAME(d, n)	(((d)->frame_number + ((d)->interval * (n))) \
					& ~((d)->interval - 1))

/**
 * dwc3_gadget_set_test_mode - enables usb2 test modes
 * @dwc: pointer to our context structure
 * @mode: the mode to set (J, K SE0 NAK, Force Enable)
 *
 * Caller should take care of locking. This function will return 0 on
 * success or -EINVAL if wrong Test Selector is passed.
 */
int dwc3_gadget_set_test_mode(struct dwc3 *dwc, int mode)
{
	u32		reg;

	reg = dwc3_readl(dwc->regs, DWC3_DCTL);
	reg &= ~DWC3_DCTL_TSTCTRL_MASK;

	switch (mode) {
	case USB_TEST_J:
	case USB_TEST_K:
	case USB_TEST_SE0_NAK:
	case USB_TEST_PACKET:
	case USB_TEST_FORCE_ENABLE:
		reg |= mode << 1;
		break;
	default:
		return -EINVAL;
	}

	dwc3_gadget_dctl_write_safe(dwc, reg);

	return 0;
}

/**
 * dwc3_gadget_get_link_state - gets current state of usb link
 * @dwc: pointer to our context structure
 *
 * Caller should take care of locking. This function will
 * return the link state on success (>= 0) or -ETIMEDOUT.
 */
int dwc3_gadget_get_link_state(struct dwc3 *dwc)
{
	u32		reg;

	reg = dwc3_readl(dwc->regs, DWC3_DSTS);

	return DWC3_DSTS_USBLNKST(reg);
}

/**
 * dwc3_gadget_set_link_state - sets usb link to a particular state
 * @dwc: pointer to our context structure
 * @state: the state to put link into
 *
 * Caller should take care of locking. This function will
 * return 0 on success or -ETIMEDOUT.
 */
int dwc3_gadget_set_link_state(struct dwc3 *dwc, enum dwc3_link_state state)
{
	int		retries = 10000;
	u32		reg;

	/*
	 * Wait until device controller is ready. Only applies to 1.94a and
	 * later RTL.
	 */
	if (!DWC3_VER_IS_PRIOR(DWC3, 194A)) {
		while (--retries) {
			reg = dwc3_readl(dwc->regs, DWC3_DSTS);
			if (reg & DWC3_DSTS_DCNRD)
				udelay(5);
			else
				break;
		}

		if (retries <= 0)
			return -ETIMEDOUT;
	}

	reg = dwc3_readl(dwc->regs, DWC3_DCTL);
	reg &= ~DWC3_DCTL_ULSTCHNGREQ_MASK;

	/* set no action before sending new link state change */
	dwc3_writel(dwc->regs, DWC3_DCTL, reg);

	/* set requested state */
	reg |= DWC3_DCTL_ULSTCHNGREQ(state);
	dwc3_writel(dwc->regs, DWC3_DCTL, reg);

	/*
	 * The following code is racy when called from dwc3_gadget_wakeup,
	 * and is not needed, at least on newer versions
	 */
	if (!DWC3_VER_IS_PRIOR(DWC3, 194A))
		return 0;

	/* wait for a change in DSTS */
	retries = 10000;
	while (--retries) {
		reg = dwc3_readl(dwc->regs, DWC3_DSTS);

		if (DWC3_DSTS_USBLNKST(reg) == state)
			return 0;

		udelay(5);
	}

	return -ETIMEDOUT;
}

static void dwc3_ep0_reset_state(struct dwc3 *dwc)
{
	unsigned int	dir;

	if (dwc->ep0state != EP0_SETUP_PHASE) {
		dir = !!dwc->ep0_expect_in;
		if (dwc->ep0state == EP0_DATA_PHASE)
			dwc3_ep0_end_control_data(dwc, dwc->eps[dir]);
		else
			dwc3_ep0_end_control_data(dwc, dwc->eps[!dir]);

		dwc->eps[0]->trb_enqueue = 0;
		dwc->eps[1]->trb_enqueue = 0;

		dwc3_ep0_stall_and_restart(dwc);
	}
}

/**
 * dwc3_ep_inc_trb - increment a trb index.
 * @index: Pointer to the TRB index to increment.
 *
 * The index should never point to the link TRB. After incrementing,
 * if it is point to the link TRB, wrap around to the beginning. The
 * link TRB is always at the last TRB entry.
 */
static void dwc3_ep_inc_trb(u8 *index)
{
	(*index)++;
	if (*index == (DWC3_TRB_NUM - 1))
		*index = 0;
}

/**
 * dwc3_ep_inc_enq - increment endpoint's enqueue pointer
 * @dep: The endpoint whose enqueue pointer we're incrementing
 */
static void dwc3_ep_inc_enq(struct dwc3_ep *dep)
{
	dwc3_ep_inc_trb(&dep->trb_enqueue);
}

/**
 * dwc3_ep_inc_deq - increment endpoint's dequeue pointer
 * @dep: The endpoint whose enqueue pointer we're incrementing
 */
static void dwc3_ep_inc_deq(struct dwc3_ep *dep)
{
	dwc3_ep_inc_trb(&dep->trb_dequeue);
}

static void dwc3_gadget_del_and_unmap_request(struct dwc3_ep *dep,
		struct dwc3_request *req, int status)
{
	struct dwc3			*dwc = dep->dwc;

	list_del(&req->list);
	req->remaining = 0;
	req->needs_extra_trb = false;
	req->num_trbs = 0;

	if (req->request.status == -EINPROGRESS)
		req->request.status = status;

	if (req->trb)
		usb_gadget_unmap_request_by_dev(dwc->sysdev,
				&req->request, req->direction);

	req->trb = NULL;
	trace_dwc3_gadget_giveback(req);

	if (dep->number > 1)
		pm_runtime_put(dwc->dev);
}

/**
 * dwc3_gadget_giveback - call struct usb_request's ->complete callback
 * @dep: The endpoint to whom the request belongs to
 * @req: The request we're giving back
 * @status: completion code for the request
 *
 * Must be called with controller's lock held and interrupts disabled. This
 * function will unmap @req and call its ->complete() callback to notify upper
 * layers that it has completed.
 */
void dwc3_gadget_giveback(struct dwc3_ep *dep, struct dwc3_request *req,
		int status)
{
	struct dwc3			*dwc = dep->dwc;

	dwc3_gadget_del_and_unmap_request(dep, req, status);
	req->status = DWC3_REQUEST_STATUS_COMPLETED;

	spin_unlock(&dwc->lock);
	usb_gadget_giveback_request(&dep->endpoint, &req->request);
	spin_lock(&dwc->lock);
}

/**
 * dwc3_send_gadget_generic_command - issue a generic command for the controller
 * @dwc: pointer to the controller context
 * @cmd: the command to be issued
 * @param: command parameter
 *
 * Caller should take care of locking. Issue @cmd with a given @param to @dwc
 * and wait for its completion.
 */
int dwc3_send_gadget_generic_command(struct dwc3 *dwc, unsigned int cmd,
		u32 param)
{
	u32		timeout = 500;
	int		status = 0;
	int		ret = 0;
	u32		reg;

	dwc3_writel(dwc->regs, DWC3_DGCMDPAR, param);
	dwc3_writel(dwc->regs, DWC3_DGCMD, cmd | DWC3_DGCMD_CMDACT);

	do {
		reg = dwc3_readl(dwc->regs, DWC3_DGCMD);
		if (!(reg & DWC3_DGCMD_CMDACT)) {
			status = DWC3_DGCMD_STATUS(reg);
			if (status)
				ret = -EINVAL;
			break;
		}
	} while (--timeout);

	if (!timeout) {
		ret = -ETIMEDOUT;
		status = -ETIMEDOUT;
	}

	trace_dwc3_gadget_generic_cmd(cmd, param, status);

	return ret;
}

static int __dwc3_gadget_wakeup(struct dwc3 *dwc, bool async);

/**
 * dwc3_send_gadget_ep_cmd - issue an endpoint command
 * @dep: the endpoint to which the command is going to be issued
 * @cmd: the command to be issued
 * @params: parameters to the command
 *
 * Caller should handle locking. This function will issue @cmd with given
 * @params to @dep and wait for its completion.
 *
 * According to the programming guide, if the link state is in L1/L2/U3,
 * then sending the Start Transfer command may not complete. The
 * programming guide suggested to bring the link state back to ON/U0 by
 * performing remote wakeup prior to sending the command. However, don't
 * initiate remote wakeup when the user/function does not send wakeup
 * request via wakeup ops. Send the command when it's allowed.
 *
 * Notes:
 * For L1 link state, issuing a command requires the clearing of
 * GUSB2PHYCFG.SUSPENDUSB2, which turns on the signal required to complete
 * the given command (usually within 50us). This should happen within the
 * command timeout set by driver. No additional step is needed.
 *
 * For L2 or U3 link state, the gadget is in USB suspend. Care should be
 * taken when sending Start Transfer command to ensure that it's done after
 * USB resume.
 */
int dwc3_send_gadget_ep_cmd(struct dwc3_ep *dep, unsigned int cmd,
		struct dwc3_gadget_ep_cmd_params *params)
{
	const struct usb_endpoint_descriptor *desc = dep->endpoint.desc;
	struct dwc3		*dwc = dep->dwc;
	u32			timeout = 10000;
	u32			saved_config = 0;
	u32			reg;

	int			cmd_status = 0;
	int			ret = -EINVAL;

	/*
	 * When operating in USB 2.0 speeds (HS/FS), if GUSB2PHYCFG.ENBLSLPM or
	 * GUSB2PHYCFG.SUSPHY is set, it must be cleared before issuing an
	 * endpoint command.
	 *
	 * Save and clear both GUSB2PHYCFG.ENBLSLPM and GUSB2PHYCFG.SUSPHY
	 * settings. Restore them after the command is completed.
	 *
	 * DWC_usb3 3.30a and DWC_usb31 1.90a programming guide section 3.2.2
	 */
	if (dwc->gadget->speed <= USB_SPEED_HIGH ||
	    DWC3_DEPCMD_CMD(cmd) == DWC3_DEPCMD_ENDTRANSFER) {
		reg = dwc3_readl(dwc->regs, DWC3_GUSB2PHYCFG(0));
		if (unlikely(reg & DWC3_GUSB2PHYCFG_SUSPHY)) {
			saved_config |= DWC3_GUSB2PHYCFG_SUSPHY;
			reg &= ~DWC3_GUSB2PHYCFG_SUSPHY;
		}

		if (reg & DWC3_GUSB2PHYCFG_ENBLSLPM) {
			saved_config |= DWC3_GUSB2PHYCFG_ENBLSLPM;
			reg &= ~DWC3_GUSB2PHYCFG_ENBLSLPM;
		}

		if (saved_config)
			dwc3_writel(dwc->regs, DWC3_GUSB2PHYCFG(0), reg);
	}

	/*
	 * For some commands such as Update Transfer command, DEPCMDPARn
	 * registers are reserved. Since the driver often sends Update Transfer
	 * command, don't write to DEPCMDPARn to avoid register write delays and
	 * improve performance.
	 */
	if (DWC3_DEPCMD_CMD(cmd) != DWC3_DEPCMD_UPDATETRANSFER) {
		dwc3_writel(dep->regs, DWC3_DEPCMDPAR0, params->param0);
		dwc3_writel(dep->regs, DWC3_DEPCMDPAR1, params->param1);
		dwc3_writel(dep->regs, DWC3_DEPCMDPAR2, params->param2);
	}

	/*
	 * Synopsys Databook 2.60a states in section 6.3.2.5.6 of that if we're
	 * not relying on XferNotReady, we can make use of a special "No
	 * Response Update Transfer" command where we should clear both CmdAct
	 * and CmdIOC bits.
	 *
	 * With this, we don't need to wait for command completion and can
	 * straight away issue further commands to the endpoint.
	 *
	 * NOTICE: We're making an assumption that control endpoints will never
	 * make use of Update Transfer command. This is a safe assumption
	 * because we can never have more than one request at a time with
	 * Control Endpoints. If anybody changes that assumption, this chunk
	 * needs to be updated accordingly.
	 */
	if (DWC3_DEPCMD_CMD(cmd) == DWC3_DEPCMD_UPDATETRANSFER &&
			!usb_endpoint_xfer_isoc(desc))
		cmd &= ~(DWC3_DEPCMD_CMDIOC | DWC3_DEPCMD_CMDACT);
	else
		cmd |= DWC3_DEPCMD_CMDACT;

	dwc3_writel(dep->regs, DWC3_DEPCMD, cmd);

	if (!(cmd & DWC3_DEPCMD_CMDACT) ||
		(DWC3_DEPCMD_CMD(cmd) == DWC3_DEPCMD_ENDTRANSFER &&
		!(cmd & DWC3_DEPCMD_CMDIOC))) {
		ret = 0;
		goto skip_status;
	}

	do {
		reg = dwc3_readl(dep->regs, DWC3_DEPCMD);
		if (!(reg & DWC3_DEPCMD_CMDACT)) {
			cmd_status = DWC3_DEPCMD_STATUS(reg);

			switch (cmd_status) {
			case 0:
				ret = 0;
				break;
			case DEPEVT_TRANSFER_NO_RESOURCE:
				dev_WARN(dwc->dev, "No resource for %s\n",
					 dep->name);
				ret = -EINVAL;
				break;
			case DEPEVT_TRANSFER_BUS_EXPIRY:
				/*
				 * SW issues START TRANSFER command to
				 * isochronous ep with future frame interval. If
				 * future interval time has already passed when
				 * core receives the command, it will respond
				 * with an error status of 'Bus Expiry'.
				 *
				 * Instead of always returning -EINVAL, let's
				 * give a hint to the gadget driver that this is
				 * the case by returning -EAGAIN.
				 */
				ret = -EAGAIN;
				break;
			default:
				dev_WARN(dwc->dev, "UNKNOWN cmd status\n");
			}

			break;
		}
	} while (--timeout);

	if (timeout == 0) {
		ret = -ETIMEDOUT;
		cmd_status = -ETIMEDOUT;
	}

skip_status:
	trace_dwc3_gadget_ep_cmd(dep, cmd, params, cmd_status);

	if (DWC3_DEPCMD_CMD(cmd) == DWC3_DEPCMD_STARTTRANSFER) {
		if (ret == 0)
			dep->flags |= DWC3_EP_TRANSFER_STARTED;

		if (ret != -ETIMEDOUT)
			dwc3_gadget_ep_get_transfer_index(dep);
	}

	if (DWC3_DEPCMD_CMD(cmd) == DWC3_DEPCMD_ENDTRANSFER &&
	    !(cmd & DWC3_DEPCMD_CMDIOC))
		mdelay(1);

	if (saved_config) {
		reg = dwc3_readl(dwc->regs, DWC3_GUSB2PHYCFG(0));
		reg |= saved_config;
		dwc3_writel(dwc->regs, DWC3_GUSB2PHYCFG(0), reg);
	}

	return ret;
}

static int dwc3_send_clear_stall_ep_cmd(struct dwc3_ep *dep)
{
	struct dwc3 *dwc = dep->dwc;
	struct dwc3_gadget_ep_cmd_params params;
	u32 cmd = DWC3_DEPCMD_CLEARSTALL;

	/*
	 * As of core revision 2.60a the recommended programming model
	 * is to set the ClearPendIN bit when issuing a Clear Stall EP
	 * command for IN endpoints. This is to prevent an issue where
	 * some (non-compliant) hosts may not send ACK TPs for pending
	 * IN transfers due to a mishandled error condition. Synopsys
	 * STAR 9000614252.
	 */
	if (dep->direction &&
	    !DWC3_VER_IS_PRIOR(DWC3, 260A) &&
	    (dwc->gadget->speed >= USB_SPEED_SUPER))
		cmd |= DWC3_DEPCMD_CLEARPENDIN;

	memset(&params, 0, sizeof(params));

	return dwc3_send_gadget_ep_cmd(dep, cmd, &params);
}

dma_addr_t dwc3_trb_dma_offset(struct dwc3_ep *dep,
		struct dwc3_trb *trb)
{
	u32		offset = (char *) trb - (char *) dep->trb_pool;

	return dep->trb_pool_dma + offset;
}

static int dwc3_alloc_trb_pool(struct dwc3_ep *dep)
{
	struct dwc3		*dwc = dep->dwc;

	if (dep->trb_pool)
		return 0;

	dep->trb_pool = dma_alloc_coherent(dwc->sysdev,
			sizeof(struct dwc3_trb) * DWC3_TRB_NUM,
			&dep->trb_pool_dma, GFP_KERNEL);
	if (!dep->trb_pool) {
		dev_err(dep->dwc->dev, "failed to allocate trb pool for %s\n",
				dep->name);
		return -ENOMEM;
	}

	return 0;
}

static void dwc3_free_trb_pool(struct dwc3_ep *dep)
{
	struct dwc3		*dwc = dep->dwc;

	dma_free_coherent(dwc->sysdev, sizeof(struct dwc3_trb) * DWC3_TRB_NUM,
			dep->trb_pool, dep->trb_pool_dma);

	dep->trb_pool = NULL;
	dep->trb_pool_dma = 0;
}

static int dwc3_gadget_set_xfer_resource(struct dwc3_ep *dep)
{
	struct dwc3_gadget_ep_cmd_params params;
	int ret;

	if (dep->flags & DWC3_EP_RESOURCE_ALLOCATED)
		return 0;

	memset(&params, 0x00, sizeof(params));

	params.param0 = DWC3_DEPXFERCFG_NUM_XFER_RES(1);

	ret = dwc3_send_gadget_ep_cmd(dep, DWC3_DEPCMD_SETTRANSFRESOURCE,
			&params);
	if (ret)
		return ret;

	dep->flags |= DWC3_EP_RESOURCE_ALLOCATED;
	return 0;
}

/**
 * dwc3_gadget_start_config - reset endpoint resources
 * @dwc: pointer to the DWC3 context
 * @resource_index: DEPSTARTCFG.XferRscIdx value (must be 0 or 2)
 *
 * Set resource_index=0 to reset all endpoints' resources allocation. Do this as
 * part of the power-on/soft-reset initialization.
 *
 * Set resource_index=2 to reset only non-control endpoints' resources. Do this
 * on receiving the SET_CONFIGURATION request or hibernation resume.
 */
int dwc3_gadget_start_config(struct dwc3 *dwc, unsigned int resource_index)
{
	struct dwc3_gadget_ep_cmd_params params;
	u32			cmd;
	int			i;
	int			ret;

	if (resource_index != 0 && resource_index != 2)
		return -EINVAL;

	memset(&params, 0x00, sizeof(params));
	cmd = DWC3_DEPCMD_DEPSTARTCFG;
	cmd |= DWC3_DEPCMD_PARAM(resource_index);

	ret = dwc3_send_gadget_ep_cmd(dwc->eps[0], cmd, &params);
	if (ret)
		return ret;

	/* Reset resource allocation flags */
	for (i = resource_index; i < dwc->num_eps && dwc->eps[i]; i++)
		dwc->eps[i]->flags &= ~DWC3_EP_RESOURCE_ALLOCATED;

	return 0;
}

static int dwc3_gadget_set_ep_config(struct dwc3_ep *dep, unsigned int action)
{
	const struct usb_ss_ep_comp_descriptor *comp_desc;
	const struct usb_endpoint_descriptor *desc;
	struct dwc3_gadget_ep_cmd_params params;
	struct dwc3 *dwc = dep->dwc;

	comp_desc = dep->endpoint.comp_desc;
	desc = dep->endpoint.desc;

	memset(&params, 0x00, sizeof(params));

	params.param0 = DWC3_DEPCFG_EP_TYPE(usb_endpoint_type(desc))
		| DWC3_DEPCFG_MAX_PACKET_SIZE(usb_endpoint_maxp(desc));

	/* Burst size is only needed in SuperSpeed mode */
	if (dwc->gadget->speed >= USB_SPEED_SUPER) {
		u32 burst = dep->endpoint.maxburst;

		params.param0 |= DWC3_DEPCFG_BURST_SIZE(burst - 1);
	}

	params.param0 |= action;
	if (action == DWC3_DEPCFG_ACTION_RESTORE)
		params.param2 |= dep->saved_state;

	if (usb_endpoint_xfer_control(desc))
		params.param1 = DWC3_DEPCFG_XFER_COMPLETE_EN;

	if (dep->number <= 1 || usb_endpoint_xfer_isoc(desc))
		params.param1 |= DWC3_DEPCFG_XFER_NOT_READY_EN;

	if (usb_ss_max_streams(comp_desc) && usb_endpoint_xfer_bulk(desc)) {
		params.param1 |= DWC3_DEPCFG_STREAM_CAPABLE
			| DWC3_DEPCFG_XFER_COMPLETE_EN
			| DWC3_DEPCFG_STREAM_EVENT_EN;
		dep->stream_capable = true;
	}

	if (!usb_endpoint_xfer_control(desc))
		params.param1 |= DWC3_DEPCFG_XFER_IN_PROGRESS_EN;

	/*
	 * We are doing 1:1 mapping for endpoints, meaning
	 * Physical Endpoints 2 maps to Logical Endpoint 2 and
	 * so on. We consider the direction bit as part of the physical
	 * endpoint number. So USB endpoint 0x81 is 0x03.
	 */
	params.param1 |= DWC3_DEPCFG_EP_NUMBER(dep->number);

	/*
	 * We must use the lower 16 TX FIFOs even though
	 * HW might have more
	 */
	if (dep->direction)
		params.param0 |= DWC3_DEPCFG_FIFO_NUMBER(dep->number >> 1);

	if (desc->bInterval) {
		u8 bInterval_m1;

		/*
		 * Valid range for DEPCFG.bInterval_m1 is from 0 to 13.
		 *
		 * NOTE: The programming guide incorrectly stated bInterval_m1
		 * must be set to 0 when operating in fullspeed. Internally the
		 * controller does not have this limitation. See DWC_usb3x
		 * programming guide section 3.2.2.1.
		 */
		bInterval_m1 = min_t(u8, desc->bInterval - 1, 13);

		if (usb_endpoint_type(desc) == USB_ENDPOINT_XFER_INT &&
		    dwc->gadget->speed == USB_SPEED_FULL)
			dep->interval = desc->bInterval;
		else
			dep->interval = 1 << (desc->bInterval - 1);

		params.param1 |= DWC3_DEPCFG_BINTERVAL_M1(bInterval_m1);
	}

	return dwc3_send_gadget_ep_cmd(dep, DWC3_DEPCMD_SETEPCONFIG, &params);
}

void dwc3_stop_active_transfer(struct dwc3_ep *dep, bool force,
			       bool interrupt);

/**
 * dwc3_gadget_calc_tx_fifo_size - calculates the txfifo size value
 * @dwc: pointer to the DWC3 context
 * @mult: multiplier to be used when calculating the fifo_size
 *
 * Calculates the size value based on the equation below:
 *
 * DWC3 revision 280A and prior:
 * fifo_size = mult * (max_packet / mdwidth) + 1;
 *
 * DWC3 revision 290A and onwards:
 * fifo_size = mult * ((max_packet + mdwidth)/mdwidth + 1) + 1
 *
 * The max packet size is set to 1024, as the txfifo requirements mainly apply
 * to super speed USB use cases.  However, it is safe to overestimate the fifo
 * allocations for other scenarios, i.e. high speed USB.
 */
static int dwc3_gadget_calc_tx_fifo_size(struct dwc3 *dwc, int mult)
{
	int max_packet = 1024;
	int fifo_size;
	int mdwidth;

	mdwidth = dwc3_mdwidth(dwc);

	/* MDWIDTH is represented in bits, we need it in bytes */
	mdwidth >>= 3;

	if (DWC3_VER_IS_PRIOR(DWC3, 290A))
		fifo_size = mult * (max_packet / mdwidth) + 1;
	else
		fifo_size = mult * ((max_packet + mdwidth) / mdwidth) + 1;
	return fifo_size;
}

/**
 * dwc3_gadget_clear_tx_fifos - Clears txfifo allocation
 * @dwc: pointer to the DWC3 context
 *
 * Iterates through all the endpoint registers and clears the previous txfifo
 * allocations.
 */
void dwc3_gadget_clear_tx_fifos(struct dwc3 *dwc)
{
	struct dwc3_ep *dep;
	int fifo_depth;
	int size;
	int num;

	if (!dwc->do_fifo_resize)
		return;

	/* Read ep0IN related TXFIFO size */
	dep = dwc->eps[1];
	size = dwc3_readl(dwc->regs, DWC3_GTXFIFOSIZ(0));
	if (DWC3_IP_IS(DWC3))
		fifo_depth = DWC3_GTXFIFOSIZ_TXFDEP(size);
	else
		fifo_depth = DWC31_GTXFIFOSIZ_TXFDEP(size);

	dwc->last_fifo_depth = fifo_depth;
	/* Clear existing TXFIFO for all IN eps except ep0 */
	for (num = 3; num < min_t(int, dwc->num_eps, DWC3_ENDPOINTS_NUM);
	     num += 2) {
		dep = dwc->eps[num];
		/* Don't change TXFRAMNUM on usb31 version */
		size = DWC3_IP_IS(DWC3) ? 0 :
			dwc3_readl(dwc->regs, DWC3_GTXFIFOSIZ(num >> 1)) &
				   DWC31_GTXFIFOSIZ_TXFRAMNUM;

		dwc3_writel(dwc->regs, DWC3_GTXFIFOSIZ(num >> 1), size);
		dep->flags &= ~DWC3_EP_TXFIFO_RESIZED;
	}
	dwc->num_ep_resized = 0;
}

/*
 * dwc3_gadget_resize_tx_fifos - reallocate fifo spaces for current use-case
 * @dwc: pointer to our context structure
 *
 * This function will a best effort FIFO allocation in order
 * to improve FIFO usage and throughput, while still allowing
 * us to enable as many endpoints as possible.
 *
 * Keep in mind that this operation will be highly dependent
 * on the configured size for RAM1 - which contains TxFifo -,
 * the amount of endpoints enabled on coreConsultant tool, and
 * the width of the Master Bus.
 *
 * In general, FIFO depths are represented with the following equation:
 *
 * fifo_size = mult * ((max_packet + mdwidth)/mdwidth + 1) + 1
 *
 * In conjunction with dwc3_gadget_check_config(), this resizing logic will
 * ensure that all endpoints will have enough internal memory for one max
 * packet per endpoint.
 */
static int dwc3_gadget_resize_tx_fifos(struct dwc3_ep *dep)
{
	struct dwc3 *dwc = dep->dwc;
	int fifo_0_start;
	int ram1_depth;
	int fifo_size;
	int min_depth;
	int num_in_ep;
	int remaining;
	int num_fifos = 1;
	int fifo;
	int tmp;

	if (!dwc->do_fifo_resize)
		return 0;

	/* resize IN endpoints except ep0 */
	if (!usb_endpoint_dir_in(dep->endpoint.desc) || dep->number <= 1)
		return 0;

	/* bail if already resized */
	if (dep->flags & DWC3_EP_TXFIFO_RESIZED)
		return 0;

	ram1_depth = DWC3_RAM1_DEPTH(dwc->hwparams.hwparams7);

	if ((dep->endpoint.maxburst > 1 &&
	     usb_endpoint_xfer_bulk(dep->endpoint.desc)) ||
	    usb_endpoint_xfer_isoc(dep->endpoint.desc))
		num_fifos = 3;

	if (dep->endpoint.maxburst > 6 &&
	    (usb_endpoint_xfer_bulk(dep->endpoint.desc) ||
	     usb_endpoint_xfer_isoc(dep->endpoint.desc)) && DWC3_IP_IS(DWC31))
		num_fifos = dwc->tx_fifo_resize_max_num;

	/* FIFO size for a single buffer */
	fifo = dwc3_gadget_calc_tx_fifo_size(dwc, 1);

	/* Calculate the number of remaining EPs w/o any FIFO */
	num_in_ep = dwc->max_cfg_eps;
	num_in_ep -= dwc->num_ep_resized;

	/* Reserve at least one FIFO for the number of IN EPs */
	min_depth = num_in_ep * (fifo + 1);
	remaining = ram1_depth - min_depth - dwc->last_fifo_depth;
	remaining = max_t(int, 0, remaining);
	/*
	 * We've already reserved 1 FIFO per EP, so check what we can fit in
	 * addition to it.  If there is not enough remaining space, allocate
	 * all the remaining space to the EP.
	 */
	fifo_size = (num_fifos - 1) * fifo;
	if (remaining < fifo_size)
		fifo_size = remaining;

	fifo_size += fifo;
	/* Last increment according to the TX FIFO size equation */
	fifo_size++;

	/* Check if TXFIFOs start at non-zero addr */
	tmp = dwc3_readl(dwc->regs, DWC3_GTXFIFOSIZ(0));
	fifo_0_start = DWC3_GTXFIFOSIZ_TXFSTADDR(tmp);

	fifo_size |= (fifo_0_start + (dwc->last_fifo_depth << 16));
	if (DWC3_IP_IS(DWC3))
		dwc->last_fifo_depth += DWC3_GTXFIFOSIZ_TXFDEP(fifo_size);
	else
		dwc->last_fifo_depth += DWC31_GTXFIFOSIZ_TXFDEP(fifo_size);

	/* Check fifo size allocation doesn't exceed available RAM size. */
	if (dwc->last_fifo_depth >= ram1_depth) {
		dev_err(dwc->dev, "Fifosize(%d) > RAM size(%d) %s depth:%d\n",
			dwc->last_fifo_depth, ram1_depth,
			dep->endpoint.name, fifo_size);
		if (DWC3_IP_IS(DWC3))
			fifo_size = DWC3_GTXFIFOSIZ_TXFDEP(fifo_size);
		else
			fifo_size = DWC31_GTXFIFOSIZ_TXFDEP(fifo_size);

		dwc->last_fifo_depth -= fifo_size;
		return -ENOMEM;
	}

	dwc3_writel(dwc->regs, DWC3_GTXFIFOSIZ(dep->number >> 1), fifo_size);
	dep->flags |= DWC3_EP_TXFIFO_RESIZED;
	dwc->num_ep_resized++;

	return 0;
}

/**
 * __dwc3_gadget_ep_enable - initializes a hw endpoint
 * @dep: endpoint to be initialized
 * @action: one of INIT, MODIFY or RESTORE
 *
 * Caller should take care of locking. Execute all necessary commands to
 * initialize a HW endpoint so it can be used by a gadget driver.
 */
int __dwc3_gadget_ep_enable(struct dwc3_ep *dep, unsigned int action)
{
	const struct usb_endpoint_descriptor *desc = dep->endpoint.desc;
	struct dwc3		*dwc = dep->dwc;

	u32			reg;
	int			ret;

	if (!(dep->flags & DWC3_EP_ENABLED) || dwc->is_hibernated) {
		ret = dwc3_gadget_resize_tx_fifos(dep);
		if (ret)
			return ret;
	}

	ret = dwc3_gadget_set_ep_config(dep, action);
	if (ret)
		return ret;

<<<<<<< HEAD
=======
	if (!(dep->flags & DWC3_EP_RESOURCE_ALLOCATED)) {
		ret = dwc3_gadget_set_xfer_resource(dep);
		if (ret)
			return ret;
	}

>>>>>>> a686015d
	if (!(dep->flags & DWC3_EP_ENABLED) || dwc->is_hibernated) {
		struct dwc3_trb	*trb_st_hw;
		struct dwc3_trb	*trb_link;

		dep->type = usb_endpoint_type(desc);
		dep->flags |= DWC3_EP_ENABLED;

		reg = dwc3_readl(dwc->regs, DWC3_DALEPENA);
		reg |= DWC3_DALEPENA_EP(dep->number);
		dwc3_writel(dwc->regs, DWC3_DALEPENA, reg);

		dep->trb_dequeue = 0;
		dep->trb_enqueue = 0;

		if (usb_endpoint_xfer_control(desc))
			goto out;

		/* Initialize the TRB ring */
		memset(dep->trb_pool, 0,
		       sizeof(struct dwc3_trb) * DWC3_TRB_NUM);

		if (!dwc->is_hibernated) {
			/* Initialize the TRB ring */
			dep->trb_dequeue = 0;
			dep->trb_enqueue = 0;
			memset(dep->trb_pool, 0,
			       sizeof(struct dwc3_trb) * DWC3_TRB_NUM);
		}

		/* Link TRB. The HWO bit is never reset */
		trb_st_hw = &dep->trb_pool[0];

		trb_link = &dep->trb_pool[DWC3_TRB_NUM - 1];
		trb_link->bpl = lower_32_bits(dwc3_trb_dma_offset(dep, trb_st_hw));
		trb_link->bph = upper_32_bits(dwc3_trb_dma_offset(dep, trb_st_hw));
		trb_link->ctrl |= DWC3_TRBCTL_LINK_TRB;
		trb_link->ctrl |= DWC3_TRB_CTRL_HWO;
	}

	/*
	 * Issue StartTransfer here with no-op TRB so we can always rely on No
	 * Response Update Transfer command.
	 */
	if ((usb_endpoint_xfer_bulk(desc) || usb_endpoint_xfer_int(desc)) &&
	     !dwc->is_hibernated) {
		struct dwc3_gadget_ep_cmd_params params;
		struct dwc3_trb	*trb;
		dma_addr_t trb_dma;
		u32 cmd;

		memset(&params, 0, sizeof(params));
		trb = &dep->trb_pool[0];
		trb_dma = dwc3_trb_dma_offset(dep, trb);

		params.param0 = upper_32_bits(trb_dma);
		params.param1 = lower_32_bits(trb_dma);

		cmd = DWC3_DEPCMD_STARTTRANSFER;

		ret = dwc3_send_gadget_ep_cmd(dep, cmd, &params);
		if (ret < 0)
			return ret;

		if (dep->stream_capable) {
			/*
			 * For streams, at start, there maybe a race where the
			 * host primes the endpoint before the function driver
			 * queues a request to initiate a stream. In that case,
			 * the controller will not see the prime to generate the
			 * ERDY and start stream. To workaround this, issue a
			 * no-op TRB as normal, but end it immediately. As a
			 * result, when the function driver queues the request,
			 * the next START_TRANSFER command will cause the
			 * controller to generate an ERDY to initiate the
			 * stream.
			 */
			dwc3_stop_active_transfer(dep, true, true);

			/*
			 * All stream eps will reinitiate stream on NoStream
			 * rejection until we can determine that the host can
			 * prime after the first transfer.
			 *
			 * However, if the controller is capable of
			 * TXF_FLUSH_BYPASS, then IN direction endpoints will
			 * automatically restart the stream without the driver
			 * initiation.
			 */
			if (!dep->direction ||
			    !(dwc->hwparams.hwparams9 &
			      DWC3_GHWPARAMS9_DEV_TXF_FLUSH_BYPASS))
				dep->flags |= DWC3_EP_FORCE_RESTART_STREAM;
		}
	}

out:
	trace_dwc3_gadget_ep_enable(dep);

	return 0;
}

void dwc3_remove_requests(struct dwc3 *dwc, struct dwc3_ep *dep, int status)
{
	struct dwc3_request		*req;

	dwc3_stop_active_transfer(dep, true, false);

	/* If endxfer is delayed, avoid unmapping requests */
	if (dep->flags & DWC3_EP_DELAY_STOP)
		return;

	/* - giveback all requests to gadget driver */
	while (!list_empty(&dep->started_list)) {
		req = next_request(&dep->started_list);

		dwc3_gadget_giveback(dep, req, status);
	}

	while (!list_empty(&dep->pending_list)) {
		req = next_request(&dep->pending_list);

		dwc3_gadget_giveback(dep, req, status);
	}

	while (!list_empty(&dep->cancelled_list)) {
		req = next_request(&dep->cancelled_list);

		dwc3_gadget_giveback(dep, req, status);
	}
}

/**
 * __dwc3_gadget_ep_disable - disables a hw endpoint
 * @dep: the endpoint to disable
 *
 * This function undoes what __dwc3_gadget_ep_enable did and also removes
 * requests which are currently being processed by the hardware and those which
 * are not yet scheduled.
 *
 * Caller should take care of locking.
 */
int __dwc3_gadget_ep_disable(struct dwc3_ep *dep)
{
	struct dwc3		*dwc = dep->dwc;
	u32			reg;
	u32			mask;

	trace_dwc3_gadget_ep_disable(dep);

	/* make sure HW endpoint isn't stalled */
	if (dep->flags & DWC3_EP_STALL)
		__dwc3_gadget_ep_set_halt(dep, 0, false);

	reg = dwc3_readl(dwc->regs, DWC3_DALEPENA);
	reg &= ~DWC3_DALEPENA_EP(dep->number);
	dwc3_writel(dwc->regs, DWC3_DALEPENA, reg);

	dwc3_remove_requests(dwc, dep, -ESHUTDOWN);

	dep->stream_capable = false;
	dep->type = 0;
	mask = DWC3_EP_TXFIFO_RESIZED | DWC3_EP_RESOURCE_ALLOCATED;
	/*
	 * dwc3_remove_requests() can exit early if DWC3 EP delayed stop is
	 * set.  Do not clear DEP flags, so that the end transfer command will
	 * be reattempted during the next SETUP stage.
	 */
	if (dep->flags & DWC3_EP_DELAY_STOP)
		mask |= (DWC3_EP_DELAY_STOP | DWC3_EP_TRANSFER_STARTED);
	dep->flags &= mask;

	/* Clear out the ep descriptors for non-ep0 */
	if (dep->number > 1) {
		dep->endpoint.comp_desc = NULL;
		dep->endpoint.desc = NULL;
	}

	return 0;
}

/* -------------------------------------------------------------------------- */

static int dwc3_gadget_ep0_enable(struct usb_ep *ep,
		const struct usb_endpoint_descriptor *desc)
{
	return -EINVAL;
}

static int dwc3_gadget_ep0_disable(struct usb_ep *ep)
{
	return -EINVAL;
}

/* -------------------------------------------------------------------------- */

static int dwc3_gadget_ep_enable(struct usb_ep *ep,
		const struct usb_endpoint_descriptor *desc)
{
	struct dwc3_ep			*dep;
	struct dwc3			*dwc;
	unsigned long			flags;
	int				ret;

	if (!ep || !desc || desc->bDescriptorType != USB_DT_ENDPOINT) {
		pr_debug("dwc3: invalid parameters\n");
		return -EINVAL;
	}

	if (!desc->wMaxPacketSize) {
		pr_debug("dwc3: missing wMaxPacketSize\n");
		return -EINVAL;
	}

	dep = to_dwc3_ep(ep);
	dwc = dep->dwc;

	if (dev_WARN_ONCE(dwc->dev, dep->flags & DWC3_EP_ENABLED,
					"%s is already enabled\n",
					dep->name))
		return 0;

	spin_lock_irqsave(&dwc->lock, flags);
	ret = __dwc3_gadget_ep_enable(dep, DWC3_DEPCFG_ACTION_INIT);
	spin_unlock_irqrestore(&dwc->lock, flags);

	return ret;
}

static int dwc3_gadget_ep_disable(struct usb_ep *ep)
{
	struct dwc3_ep			*dep;
	struct dwc3			*dwc;
	unsigned long			flags;
	int				ret;

	if (!ep) {
		pr_debug("dwc3: invalid parameters\n");
		return -EINVAL;
	}

	dep = to_dwc3_ep(ep);
	dwc = dep->dwc;

	if (dev_WARN_ONCE(dwc->dev, !(dep->flags & DWC3_EP_ENABLED),
					"%s is already disabled\n",
					dep->name))
		return 0;

	spin_lock_irqsave(&dwc->lock, flags);
	ret = __dwc3_gadget_ep_disable(dep);
	spin_unlock_irqrestore(&dwc->lock, flags);

	return ret;
}

static struct usb_request *dwc3_gadget_ep_alloc_request(struct usb_ep *ep,
		gfp_t gfp_flags)
{
	struct dwc3_request		*req;
	struct dwc3_ep			*dep = to_dwc3_ep(ep);

	req = kzalloc(sizeof(*req), gfp_flags);
	if (!req)
		return NULL;

	req->direction	= dep->direction;
	req->epnum	= dep->number;
	req->dep	= dep;
	req->status	= DWC3_REQUEST_STATUS_UNKNOWN;

	trace_dwc3_alloc_request(req);

	return &req->request;
}

static void dwc3_gadget_ep_free_request(struct usb_ep *ep,
		struct usb_request *request)
{
	struct dwc3_request		*req = to_dwc3_request(request);

	trace_dwc3_free_request(req);
	kfree(req);
}

/**
 * dwc3_ep_prev_trb - returns the previous TRB in the ring
 * @dep: The endpoint with the TRB ring
 * @index: The index of the current TRB in the ring
 *
 * Returns the TRB prior to the one pointed to by the index. If the
 * index is 0, we will wrap backwards, skip the link TRB, and return
 * the one just before that.
 */
static struct dwc3_trb *dwc3_ep_prev_trb(struct dwc3_ep *dep, u8 index)
{
	u8 tmp = index;

	if (!tmp)
		tmp = DWC3_TRB_NUM - 1;

	return &dep->trb_pool[tmp - 1];
}

static u32 dwc3_calc_trbs_left(struct dwc3_ep *dep)
{
	u8			trbs_left;

	/*
	 * If the enqueue & dequeue are equal then the TRB ring is either full
	 * or empty. It's considered full when there are DWC3_TRB_NUM-1 of TRBs
	 * pending to be processed by the driver.
	 */
	if (dep->trb_enqueue == dep->trb_dequeue) {
		/*
		 * If there is any request remained in the started_list at
		 * this point, that means there is no TRB available.
		 */
		if (!list_empty(&dep->started_list))
			return 0;

		return DWC3_TRB_NUM - 1;
	}

	trbs_left = dep->trb_dequeue - dep->trb_enqueue;
	trbs_left &= (DWC3_TRB_NUM - 1);

	if (dep->trb_dequeue < dep->trb_enqueue)
		trbs_left--;

	return trbs_left;
}

/**
 * dwc3_prepare_one_trb - setup one TRB from one request
 * @dep: endpoint for which this request is prepared
 * @req: dwc3_request pointer
 * @trb_length: buffer size of the TRB
 * @chain: should this TRB be chained to the next?
 * @node: only for isochronous endpoints. First TRB needs different type.
 * @use_bounce_buffer: set to use bounce buffer
 * @must_interrupt: set to interrupt on TRB completion
 */
static void dwc3_prepare_one_trb(struct dwc3_ep *dep,
		struct dwc3_request *req, unsigned int trb_length,
		unsigned int chain, unsigned int node, bool use_bounce_buffer,
		bool must_interrupt)
{
	struct dwc3_trb		*trb;
	dma_addr_t		dma;
	unsigned int		stream_id = req->request.stream_id;
	unsigned int		short_not_ok = req->request.short_not_ok;
	unsigned int		no_interrupt = req->request.no_interrupt;
	unsigned int		is_last = req->request.is_last;
	struct dwc3		*dwc = dep->dwc;
	struct usb_gadget	*gadget = dwc->gadget;
	enum usb_device_speed	speed = gadget->speed;

	if (use_bounce_buffer)
		dma = dep->dwc->bounce_addr;
	else if (req->request.num_sgs > 0)
		dma = sg_dma_address(req->start_sg);
	else
		dma = req->request.dma;

	trb = &dep->trb_pool[dep->trb_enqueue];

	if (!req->trb) {
		dwc3_gadget_move_started_request(req);
		req->trb = trb;
		req->trb_dma = dwc3_trb_dma_offset(dep, trb);
	}

	req->num_trbs++;

	trb->size = DWC3_TRB_SIZE_LENGTH(trb_length);
	trb->bpl = lower_32_bits(dma);
	trb->bph = upper_32_bits(dma);

	switch (usb_endpoint_type(dep->endpoint.desc)) {
	case USB_ENDPOINT_XFER_CONTROL:
		trb->ctrl = DWC3_TRBCTL_CONTROL_SETUP;
		break;

	case USB_ENDPOINT_XFER_ISOC:
		if (!node) {
			trb->ctrl = DWC3_TRBCTL_ISOCHRONOUS_FIRST;

			/*
			 * USB Specification 2.0 Section 5.9.2 states that: "If
			 * there is only a single transaction in the microframe,
			 * only a DATA0 data packet PID is used.  If there are
			 * two transactions per microframe, DATA1 is used for
			 * the first transaction data packet and DATA0 is used
			 * for the second transaction data packet.  If there are
			 * three transactions per microframe, DATA2 is used for
			 * the first transaction data packet, DATA1 is used for
			 * the second, and DATA0 is used for the third."
			 *
			 * IOW, we should satisfy the following cases:
			 *
			 * 1) length <= maxpacket
			 *	- DATA0
			 *
			 * 2) maxpacket < length <= (2 * maxpacket)
			 *	- DATA1, DATA0
			 *
			 * 3) (2 * maxpacket) < length <= (3 * maxpacket)
			 *	- DATA2, DATA1, DATA0
			 */
			if (speed == USB_SPEED_HIGH) {
				struct usb_ep *ep = &dep->endpoint;
				unsigned int mult = 2;
				unsigned int maxp = usb_endpoint_maxp(ep->desc);

				if (req->request.length <= (2 * maxp))
					mult--;

				if (req->request.length <= maxp)
					mult--;

				trb->size |= DWC3_TRB_SIZE_PCM1(mult);
			}
		} else {
			trb->ctrl = DWC3_TRBCTL_ISOCHRONOUS;
		}

		if (!no_interrupt && !chain)
			trb->ctrl |= DWC3_TRB_CTRL_ISP_IMI;
		break;

	case USB_ENDPOINT_XFER_BULK:
	case USB_ENDPOINT_XFER_INT:
		trb->ctrl = DWC3_TRBCTL_NORMAL;
		break;
	default:
		/*
		 * This is only possible with faulty memory because we
		 * checked it already :)
		 */
		dev_WARN(dwc->dev, "Unknown endpoint type %d\n",
				usb_endpoint_type(dep->endpoint.desc));
	}

	/*
	 * Enable Continue on Short Packet
	 * when endpoint is not a stream capable
	 */
	if (usb_endpoint_dir_out(dep->endpoint.desc)) {
		if (!dep->stream_capable)
			trb->ctrl |= DWC3_TRB_CTRL_CSP;

		if (short_not_ok)
			trb->ctrl |= DWC3_TRB_CTRL_ISP_IMI;
	}

	/* All TRBs setup for MST must set CSP=1 when LST=0 */
	if (dep->stream_capable && DWC3_MST_CAPABLE(&dwc->hwparams))
		trb->ctrl |= DWC3_TRB_CTRL_CSP;

	if ((!no_interrupt && !chain) || must_interrupt)
		trb->ctrl |= DWC3_TRB_CTRL_IOC;

	if (chain)
		trb->ctrl |= DWC3_TRB_CTRL_CHN;
	else if (dep->stream_capable && is_last &&
		 !DWC3_MST_CAPABLE(&dwc->hwparams))
		trb->ctrl |= DWC3_TRB_CTRL_LST;

	if (usb_endpoint_xfer_bulk(dep->endpoint.desc) && dep->stream_capable)
		trb->ctrl |= DWC3_TRB_CTRL_SID_SOFN(stream_id);

	/*
	 * As per data book 4.2.3.2TRB Control Bit Rules section
	 *
	 * The controller autonomously checks the HWO field of a TRB to determine if the
	 * entire TRB is valid. Therefore, software must ensure that the rest of the TRB
	 * is valid before setting the HWO field to '1'. In most systems, this means that
	 * software must update the fourth DWORD of a TRB last.
	 *
	 * However there is a possibility of CPU re-ordering here which can cause
	 * controller to observe the HWO bit set prematurely.
	 * Add a write memory barrier to prevent CPU re-ordering.
	 */
	wmb();
	trb->ctrl |= DWC3_TRB_CTRL_HWO;

	dwc3_ep_inc_enq(dep);

	trace_dwc3_prepare_trb(dep, trb);
}

static bool dwc3_needs_extra_trb(struct dwc3_ep *dep, struct dwc3_request *req)
{
	unsigned int maxp = usb_endpoint_maxp(dep->endpoint.desc);
	unsigned int rem = req->request.length % maxp;

	if ((req->request.length && req->request.zero && !rem &&
			!usb_endpoint_xfer_isoc(dep->endpoint.desc)) ||
			(!req->direction && rem))
		return true;

	return false;
}

/**
 * dwc3_prepare_last_sg - prepare TRBs for the last SG entry
 * @dep: The endpoint that the request belongs to
 * @req: The request to prepare
 * @entry_length: The last SG entry size
 * @node: Indicates whether this is not the first entry (for isoc only)
 *
 * Return the number of TRBs prepared.
 */
static int dwc3_prepare_last_sg(struct dwc3_ep *dep,
		struct dwc3_request *req, unsigned int entry_length,
		unsigned int node)
{
	unsigned int maxp = usb_endpoint_maxp(dep->endpoint.desc);
	unsigned int rem = req->request.length % maxp;
	unsigned int num_trbs = 1;

	if (dwc3_needs_extra_trb(dep, req))
		num_trbs++;

	if (dwc3_calc_trbs_left(dep) < num_trbs)
		return 0;

	req->needs_extra_trb = num_trbs > 1;

	/* Prepare a normal TRB */
	if (req->direction || req->request.length)
		dwc3_prepare_one_trb(dep, req, entry_length,
				req->needs_extra_trb, node, false, false);

	/* Prepare extra TRBs for ZLP and MPS OUT transfer alignment */
	if ((!req->direction && !req->request.length) || req->needs_extra_trb)
		dwc3_prepare_one_trb(dep, req,
				req->direction ? 0 : maxp - rem,
				false, 1, true, false);

	return num_trbs;
}

static int dwc3_prepare_trbs_sg(struct dwc3_ep *dep,
		struct dwc3_request *req)
{
	struct scatterlist *sg = req->start_sg;
	struct scatterlist *s;
	int		i;
	unsigned int length = req->request.length;
	unsigned int remaining = req->request.num_mapped_sgs
		- req->num_queued_sgs;
	unsigned int num_trbs = req->num_trbs;
	bool needs_extra_trb = dwc3_needs_extra_trb(dep, req);

	/*
	 * If we resume preparing the request, then get the remaining length of
	 * the request and resume where we left off.
	 */
	for_each_sg(req->request.sg, s, req->num_queued_sgs, i)
		length -= sg_dma_len(s);

	for_each_sg(sg, s, remaining, i) {
		unsigned int num_trbs_left = dwc3_calc_trbs_left(dep);
		unsigned int trb_length;
		bool must_interrupt = false;
		bool last_sg = false;

		trb_length = min_t(unsigned int, length, sg_dma_len(s));

		length -= trb_length;

		/*
		 * IOMMU driver is coalescing the list of sgs which shares a
		 * page boundary into one and giving it to USB driver. With
		 * this the number of sgs mapped is not equal to the number of
		 * sgs passed. So mark the chain bit to false if it isthe last
		 * mapped sg.
		 */
		if ((i == remaining - 1) || !length)
			last_sg = true;

		if (!num_trbs_left)
			break;

		if (last_sg) {
			if (!dwc3_prepare_last_sg(dep, req, trb_length, i))
				break;
		} else {
			/*
			 * Look ahead to check if we have enough TRBs for the
			 * next SG entry. If not, set interrupt on this TRB to
			 * resume preparing the next SG entry when more TRBs are
			 * free.
			 */
			if (num_trbs_left == 1 || (needs_extra_trb &&
					num_trbs_left <= 2 &&
					sg_dma_len(sg_next(s)) >= length)) {
				struct dwc3_request *r;

				/* Check if previous requests already set IOC */
				list_for_each_entry(r, &dep->started_list, list) {
					if (r != req && !r->request.no_interrupt)
						break;

					if (r == req)
						must_interrupt = true;
				}
			}

			dwc3_prepare_one_trb(dep, req, trb_length, 1, i, false,
					must_interrupt);
		}

		/*
		 * There can be a situation where all sgs in sglist are not
		 * queued because of insufficient trb number. To handle this
		 * case, update start_sg to next sg to be queued, so that
		 * we have free trbs we can continue queuing from where we
		 * previously stopped
		 */
		if (!last_sg)
			req->start_sg = sg_next(s);

		req->num_queued_sgs++;
		req->num_pending_sgs--;

		/*
		 * The number of pending SG entries may not correspond to the
		 * number of mapped SG entries. If all the data are queued, then
		 * don't include unused SG entries.
		 */
		if (length == 0) {
			req->num_pending_sgs = 0;
			break;
		}

		if (must_interrupt)
			break;
	}

	return req->num_trbs - num_trbs;
}

static int dwc3_prepare_trbs_linear(struct dwc3_ep *dep,
		struct dwc3_request *req)
{
	return dwc3_prepare_last_sg(dep, req, req->request.length, 0);
}

/*
 * dwc3_prepare_trbs - setup TRBs from requests
 * @dep: endpoint for which requests are being prepared
 *
 * The function goes through the requests list and sets up TRBs for the
 * transfers. The function returns once there are no more TRBs available or
 * it runs out of requests.
 *
 * Returns the number of TRBs prepared or negative errno.
 */
static int dwc3_prepare_trbs(struct dwc3_ep *dep)
{
	struct dwc3_request	*req, *n;
	int			ret = 0;

	BUILD_BUG_ON_NOT_POWER_OF_2(DWC3_TRB_NUM);

	/*
	 * We can get in a situation where there's a request in the started list
	 * but there weren't enough TRBs to fully kick it in the first time
	 * around, so it has been waiting for more TRBs to be freed up.
	 *
	 * In that case, we should check if we have a request with pending_sgs
	 * in the started list and prepare TRBs for that request first,
	 * otherwise we will prepare TRBs completely out of order and that will
	 * break things.
	 */
	list_for_each_entry(req, &dep->started_list, list) {
		if (req->num_pending_sgs > 0) {
			ret = dwc3_prepare_trbs_sg(dep, req);
			if (!ret || req->num_pending_sgs)
				return ret;
		}

		if (!dwc3_calc_trbs_left(dep))
			return ret;

		/*
		 * Don't prepare beyond a transfer. In DWC_usb32, its transfer
		 * burst capability may try to read and use TRBs beyond the
		 * active transfer instead of stopping.
		 */
		if (dep->stream_capable && req->request.is_last &&
		    !DWC3_MST_CAPABLE(&dep->dwc->hwparams))
			return ret;
	}

	list_for_each_entry_safe(req, n, &dep->pending_list, list) {
		struct dwc3	*dwc = dep->dwc;

		ret = usb_gadget_map_request_by_dev(dwc->sysdev, &req->request,
						    dep->direction);
		if (ret)
			return ret;

		req->sg			= req->request.sg;
		req->start_sg		= req->sg;
		req->num_queued_sgs	= 0;
		req->num_pending_sgs	= req->request.num_mapped_sgs;

		if (req->num_pending_sgs > 0) {
			ret = dwc3_prepare_trbs_sg(dep, req);
			if (req->num_pending_sgs)
				return ret;
		} else {
			ret = dwc3_prepare_trbs_linear(dep, req);
		}

		if (!ret || !dwc3_calc_trbs_left(dep))
			return ret;

		/*
		 * Don't prepare beyond a transfer. In DWC_usb32, its transfer
		 * burst capability may try to read and use TRBs beyond the
		 * active transfer instead of stopping.
		 */
		if (dep->stream_capable && req->request.is_last &&
		    !DWC3_MST_CAPABLE(&dwc->hwparams))
			return ret;
	}

	return ret;
}

static void dwc3_gadget_ep_cleanup_cancelled_requests(struct dwc3_ep *dep);

int __dwc3_gadget_kick_transfer(struct dwc3_ep *dep)
{
	struct dwc3_gadget_ep_cmd_params params;
	struct dwc3_request		*req;
	int				starting;
	int				ret;
	u32				cmd;

	/*
	 * Note that it's normal to have no new TRBs prepared (i.e. ret == 0).
	 * This happens when we need to stop and restart a transfer such as in
	 * the case of reinitiating a stream or retrying an isoc transfer.
	 */
	ret = dwc3_prepare_trbs(dep);
	if (ret < 0)
		return ret;

	starting = !(dep->flags & DWC3_EP_TRANSFER_STARTED);

	/*
	 * If there's no new TRB prepared and we don't need to restart a
	 * transfer, there's no need to update the transfer.
	 */
	if (!ret && !starting)
		return ret;

	req = next_request(&dep->started_list);
	if (!req) {
		dep->flags |= DWC3_EP_PENDING_REQUEST;
		return 0;
	}

	memset(&params, 0, sizeof(params));

	if (starting) {
		params.param0 = upper_32_bits(req->trb_dma);
		params.param1 = lower_32_bits(req->trb_dma);
		cmd = DWC3_DEPCMD_STARTTRANSFER;

		if (dep->stream_capable)
			cmd |= DWC3_DEPCMD_PARAM(req->request.stream_id);

		if (usb_endpoint_xfer_isoc(dep->endpoint.desc))
			cmd |= DWC3_DEPCMD_PARAM(dep->frame_number);
	} else {
		cmd = DWC3_DEPCMD_UPDATETRANSFER |
			DWC3_DEPCMD_PARAM(dep->resource_index);
	}

	ret = dwc3_send_gadget_ep_cmd(dep, cmd, &params);
	if (ret < 0) {
		struct dwc3_request *tmp;

		if (ret == -EAGAIN)
			return ret;

		dwc3_stop_active_transfer(dep, true, true);

		list_for_each_entry_safe(req, tmp, &dep->started_list, list)
			dwc3_gadget_move_cancelled_request(req, DWC3_REQUEST_STATUS_DEQUEUED);

		/* If ep isn't started, then there's no end transfer pending */
		if (!(dep->flags & DWC3_EP_END_TRANSFER_PENDING))
			dwc3_gadget_ep_cleanup_cancelled_requests(dep);

		return ret;
	}

	if (dep->stream_capable && req->request.is_last &&
	    !DWC3_MST_CAPABLE(&dep->dwc->hwparams))
		dep->flags |= DWC3_EP_WAIT_TRANSFER_COMPLETE;

	return 0;
}

static int __dwc3_gadget_get_frame(struct dwc3 *dwc)
{
	u32			reg;

	reg = dwc3_readl(dwc->regs, DWC3_DSTS);
	return DWC3_DSTS_SOFFN(reg);
}

/**
 * __dwc3_stop_active_transfer - stop the current active transfer
 * @dep: isoc endpoint
 * @force: set forcerm bit in the command
 * @interrupt: command complete interrupt after End Transfer command
 *
 * When setting force, the ForceRM bit will be set. In that case
 * the controller won't update the TRB progress on command
 * completion. It also won't clear the HWO bit in the TRB.
 * The command will also not complete immediately in that case.
 */
static int __dwc3_stop_active_transfer(struct dwc3_ep *dep, bool force, bool interrupt)
{
	struct dwc3_gadget_ep_cmd_params params;
	u32 cmd;
	int ret;

	cmd = DWC3_DEPCMD_ENDTRANSFER;
	cmd |= force ? DWC3_DEPCMD_HIPRI_FORCERM : 0;
	cmd |= interrupt ? DWC3_DEPCMD_CMDIOC : 0;
	cmd |= DWC3_DEPCMD_PARAM(dep->resource_index);
	memset(&params, 0, sizeof(params));
	ret = dwc3_send_gadget_ep_cmd(dep, cmd, &params);
	/*
	 * If the End Transfer command was timed out while the device is
	 * not in SETUP phase, it's possible that an incoming Setup packet
	 * may prevent the command's completion. Let's retry when the
	 * ep0state returns to EP0_SETUP_PHASE.
	 */
	if (ret == -ETIMEDOUT && dep->dwc->ep0state != EP0_SETUP_PHASE) {
		dep->flags |= DWC3_EP_DELAY_STOP;
		return 0;
	}
	WARN_ON_ONCE(ret);
<<<<<<< HEAD

	/*
	 * when transfer is stopped with force rm bit false, it can be
	 * restarted by passing resource_index in params; don't loose it
	 */
	if (force)
		dep->resource_index = 0;
=======
>>>>>>> a686015d

	/*
	 * when transfer is stopped with force rm bit false, it can be
	 * restarted by passing resource_index in params; don't loose it
	 */
	if (force)
		dep->resource_index = 0;

	if (!interrupt)
		dep->flags &= ~DWC3_EP_TRANSFER_STARTED;
	else if (!ret)
		dep->flags |= DWC3_EP_END_TRANSFER_PENDING;

	dep->flags &= ~DWC3_EP_DELAY_STOP;
	return ret;
}

/**
 * dwc3_gadget_start_isoc_quirk - workaround invalid frame number
 * @dep: isoc endpoint
 *
 * This function tests for the correct combination of BIT[15:14] from the 16-bit
 * microframe number reported by the XferNotReady event for the future frame
 * number to start the isoc transfer.
 *
 * In DWC_usb31 version 1.70a-ea06 and prior, for highspeed and fullspeed
 * isochronous IN, BIT[15:14] of the 16-bit microframe number reported by the
 * XferNotReady event are invalid. The driver uses this number to schedule the
 * isochronous transfer and passes it to the START TRANSFER command. Because
 * this number is invalid, the command may fail. If BIT[15:14] matches the
 * internal 16-bit microframe, the START TRANSFER command will pass and the
 * transfer will start at the scheduled time, if it is off by 1, the command
 * will still pass, but the transfer will start 2 seconds in the future. For all
 * other conditions, the START TRANSFER command will fail with bus-expiry.
 *
 * In order to workaround this issue, we can test for the correct combination of
 * BIT[15:14] by sending START TRANSFER commands with different values of
 * BIT[15:14]: 'b00, 'b01, 'b10, and 'b11. Each combination is 2^14 uframe apart
 * (or 2 seconds). 4 seconds into the future will result in a bus-expiry status.
 * As the result, within the 4 possible combinations for BIT[15:14], there will
 * be 2 successful and 2 failure START COMMAND status. One of the 2 successful
 * command status will result in a 2-second delay start. The smaller BIT[15:14]
 * value is the correct combination.
 *
 * Since there are only 4 outcomes and the results are ordered, we can simply
 * test 2 START TRANSFER commands with BIT[15:14] combinations 'b00 and 'b01 to
 * deduce the smaller successful combination.
 *
 * Let test0 = test status for combination 'b00 and test1 = test status for 'b01
 * of BIT[15:14]. The correct combination is as follow:
 *
 * if test0 fails and test1 passes, BIT[15:14] is 'b01
 * if test0 fails and test1 fails, BIT[15:14] is 'b10
 * if test0 passes and test1 fails, BIT[15:14] is 'b11
 * if test0 passes and test1 passes, BIT[15:14] is 'b00
 *
 * Synopsys STAR 9001202023: Wrong microframe number for isochronous IN
 * endpoints.
 */
static int dwc3_gadget_start_isoc_quirk(struct dwc3_ep *dep)
{
	int cmd_status = 0;
	bool test0;
	bool test1;

	while (dep->combo_num < 2) {
		struct dwc3_gadget_ep_cmd_params params;
		u32 test_frame_number;
		u32 cmd;

		/*
		 * Check if we can start isoc transfer on the next interval or
		 * 4 uframes in the future with BIT[15:14] as dep->combo_num
		 */
		test_frame_number = dep->frame_number & DWC3_FRNUMBER_MASK;
		test_frame_number |= dep->combo_num << 14;
		test_frame_number += max_t(u32, 4, dep->interval);

		params.param0 = upper_32_bits(dep->dwc->bounce_addr);
		params.param1 = lower_32_bits(dep->dwc->bounce_addr);

		cmd = DWC3_DEPCMD_STARTTRANSFER;
		cmd |= DWC3_DEPCMD_PARAM(test_frame_number);
		cmd_status = dwc3_send_gadget_ep_cmd(dep, cmd, &params);

		/* Redo if some other failure beside bus-expiry is received */
		if (cmd_status && cmd_status != -EAGAIN) {
			dep->start_cmd_status = 0;
			dep->combo_num = 0;
			return 0;
		}

		/* Store the first test status */
		if (dep->combo_num == 0)
			dep->start_cmd_status = cmd_status;

		dep->combo_num++;

		/*
		 * End the transfer if the START_TRANSFER command is successful
		 * to wait for the next XferNotReady to test the command again
		 */
		if (cmd_status == 0) {
			dwc3_stop_active_transfer(dep, true, true);
			return 0;
		}
	}

	/* test0 and test1 are both completed at this point */
	test0 = (dep->start_cmd_status == 0);
	test1 = (cmd_status == 0);

	if (!test0 && test1)
		dep->combo_num = 1;
	else if (!test0 && !test1)
		dep->combo_num = 2;
	else if (test0 && !test1)
		dep->combo_num = 3;
	else if (test0 && test1)
		dep->combo_num = 0;

	dep->frame_number &= DWC3_FRNUMBER_MASK;
	dep->frame_number |= dep->combo_num << 14;
	dep->frame_number += max_t(u32, 4, dep->interval);

	/* Reinitialize test variables */
	dep->start_cmd_status = 0;
	dep->combo_num = 0;

	return __dwc3_gadget_kick_transfer(dep);
}

static int __dwc3_gadget_start_isoc(struct dwc3_ep *dep)
{
	const struct usb_endpoint_descriptor *desc = dep->endpoint.desc;
	struct dwc3 *dwc = dep->dwc;
	int ret;
	int i;

	if (list_empty(&dep->pending_list) &&
	    list_empty(&dep->started_list)) {
		dep->flags |= DWC3_EP_PENDING_REQUEST;
		return -EAGAIN;
	}

	if (!dwc->dis_start_transfer_quirk &&
	    (DWC3_VER_IS_PRIOR(DWC31, 170A) ||
	     DWC3_VER_TYPE_IS_WITHIN(DWC31, 170A, EA01, EA06))) {
		if (dwc->gadget->speed <= USB_SPEED_HIGH && dep->direction)
			return dwc3_gadget_start_isoc_quirk(dep);
	}

	if (desc->bInterval <= 14 &&
	    dwc->gadget->speed >= USB_SPEED_HIGH) {
		u32 frame = __dwc3_gadget_get_frame(dwc);
		bool rollover = frame <
				(dep->frame_number & DWC3_FRNUMBER_MASK);

		/*
		 * frame_number is set from XferNotReady and may be already
		 * out of date. DSTS only provides the lower 14 bit of the
		 * current frame number. So add the upper two bits of
		 * frame_number and handle a possible rollover.
		 * This will provide the correct frame_number unless more than
		 * rollover has happened since XferNotReady.
		 */

		dep->frame_number = (dep->frame_number & ~DWC3_FRNUMBER_MASK) |
				     frame;
		if (rollover)
			dep->frame_number += BIT(14);
	}

	for (i = 0; i < DWC3_ISOC_MAX_RETRIES; i++) {
		int future_interval = i + 1;

		/* Give the controller at least 500us to schedule transfers */
		if (desc->bInterval < 3)
			future_interval += 3 - desc->bInterval;

		dep->frame_number = DWC3_ALIGN_FRAME(dep, future_interval);

		ret = __dwc3_gadget_kick_transfer(dep);
		if (ret != -EAGAIN)
			break;
	}

	/*
	 * After a number of unsuccessful start attempts due to bus-expiry
	 * status, issue END_TRANSFER command and retry on the next XferNotReady
	 * event.
	 */
	if (ret == -EAGAIN)
		ret = __dwc3_stop_active_transfer(dep, false, true);

	return ret;
}

static int __dwc3_gadget_ep_queue(struct dwc3_ep *dep, struct dwc3_request *req)
{
	struct dwc3		*dwc = dep->dwc;

	if (!dep->endpoint.desc || !dwc->pullups_connected || !dwc->connected) {
		dev_dbg(dwc->dev, "%s: can't queue to disabled endpoint\n",
				dep->name);
		return -ESHUTDOWN;
	}

	if (WARN(req->dep != dep, "request %pK belongs to '%s'\n",
				&req->request, req->dep->name))
		return -EINVAL;

	if (WARN(req->status < DWC3_REQUEST_STATUS_COMPLETED,
				"%s: request %pK already in flight\n",
				dep->name, &req->request))
		return -EINVAL;

	pm_runtime_get(dwc->dev);

	req->request.actual	= 0;
	req->request.status	= -EINPROGRESS;

	trace_dwc3_ep_queue(req);

	list_add_tail(&req->list, &dep->pending_list);
	req->status = DWC3_REQUEST_STATUS_QUEUED;

	if (dep->flags & DWC3_EP_WAIT_TRANSFER_COMPLETE)
		return 0;

	/*
	 * Start the transfer only after the END_TRANSFER is completed
	 * and endpoint STALL is cleared.
	 */
	if ((dep->flags & DWC3_EP_END_TRANSFER_PENDING) ||
	    (dep->flags & DWC3_EP_WEDGE) ||
	    (dep->flags & DWC3_EP_STALL)) {
		dep->flags |= DWC3_EP_DELAY_START;
		return 0;
	}

	/* If core is hibernated, need to wakeup (remote wakeup) */
	if (dwc->is_hibernated) {
		dwc->force_hiber_wake = true;
		dwc3_gadget_exit_hibernation(dwc);
		dwc->force_hiber_wake = false;
	}

	/*
	 * NOTICE: Isochronous endpoints should NEVER be prestarted. We must
	 * wait for a XferNotReady event so we will know what's the current
	 * (micro-)frame number.
	 *
	 * Without this trick, we are very, very likely gonna get Bus Expiry
	 * errors which will force us issue EndTransfer command.
	 */
	if (usb_endpoint_xfer_isoc(dep->endpoint.desc)) {
		if (!(dep->flags & DWC3_EP_PENDING_REQUEST) &&
				!(dep->flags & DWC3_EP_TRANSFER_STARTED))
			return 0;

		if (dep->flags & DWC3_EP_PENDING_REQUEST) {
			if (dep->flags & DWC3_EP_TRANSFER_STARTED) {
				/*
				 * If there are not entries in request list
				 * then PENDING flag would be set, so that END
				 * TRANSFER is issued when an entry is added
				 * into request list.
				 */
				dwc3_stop_active_transfer(dep, true, true);
				dep->flags = DWC3_EP_ENABLED;
			}

			/* Rest is taken care by DWC3_DEPEVT_XFERNOTREADY */
			return 0;
		}
	}

	__dwc3_gadget_kick_transfer(dep);

	return 0;
}

static int dwc3_gadget_ep_queue(struct usb_ep *ep, struct usb_request *request,
	gfp_t gfp_flags)
{
	struct dwc3_request		*req = to_dwc3_request(request);
	struct dwc3_ep			*dep = to_dwc3_ep(ep);
	struct dwc3			*dwc = dep->dwc;

	unsigned long			flags;

	int				ret;

	spin_lock_irqsave(&dwc->lock, flags);
	ret = __dwc3_gadget_ep_queue(dep, req);
	spin_unlock_irqrestore(&dwc->lock, flags);

	return ret;
}

static void dwc3_gadget_ep_skip_trbs(struct dwc3_ep *dep, struct dwc3_request *req)
{
	int i;

	/* If req->trb is not set, then the request has not started */
	if (!req->trb)
		return;

	/*
	 * If request was already started, this means we had to
	 * stop the transfer. With that we also need to ignore
	 * all TRBs used by the request, however TRBs can only
	 * be modified after completion of END_TRANSFER
	 * command. So what we do here is that we wait for
	 * END_TRANSFER completion and only after that, we jump
	 * over TRBs by clearing HWO and incrementing dequeue
	 * pointer.
	 */
	for (i = 0; i < req->num_trbs; i++) {
		struct dwc3_trb *trb;

		trb = &dep->trb_pool[dep->trb_dequeue];
		trb->ctrl &= ~DWC3_TRB_CTRL_HWO;
		dwc3_ep_inc_deq(dep);
	}

	req->num_trbs = 0;
}

static void dwc3_gadget_ep_cleanup_cancelled_requests(struct dwc3_ep *dep)
{
	struct dwc3_request		*req;
	struct dwc3			*dwc = dep->dwc;

	while (!list_empty(&dep->cancelled_list)) {
		req = next_request(&dep->cancelled_list);
		dwc3_gadget_ep_skip_trbs(dep, req);
		switch (req->status) {
		case DWC3_REQUEST_STATUS_DISCONNECTED:
			dwc3_gadget_giveback(dep, req, -ESHUTDOWN);
			break;
		case DWC3_REQUEST_STATUS_DEQUEUED:
			dwc3_gadget_giveback(dep, req, -ECONNRESET);
			break;
		case DWC3_REQUEST_STATUS_STALLED:
			dwc3_gadget_giveback(dep, req, -EPIPE);
			break;
		default:
			dev_err(dwc->dev, "request cancelled with wrong reason:%d\n", req->status);
			dwc3_gadget_giveback(dep, req, -ECONNRESET);
			break;
		}
		/*
		 * The endpoint is disabled, let the dwc3_remove_requests()
		 * handle the cleanup.
		 */
		if (!dep->endpoint.desc)
			break;
	}
}

static int dwc3_gadget_ep_dequeue(struct usb_ep *ep,
		struct usb_request *request)
{
	struct dwc3_request		*req = to_dwc3_request(request);
	struct dwc3_request		*r = NULL;

	struct dwc3_ep			*dep = to_dwc3_ep(ep);
	struct dwc3			*dwc = dep->dwc;

	unsigned long			flags;
	int				ret = 0;

	trace_dwc3_ep_dequeue(req);

	spin_lock_irqsave(&dwc->lock, flags);

	list_for_each_entry(r, &dep->cancelled_list, list) {
		if (r == req)
			goto out;
	}

	list_for_each_entry(r, &dep->pending_list, list) {
		if (r == req) {
			/*
			 * Explicitly check for EP0/1 as dequeue for those
			 * EPs need to be handled differently.  Control EP
			 * only deals with one USB req, and giveback will
			 * occur during dwc3_ep0_stall_and_restart().  EP0
			 * requests are never added to started_list.
			 */
			if (dep->number > 1)
				dwc3_gadget_giveback(dep, req, -ECONNRESET);
			else
				dwc3_ep0_reset_state(dwc);
			goto out;
		}
	}

	list_for_each_entry(r, &dep->started_list, list) {
		if (r == req) {
			struct dwc3_request *t;

			/* wait until it is processed */
			dwc3_stop_active_transfer(dep, true, true);

			/*
			 * Remove any started request if the transfer is
			 * cancelled.
			 */
			list_for_each_entry_safe(r, t, &dep->started_list, list)
				dwc3_gadget_move_cancelled_request(r,
						DWC3_REQUEST_STATUS_DEQUEUED);

			dep->flags &= ~DWC3_EP_WAIT_TRANSFER_COMPLETE;

			goto out;
		}
	}

	dev_err(dwc->dev, "request %pK was not queued to %s\n",
		request, ep->name);
	ret = -EINVAL;
out:
	spin_unlock_irqrestore(&dwc->lock, flags);

	return ret;
}

int __dwc3_gadget_ep_set_halt(struct dwc3_ep *dep, int value, int protocol)
{
	struct dwc3_gadget_ep_cmd_params	params;
	struct dwc3				*dwc = dep->dwc;
	struct dwc3_request			*req;
	struct dwc3_request			*tmp;
	int					ret;

	if (usb_endpoint_xfer_isoc(dep->endpoint.desc)) {
		dev_err(dwc->dev, "%s is of Isochronous type\n", dep->name);
		return -EINVAL;
	}

	memset(&params, 0x00, sizeof(params));

	if (value) {
		struct dwc3_trb *trb;

		unsigned int transfer_in_flight;
		unsigned int started;

		if (dep->number > 1)
			trb = dwc3_ep_prev_trb(dep, dep->trb_enqueue);
		else
			trb = &dwc->ep0_trb[dep->trb_enqueue];

		transfer_in_flight = trb->ctrl & DWC3_TRB_CTRL_HWO;
		started = !list_empty(&dep->started_list);

		if (!protocol && ((dep->direction && transfer_in_flight) ||
				(!dep->direction && started))) {
			return -EAGAIN;
		}

		ret = dwc3_send_gadget_ep_cmd(dep, DWC3_DEPCMD_SETSTALL,
				&params);
		if (ret)
			dev_err(dwc->dev, "failed to set STALL on %s\n",
					dep->name);
		else
			dep->flags |= DWC3_EP_STALL;
	} else {
		/*
		 * Don't issue CLEAR_STALL command to control endpoints. The
		 * controller automatically clears the STALL when it receives
		 * the SETUP token.
		 */
		if (dep->number <= 1) {
			dep->flags &= ~(DWC3_EP_STALL | DWC3_EP_WEDGE);
			return 0;
		}

		dwc3_stop_active_transfer(dep, true, true);

		list_for_each_entry_safe(req, tmp, &dep->started_list, list)
			dwc3_gadget_move_cancelled_request(req, DWC3_REQUEST_STATUS_STALLED);

		if (dep->flags & DWC3_EP_END_TRANSFER_PENDING) {
			dep->flags |= DWC3_EP_PENDING_CLEAR_STALL;
			if (protocol)
				dwc->clear_stall_protocol = dep->number;

			return 0;
		}

		dwc3_gadget_ep_cleanup_cancelled_requests(dep);

		ret = dwc3_send_clear_stall_ep_cmd(dep);
		if (ret) {
			dev_err(dwc->dev, "failed to clear STALL on %s\n",
					dep->name);
			return ret;
		}

		dep->flags &= ~(DWC3_EP_STALL | DWC3_EP_WEDGE);

		if ((dep->flags & DWC3_EP_DELAY_START) &&
		    !usb_endpoint_xfer_isoc(dep->endpoint.desc))
			__dwc3_gadget_kick_transfer(dep);

		dep->flags &= ~DWC3_EP_DELAY_START;
	}

	return ret;
}

static int dwc3_gadget_ep_set_halt(struct usb_ep *ep, int value)
{
	struct dwc3_ep			*dep = to_dwc3_ep(ep);
	struct dwc3			*dwc = dep->dwc;

	unsigned long			flags;

	int				ret;

	spin_lock_irqsave(&dwc->lock, flags);
	ret = __dwc3_gadget_ep_set_halt(dep, value, false);
	spin_unlock_irqrestore(&dwc->lock, flags);

	return ret;
}

static int dwc3_gadget_ep_set_wedge(struct usb_ep *ep)
{
	struct dwc3_ep			*dep = to_dwc3_ep(ep);
	struct dwc3			*dwc = dep->dwc;
	unsigned long			flags;
	int				ret;

	spin_lock_irqsave(&dwc->lock, flags);
	dep->flags |= DWC3_EP_WEDGE;

	if (dep->number == 0 || dep->number == 1)
		ret = __dwc3_gadget_ep0_set_halt(ep, 1);
	else
		ret = __dwc3_gadget_ep_set_halt(dep, 1, false);
	spin_unlock_irqrestore(&dwc->lock, flags);

	return ret;
}

/* -------------------------------------------------------------------------- */

static struct usb_endpoint_descriptor dwc3_gadget_ep0_desc = {
	.bLength	= USB_DT_ENDPOINT_SIZE,
	.bDescriptorType = USB_DT_ENDPOINT,
	.bmAttributes	= USB_ENDPOINT_XFER_CONTROL,
};

static const struct usb_ep_ops dwc3_gadget_ep0_ops = {
	.enable		= dwc3_gadget_ep0_enable,
	.disable	= dwc3_gadget_ep0_disable,
	.alloc_request	= dwc3_gadget_ep_alloc_request,
	.free_request	= dwc3_gadget_ep_free_request,
	.queue		= dwc3_gadget_ep0_queue,
	.dequeue	= dwc3_gadget_ep_dequeue,
	.set_halt	= dwc3_gadget_ep0_set_halt,
	.set_wedge	= dwc3_gadget_ep_set_wedge,
};

static const struct usb_ep_ops dwc3_gadget_ep_ops = {
	.enable		= dwc3_gadget_ep_enable,
	.disable	= dwc3_gadget_ep_disable,
	.alloc_request	= dwc3_gadget_ep_alloc_request,
	.free_request	= dwc3_gadget_ep_free_request,
	.queue		= dwc3_gadget_ep_queue,
	.dequeue	= dwc3_gadget_ep_dequeue,
	.set_halt	= dwc3_gadget_ep_set_halt,
	.set_wedge	= dwc3_gadget_ep_set_wedge,
};

/* -------------------------------------------------------------------------- */

static void dwc3_gadget_enable_linksts_evts(struct dwc3 *dwc, bool set)
{
	u32 reg;

	if (DWC3_VER_IS_PRIOR(DWC3, 250A))
		return;

	reg = dwc3_readl(dwc->regs, DWC3_DEVTEN);
	if (set)
		reg |= DWC3_DEVTEN_ULSTCNGEN;
	else
		reg &= ~DWC3_DEVTEN_ULSTCNGEN;

	dwc3_writel(dwc->regs, DWC3_DEVTEN, reg);
}

static int dwc3_gadget_get_frame(struct usb_gadget *g)
{
	struct dwc3		*dwc = gadget_to_dwc(g);

	return __dwc3_gadget_get_frame(dwc);
}

static int __dwc3_gadget_wakeup(struct dwc3 *dwc, bool async)
{
	int			retries;

	int			ret;
	u32			reg;

	u8			link_state;

	/*
	 * According to the Databook Remote wakeup request should
	 * be issued only when the device is in early suspend state.
	 *
	 * We can check that via USB Link State bits in DSTS register.
	 */
	reg = dwc3_readl(dwc->regs, DWC3_DSTS);

	link_state = DWC3_DSTS_USBLNKST(reg);

	switch (link_state) {
	case DWC3_LINK_STATE_RESET:
	case DWC3_LINK_STATE_RX_DET:	/* in HS, means Early Suspend */
	case DWC3_LINK_STATE_U3:	/* in HS, means SUSPEND */
	case DWC3_LINK_STATE_U2:	/* in HS, means Sleep (L1) */
	case DWC3_LINK_STATE_U1:
	case DWC3_LINK_STATE_RESUME:
		break;
	default:
		return -EINVAL;
	}

	if (async)
		dwc3_gadget_enable_linksts_evts(dwc, true);

	ret = dwc3_gadget_set_link_state(dwc, DWC3_LINK_STATE_RECOV);
	if (ret < 0) {
		dev_err(dwc->dev, "failed to put link in Recovery\n");
		dwc3_gadget_enable_linksts_evts(dwc, false);
		return ret;
	}

	/* Recent versions do this automatically */
	if (DWC3_VER_IS_PRIOR(DWC3, 194A)) {
		/* write zeroes to Link Change Request */
		reg = dwc3_readl(dwc->regs, DWC3_DCTL);
		reg &= ~DWC3_DCTL_ULSTCHNGREQ_MASK;
		dwc3_writel(dwc->regs, DWC3_DCTL, reg);
	}

	/*
	 * Since link status change events are enabled we will receive
	 * an U0 event when wakeup is successful. So bail out.
	 */
	if (async)
		return 0;

	/* poll until Link State changes to ON */
	retries = 20000;

	while (retries--) {
		reg = dwc3_readl(dwc->regs, DWC3_DSTS);

		/* in HS, means ON */
		if (DWC3_DSTS_USBLNKST(reg) == DWC3_LINK_STATE_U0)
			break;
	}

	if (DWC3_DSTS_USBLNKST(reg) != DWC3_LINK_STATE_U0) {
		dev_err(dwc->dev, "failed to send remote wakeup\n");
		return -EINVAL;
	}

	return 0;
}

static int dwc3_gadget_wakeup(struct usb_gadget *g)
{
	struct dwc3		*dwc = gadget_to_dwc(g);
	unsigned long		flags;
	int			ret;

	if (!dwc->wakeup_configured) {
		dev_err(dwc->dev, "remote wakeup not configured\n");
		return -EINVAL;
	}

	spin_lock_irqsave(&dwc->lock, flags);
	if (!dwc->gadget->wakeup_armed) {
		dev_err(dwc->dev, "not armed for remote wakeup\n");
		spin_unlock_irqrestore(&dwc->lock, flags);
		return -EINVAL;
	}
	ret = __dwc3_gadget_wakeup(dwc, true);

	spin_unlock_irqrestore(&dwc->lock, flags);

	return ret;
}

static void dwc3_resume_gadget(struct dwc3 *dwc);

static int dwc3_gadget_func_wakeup(struct usb_gadget *g, int intf_id)
{
	struct  dwc3		*dwc = gadget_to_dwc(g);
	unsigned long		flags;
	int			ret;
	int			link_state;

	if (!dwc->wakeup_configured) {
		dev_err(dwc->dev, "remote wakeup not configured\n");
		return -EINVAL;
	}

	spin_lock_irqsave(&dwc->lock, flags);
	/*
	 * If the link is in U3, signal for remote wakeup and wait for the
	 * link to transition to U0 before sending device notification.
	 */
	link_state = dwc3_gadget_get_link_state(dwc);
	if (link_state == DWC3_LINK_STATE_U3) {
		ret = __dwc3_gadget_wakeup(dwc, false);
		if (ret) {
			spin_unlock_irqrestore(&dwc->lock, flags);
			return -EINVAL;
		}
		dwc3_resume_gadget(dwc);
		dwc->suspended = false;
		dwc->link_state = DWC3_LINK_STATE_U0;
	}

	ret = dwc3_send_gadget_generic_command(dwc, DWC3_DGCMD_DEV_NOTIFICATION,
					       DWC3_DGCMDPAR_DN_FUNC_WAKE |
					       DWC3_DGCMDPAR_INTF_SEL(intf_id));
	if (ret)
		dev_err(dwc->dev, "function remote wakeup failed, ret:%d\n", ret);

	spin_unlock_irqrestore(&dwc->lock, flags);

	return ret;
}

static int dwc3_gadget_set_remote_wakeup(struct usb_gadget *g, int set)
{
	struct dwc3		*dwc = gadget_to_dwc(g);
	unsigned long		flags;

	spin_lock_irqsave(&dwc->lock, flags);
	dwc->wakeup_configured = !!set;
	spin_unlock_irqrestore(&dwc->lock, flags);

	return 0;
}

static int dwc3_gadget_set_selfpowered(struct usb_gadget *g,
		int is_selfpowered)
{
	struct dwc3		*dwc = gadget_to_dwc(g);
	unsigned long		flags;

	spin_lock_irqsave(&dwc->lock, flags);
	g->is_selfpowered = !!is_selfpowered;
	spin_unlock_irqrestore(&dwc->lock, flags);

	return 0;
}

static void dwc3_stop_active_transfers(struct dwc3 *dwc)
{
	u32 epnum;

	for (epnum = 2; epnum < dwc->num_eps; epnum++) {
		struct dwc3_ep *dep;

		dep = dwc->eps[epnum];
		if (!dep)
			continue;

		dwc3_remove_requests(dwc, dep, -ESHUTDOWN);
	}
}

static void __dwc3_gadget_set_ssp_rate(struct dwc3 *dwc)
{
	enum usb_ssp_rate	ssp_rate = dwc->gadget_ssp_rate;
	u32			reg;

	if (ssp_rate == USB_SSP_GEN_UNKNOWN)
		ssp_rate = dwc->max_ssp_rate;

	reg = dwc3_readl(dwc->regs, DWC3_DCFG);
	reg &= ~DWC3_DCFG_SPEED_MASK;
	reg &= ~DWC3_DCFG_NUMLANES(~0);

	if (ssp_rate == USB_SSP_GEN_1x2)
		reg |= DWC3_DCFG_SUPERSPEED;
	else if (dwc->max_ssp_rate != USB_SSP_GEN_1x2)
		reg |= DWC3_DCFG_SUPERSPEED_PLUS;

	if (ssp_rate != USB_SSP_GEN_2x1 &&
	    dwc->max_ssp_rate != USB_SSP_GEN_2x1)
		reg |= DWC3_DCFG_NUMLANES(1);

	dwc3_writel(dwc->regs, DWC3_DCFG, reg);
}

static void __dwc3_gadget_set_speed(struct dwc3 *dwc)
{
	enum usb_device_speed	speed;
	u32			reg;

	speed = dwc->gadget_max_speed;
	if (speed == USB_SPEED_UNKNOWN || speed > dwc->maximum_speed)
		speed = dwc->maximum_speed;

	if (speed == USB_SPEED_SUPER_PLUS &&
	    DWC3_IP_IS(DWC32)) {
		__dwc3_gadget_set_ssp_rate(dwc);
		return;
	}

	reg = dwc3_readl(dwc->regs, DWC3_DCFG);
	reg &= ~(DWC3_DCFG_SPEED_MASK);

	/*
	 * WORKAROUND: DWC3 revision < 2.20a have an issue
	 * which would cause metastability state on Run/Stop
	 * bit if we try to force the IP to USB2-only mode.
	 *
	 * Because of that, we cannot configure the IP to any
	 * speed other than the SuperSpeed
	 *
	 * Refers to:
	 *
	 * STAR#9000525659: Clock Domain Crossing on DCTL in
	 * USB 2.0 Mode
	 */
	if (DWC3_VER_IS_PRIOR(DWC3, 220A) &&
	    !dwc->dis_metastability_quirk) {
		reg |= DWC3_DCFG_SUPERSPEED;
	} else {
		switch (speed) {
		case USB_SPEED_FULL:
			reg |= DWC3_DCFG_FULLSPEED;
			break;
		case USB_SPEED_HIGH:
			reg |= DWC3_DCFG_HIGHSPEED;
			break;
		case USB_SPEED_SUPER:
			reg |= DWC3_DCFG_SUPERSPEED;
			break;
		case USB_SPEED_SUPER_PLUS:
			if (DWC3_IP_IS(DWC3))
				reg |= DWC3_DCFG_SUPERSPEED;
			else
				reg |= DWC3_DCFG_SUPERSPEED_PLUS;
			break;
		default:
			dev_err(dwc->dev, "invalid speed (%d)\n", speed);

			if (DWC3_IP_IS(DWC3))
				reg |= DWC3_DCFG_SUPERSPEED;
			else
				reg |= DWC3_DCFG_SUPERSPEED_PLUS;
		}
	}

	if (DWC3_IP_IS(DWC32) &&
	    speed > USB_SPEED_UNKNOWN &&
	    speed < USB_SPEED_SUPER_PLUS)
		reg &= ~DWC3_DCFG_NUMLANES(~0);

	dwc3_writel(dwc->regs, DWC3_DCFG, reg);
}

int dwc3_gadget_run_stop(struct dwc3 *dwc, int is_on, int suspend)
{
	u32			reg;
	u32			timeout = 2000;

	if (pm_runtime_suspended(dwc->dev))
		return 0;

	reg = dwc3_readl(dwc->regs, DWC3_DCTL);
	if (is_on) {
		if (DWC3_VER_IS_WITHIN(DWC3, ANY, 187A)) {
			reg &= ~DWC3_DCTL_TRGTULST_MASK;
			reg |= DWC3_DCTL_TRGTULST_RX_DET;
		}

		if (!DWC3_VER_IS_PRIOR(DWC3, 194A))
			reg &= ~DWC3_DCTL_KEEP_CONNECT;
		reg |= DWC3_DCTL_RUN_STOP;

		__dwc3_gadget_set_speed(dwc);
		dwc->pullups_connected = true;
	} else {
		reg &= ~DWC3_DCTL_RUN_STOP;

		dwc->pullups_connected = false;
	}

	dwc3_gadget_dctl_write_safe(dwc, reg);

	do {
		usleep_range(1000, 2000);
		reg = dwc3_readl(dwc->regs, DWC3_DSTS);
		reg &= DWC3_DSTS_DEVCTRLHLT;
	} while (--timeout && !(!is_on ^ !reg));

	if (!timeout)
		return -ETIMEDOUT;

	return 0;
}

void dwc3_gadget_disable_irq(struct dwc3 *dwc);
static void __dwc3_gadget_stop(struct dwc3 *dwc);
static int __dwc3_gadget_start(struct dwc3 *dwc);

static int dwc3_gadget_soft_disconnect(struct dwc3 *dwc)
{
	unsigned long flags;
	int ret;

	spin_lock_irqsave(&dwc->lock, flags);
	if (!dwc->pullups_connected) {
		spin_unlock_irqrestore(&dwc->lock, flags);
		return 0;
	}

	dwc->connected = false;

	/*
	 * Attempt to end pending SETUP status phase, and not wait for the
	 * function to do so.
	 */
	if (dwc->delayed_status)
		dwc3_ep0_send_delayed_status(dwc);

	/*
	 * In the Synopsys DesignWare Cores USB3 Databook Rev. 3.30a
	 * Section 4.1.8 Table 4-7, it states that for a device-initiated
	 * disconnect, the SW needs to ensure that it sends "a DEPENDXFER
	 * command for any active transfers" before clearing the RunStop
	 * bit.
	 */
	dwc3_stop_active_transfers(dwc);
	spin_unlock_irqrestore(&dwc->lock, flags);

	/*
	 * Per databook, when we want to stop the gadget, if a control transfer
	 * is still in process, complete it and get the core into setup phase.
	 * In case the host is unresponsive to a SETUP transaction, forcefully
	 * stall the transfer, and move back to the SETUP phase, so that any
	 * pending endxfers can be executed.
	 */
	if (dwc->ep0state != EP0_SETUP_PHASE) {
		reinit_completion(&dwc->ep0_in_setup);

		ret = wait_for_completion_timeout(&dwc->ep0_in_setup,
				msecs_to_jiffies(DWC3_PULL_UP_TIMEOUT));
		if (ret == 0) {
			dev_warn(dwc->dev, "wait for SETUP phase timed out\n");
			spin_lock_irqsave(&dwc->lock, flags);
			dwc3_ep0_reset_state(dwc);
			spin_unlock_irqrestore(&dwc->lock, flags);
		}
	}

	/*
	 * Note: if the GEVNTCOUNT indicates events in the event buffer, the
	 * driver needs to acknowledge them before the controller can halt.
	 * Simply let the interrupt handler acknowledges and handle the
	 * remaining event generated by the controller while polling for
	 * DSTS.DEVCTLHLT.
	 */
	ret = dwc3_gadget_run_stop(dwc, false, false);

	/*
	 * Stop the gadget after controller is halted, so that if needed, the
	 * events to update EP0 state can still occur while the run/stop
	 * routine polls for the halted state.  DEVTEN is cleared as part of
	 * gadget stop.
	 */
	spin_lock_irqsave(&dwc->lock, flags);
	__dwc3_gadget_stop(dwc);
	spin_unlock_irqrestore(&dwc->lock, flags);

	return ret;
}

static int dwc3_gadget_soft_connect(struct dwc3 *dwc)
{
	int ret;

	/*
	 * In the Synopsys DWC_usb31 1.90a programming guide section
	 * 4.1.9, it specifies that for a reconnect after a
	 * device-initiated disconnect requires a core soft reset
	 * (DCTL.CSftRst) before enabling the run/stop bit.
	 */
	ret = dwc3_core_soft_reset(dwc);
	if (ret)
		return ret;

	dwc3_event_buffers_setup(dwc);
	__dwc3_gadget_start(dwc);
	return dwc3_gadget_run_stop(dwc, true, false);
}

static int dwc3_gadget_pullup(struct usb_gadget *g, int is_on)
{
	struct dwc3		*dwc = gadget_to_dwc(g);
	int			ret;

	is_on = !!is_on;

	dwc->softconnect = is_on;

	/*
	 * Avoid issuing a runtime resume if the device is already in the
	 * suspended state during gadget disconnect.  DWC3 gadget was already
	 * halted/stopped during runtime suspend.
	 */
	if (!is_on) {
		pm_runtime_barrier(dwc->dev);
		if (pm_runtime_suspended(dwc->dev))
			return 0;
	}

	/*
	 * Check the return value for successful resume, or error.  For a
	 * successful resume, the DWC3 runtime PM resume routine will handle
	 * the run stop sequence, so avoid duplicate operations here.
	 */
	ret = pm_runtime_get_sync(dwc->dev);
	if (!ret || ret < 0) {
		pm_runtime_put(dwc->dev);
		if (ret < 0)
			pm_runtime_set_suspended(dwc->dev);
		return ret;
	}

	if (dwc->pullups_connected == is_on) {
		pm_runtime_put(dwc->dev);
		return 0;
	}

	synchronize_irq(dwc->irq_gadget);

	if (!is_on)
		ret = dwc3_gadget_soft_disconnect(dwc);
	else {
		__dwc3_gadget_start(dwc);
		ret = dwc3_gadget_run_stop(dwc, true, false);
	}

	pm_runtime_put(dwc->dev);

	return ret;
}

void dwc3_gadget_enable_irq(struct dwc3 *dwc)
{
	u32			reg;

	/* Enable all but Start and End of Frame IRQs */
	reg = (DWC3_DEVTEN_EVNTOVERFLOWEN |
			DWC3_DEVTEN_CMDCMPLTEN |
			DWC3_DEVTEN_ERRTICERREN |
			DWC3_DEVTEN_WKUPEVTEN |
			DWC3_DEVTEN_CONNECTDONEEN |
			DWC3_DEVTEN_USBRSTEN |
			DWC3_DEVTEN_DISCONNEVTEN);

	/* Enable hibernation IRQ */
	if (dwc->has_hibernation)
		reg |= DWC3_DEVTEN_HIBERNATIONREQEVTEN;

	if (DWC3_VER_IS_PRIOR(DWC3, 250A))
		reg |= DWC3_DEVTEN_ULSTCNGEN;

	/* On 2.30a and above this bit enables U3/L2-L1 Suspend Events */
	if (!DWC3_VER_IS_PRIOR(DWC3, 230A))
		reg |= DWC3_DEVTEN_U3L2L1SUSPEN;

	dwc3_writel(dwc->regs, DWC3_DEVTEN, reg);
}

void dwc3_gadget_disable_irq(struct dwc3 *dwc)
{
	/* mask all interrupts */
	dwc3_writel(dwc->regs, DWC3_DEVTEN, 0x00);
}

static irqreturn_t dwc3_interrupt(int irq, void *_dwc);
static irqreturn_t dwc3_thread_interrupt(int irq, void *_dwc);

/**
 * dwc3_gadget_setup_nump - calculate and initialize NUMP field of %DWC3_DCFG
 * @dwc: pointer to our context structure
 *
 * The following looks like complex but it's actually very simple. In order to
 * calculate the number of packets we can burst at once on OUT transfers, we're
 * gonna use RxFIFO size.
 *
 * To calculate RxFIFO size we need two numbers:
 * MDWIDTH = size, in bits, of the internal memory bus
 * RAM2_DEPTH = depth, in MDWIDTH, of internal RAM2 (where RxFIFO sits)
 *
 * Given these two numbers, the formula is simple:
 *
 * RxFIFO Size = (RAM2_DEPTH * MDWIDTH / 8) - 24 - 16;
 *
 * 24 bytes is for 3x SETUP packets
 * 16 bytes is a clock domain crossing tolerance
 *
 * Given RxFIFO Size, NUMP = RxFIFOSize / 1024;
 */
static void dwc3_gadget_setup_nump(struct dwc3 *dwc)
{
	u32 ram2_depth;
	u32 mdwidth;
	u32 nump;
	u32 reg;

	ram2_depth = DWC3_GHWPARAMS7_RAM2_DEPTH(dwc->hwparams.hwparams7);
	mdwidth = dwc3_mdwidth(dwc);

	nump = ((ram2_depth * mdwidth / 8) - 24 - 16) / 1024;
	nump = min_t(u32, nump, 16);

	/* update NumP */
	reg = dwc3_readl(dwc->regs, DWC3_DCFG);
	reg &= ~DWC3_DCFG_NUMP_MASK;
	reg |= nump << DWC3_DCFG_NUMP_SHIFT;
	dwc3_writel(dwc->regs, DWC3_DCFG, reg);
}

static int __dwc3_gadget_start(struct dwc3 *dwc)
{
	struct dwc3_ep		*dep;
	int			ret = 0;
	u32			reg;

	/*
	 * Use IMOD if enabled via dwc->imod_interval. Otherwise, if
	 * the core supports IMOD, disable it.
	 */
	if (dwc->imod_interval) {
		dwc3_writel(dwc->regs, DWC3_DEV_IMOD(0), dwc->imod_interval);
		dwc3_writel(dwc->regs, DWC3_GEVNTCOUNT(0), DWC3_GEVNTCOUNT_EHB);
	} else if (dwc3_has_imod(dwc)) {
		dwc3_writel(dwc->regs, DWC3_DEV_IMOD(0), 0);
	}

	/*
	 * We are telling dwc3 that we want to use DCFG.NUMP as ACK TP's NUMP
	 * field instead of letting dwc3 itself calculate that automatically.
	 *
	 * This way, we maximize the chances that we'll be able to get several
	 * bursts of data without going through any sort of endpoint throttling.
	 */
	reg = dwc3_readl(dwc->regs, DWC3_GRXTHRCFG);
	if (DWC3_IP_IS(DWC3))
		reg &= ~DWC3_GRXTHRCFG_PKTCNTSEL;
	else
		reg &= ~DWC31_GRXTHRCFG_PKTCNTSEL;

	dwc3_writel(dwc->regs, DWC3_GRXTHRCFG, reg);

	dwc3_gadget_setup_nump(dwc);

	/*
	 * Currently the controller handles single stream only. So, Ignore
	 * Packet Pending bit for stream selection and don't search for another
	 * stream if the host sends Data Packet with PP=0 (for OUT direction) or
	 * ACK with NumP=0 and PP=0 (for IN direction). This slightly improves
	 * the stream performance.
	 */
	reg = dwc3_readl(dwc->regs, DWC3_DCFG);
	reg |= DWC3_DCFG_IGNSTRMPP;
	dwc3_writel(dwc->regs, DWC3_DCFG, reg);

	/* Enable MST by default if the device is capable of MST */
	if (DWC3_MST_CAPABLE(&dwc->hwparams)) {
		reg = dwc3_readl(dwc->regs, DWC3_DCFG1);
		reg &= ~DWC3_DCFG1_DIS_MST_ENH;
		dwc3_writel(dwc->regs, DWC3_DCFG1, reg);
	}

	/* For OTG mode, check if the core is currently in Host mode.
	 * This is not an error condition as there are times when the core is
	 * working as host and kernel is told to initiate bind operation with
	 * gadget class driver module.
	 * The below remaining operations are handled in OTG driver whenever
	 * required.
	 */
	if (dwc3_readl(dwc->regs, DWC3_GSTS) & DWC3_GSTS_CUR_MODE)
		return 0;

	/* Start with SuperSpeed Default */
	dwc3_gadget_ep0_desc.wMaxPacketSize = cpu_to_le16(512);

	ret = dwc3_gadget_start_config(dwc, 0);
	if (ret) {
		dev_err(dwc->dev, "failed to config endpoints\n");
		return ret;
	}

	dep = dwc->eps[0];
	dep->flags = 0;
	ret = __dwc3_gadget_ep_enable(dep, DWC3_DEPCFG_ACTION_INIT);
	if (ret) {
		dev_err(dwc->dev, "failed to enable %s\n", dep->name);
		goto err0;
	}

	dep = dwc->eps[1];
	dep->flags = 0;
	ret = __dwc3_gadget_ep_enable(dep, DWC3_DEPCFG_ACTION_INIT);
	if (ret) {
		dev_err(dwc->dev, "failed to enable %s\n", dep->name);
		goto err1;
	}

	/* begin to receive SETUP packets */
	dwc->ep0state = EP0_SETUP_PHASE;
	dwc->ep0_bounced = false;
	dwc->link_state = DWC3_LINK_STATE_SS_DIS;
	dwc->delayed_status = false;
	dwc3_ep0_out_start(dwc);

	dwc3_gadget_enable_irq(dwc);
	dwc3_enable_susphy(dwc, true);

	return 0;

err1:
	__dwc3_gadget_ep_disable(dwc->eps[0]);

err0:
	return ret;
}

static irqreturn_t dwc3_wakeup_interrupt(int irq, void *_dwc);
static int dwc3_gadget_start(struct usb_gadget *g,
		struct usb_gadget_driver *driver)
{
	struct dwc3		*dwc = gadget_to_dwc(g);
	unsigned long		flags;
	int			ret;
	int			irq;

	irq = dwc->irq_gadget;
	ret = request_threaded_irq(irq, dwc3_interrupt, dwc3_thread_interrupt,
			IRQF_SHARED, "dwc3", dwc->ev_buf);
	if (ret) {
		dev_err(dwc->dev, "failed to request irq #%d --> %d\n",
				irq, ret);
		return ret;
	}

	/* Look for wakeup interrupt if hibernation is supported */
	if (dwc->has_hibernation) {
		irq = dwc->irq_wakeup;
		ret = devm_request_irq(dwc->dev, irq, dwc3_wakeup_interrupt,
				       IRQF_SHARED, "usb-wakeup", dwc);

		if (ret) {
			dev_err(dwc->dev, "failed to request wakeup irq #%d --> %d\n",
				irq, ret);
			free_irq(dwc->irq_gadget, dwc);
			return ret;
		}
	}

	spin_lock_irqsave(&dwc->lock, flags);
	dwc->gadget_driver	= driver;
	spin_unlock_irqrestore(&dwc->lock, flags);

	if (dwc->sys_wakeup)
		device_wakeup_enable(dwc->sysdev);

	return 0;
}

static void __dwc3_gadget_stop(struct dwc3 *dwc)
{
	dwc3_gadget_disable_irq(dwc);
	__dwc3_gadget_ep_disable(dwc->eps[0]);
	__dwc3_gadget_ep_disable(dwc->eps[1]);
}

static int dwc3_gadget_stop(struct usb_gadget *g)
{
	struct dwc3		*dwc = gadget_to_dwc(g);
	unsigned long		flags;

	if (dwc->sys_wakeup)
		device_wakeup_disable(dwc->sysdev);

	spin_lock_irqsave(&dwc->lock, flags);
	dwc->gadget_driver	= NULL;
	dwc->max_cfg_eps = 0;
	spin_unlock_irqrestore(&dwc->lock, flags);

	free_irq(dwc->irq_gadget, dwc->ev_buf);

	return 0;
}

static void dwc3_gadget_config_params(struct usb_gadget *g,
				      struct usb_dcd_config_params *params)
{
	struct dwc3		*dwc = gadget_to_dwc(g);

	params->besl_baseline = USB_DEFAULT_BESL_UNSPECIFIED;
	params->besl_deep = USB_DEFAULT_BESL_UNSPECIFIED;

	/* Recommended BESL */
	if (!dwc->dis_enblslpm_quirk) {
		/*
		 * If the recommended BESL baseline is 0 or if the BESL deep is
		 * less than 2, Microsoft's Windows 10 host usb stack will issue
		 * a usb reset immediately after it receives the extended BOS
		 * descriptor and the enumeration will fail. To maintain
		 * compatibility with the Windows' usb stack, let's set the
		 * recommended BESL baseline to 1 and clamp the BESL deep to be
		 * within 2 to 15.
		 */
		params->besl_baseline = 1;
		if (dwc->is_utmi_l1_suspend)
			params->besl_deep =
				clamp_t(u8, dwc->hird_threshold, 2, 15);
	}

	/* U1 Device exit Latency */
	if (dwc->dis_u1_entry_quirk)
		params->bU1devExitLat = 0;
	else
		params->bU1devExitLat = DWC3_DEFAULT_U1_DEV_EXIT_LAT;

	/* U2 Device exit Latency */
	if (dwc->dis_u2_entry_quirk)
		params->bU2DevExitLat = 0;
	else
		params->bU2DevExitLat =
				cpu_to_le16(DWC3_DEFAULT_U2_DEV_EXIT_LAT);
}

static void dwc3_gadget_set_speed(struct usb_gadget *g,
				  enum usb_device_speed speed)
{
	struct dwc3		*dwc = gadget_to_dwc(g);
	unsigned long		flags;

	spin_lock_irqsave(&dwc->lock, flags);
	dwc->gadget_max_speed = speed;
	spin_unlock_irqrestore(&dwc->lock, flags);
}

static void dwc3_gadget_set_ssp_rate(struct usb_gadget *g,
				     enum usb_ssp_rate rate)
{
	struct dwc3		*dwc = gadget_to_dwc(g);
	unsigned long		flags;

	spin_lock_irqsave(&dwc->lock, flags);
	dwc->gadget_max_speed = USB_SPEED_SUPER_PLUS;
	dwc->gadget_ssp_rate = rate;
	spin_unlock_irqrestore(&dwc->lock, flags);
}

static int dwc3_gadget_vbus_draw(struct usb_gadget *g, unsigned int mA)
{
	struct dwc3		*dwc = gadget_to_dwc(g);
	union power_supply_propval	val = {0};
	int				ret;

	if (dwc->usb2_phy)
		return usb_phy_set_power(dwc->usb2_phy, mA);

	if (!dwc->usb_psy)
		return -EOPNOTSUPP;

	val.intval = 1000 * mA;
	ret = power_supply_set_property(dwc->usb_psy, POWER_SUPPLY_PROP_INPUT_CURRENT_LIMIT, &val);

	return ret;
}

/**
 * dwc3_gadget_check_config - ensure dwc3 can support the USB configuration
 * @g: pointer to the USB gadget
 *
 * Used to record the maximum number of endpoints being used in a USB composite
 * device. (across all configurations)  This is to be used in the calculation
 * of the TXFIFO sizes when resizing internal memory for individual endpoints.
 * It will help ensured that the resizing logic reserves enough space for at
 * least one max packet.
 */
static int dwc3_gadget_check_config(struct usb_gadget *g)
{
	struct dwc3 *dwc = gadget_to_dwc(g);
	struct usb_ep *ep;
	int fifo_size = 0;
	int ram1_depth;
	int ep_num = 0;

	if (!dwc->do_fifo_resize)
		return 0;

	list_for_each_entry(ep, &g->ep_list, ep_list) {
		/* Only interested in the IN endpoints */
		if (ep->claimed && (ep->address & USB_DIR_IN))
			ep_num++;
	}

	if (ep_num <= dwc->max_cfg_eps)
		return 0;

	/* Update the max number of eps in the composition */
	dwc->max_cfg_eps = ep_num;

	fifo_size = dwc3_gadget_calc_tx_fifo_size(dwc, dwc->max_cfg_eps);
	/* Based on the equation, increment by one for every ep */
	fifo_size += dwc->max_cfg_eps;

	/* Check if we can fit a single fifo per endpoint */
	ram1_depth = DWC3_RAM1_DEPTH(dwc->hwparams.hwparams7);
	if (fifo_size > ram1_depth)
		return -ENOMEM;

	return 0;
}

static void dwc3_gadget_async_callbacks(struct usb_gadget *g, bool enable)
{
	struct dwc3		*dwc = gadget_to_dwc(g);
	unsigned long		flags;

	spin_lock_irqsave(&dwc->lock, flags);
	dwc->async_callbacks = enable;
	spin_unlock_irqrestore(&dwc->lock, flags);
}

static const struct usb_gadget_ops dwc3_gadget_ops = {
	.get_frame		= dwc3_gadget_get_frame,
	.wakeup			= dwc3_gadget_wakeup,
	.func_wakeup		= dwc3_gadget_func_wakeup,
	.set_remote_wakeup	= dwc3_gadget_set_remote_wakeup,
	.set_selfpowered	= dwc3_gadget_set_selfpowered,
	.pullup			= dwc3_gadget_pullup,
	.udc_start		= dwc3_gadget_start,
	.udc_stop		= dwc3_gadget_stop,
	.udc_set_speed		= dwc3_gadget_set_speed,
	.udc_set_ssp_rate	= dwc3_gadget_set_ssp_rate,
	.get_config_params	= dwc3_gadget_config_params,
	.vbus_draw		= dwc3_gadget_vbus_draw,
	.check_config		= dwc3_gadget_check_config,
	.udc_async_callbacks	= dwc3_gadget_async_callbacks,
};

/* -------------------------------------------------------------------------- */

static int dwc3_gadget_init_control_endpoint(struct dwc3_ep *dep)
{
	struct dwc3 *dwc = dep->dwc;

	usb_ep_set_maxpacket_limit(&dep->endpoint, 512);
	dep->endpoint.maxburst = 1;
	dep->endpoint.ops = &dwc3_gadget_ep0_ops;
	if (!dep->direction)
		dwc->gadget->ep0 = &dep->endpoint;

	dep->endpoint.caps.type_control = true;

	return 0;
}

static int dwc3_gadget_init_in_endpoint(struct dwc3_ep *dep)
{
	struct dwc3 *dwc = dep->dwc;
	u32 mdwidth;
	int size;
	int maxpacket;

	mdwidth = dwc3_mdwidth(dwc);

	/* MDWIDTH is represented in bits, we need it in bytes */
	mdwidth /= 8;

	size = dwc3_readl(dwc->regs, DWC3_GTXFIFOSIZ(dep->number >> 1));
	if (DWC3_IP_IS(DWC3))
		size = DWC3_GTXFIFOSIZ_TXFDEP(size);
	else
		size = DWC31_GTXFIFOSIZ_TXFDEP(size);

	/*
	 * maxpacket size is determined as part of the following, after assuming
	 * a mult value of one maxpacket:
	 * DWC3 revision 280A and prior:
	 * fifo_size = mult * (max_packet / mdwidth) + 1;
	 * maxpacket = mdwidth * (fifo_size - 1);
	 *
	 * DWC3 revision 290A and onwards:
	 * fifo_size = mult * ((max_packet + mdwidth)/mdwidth + 1) + 1
	 * maxpacket = mdwidth * ((fifo_size - 1) - 1) - mdwidth;
	 */
	if (DWC3_VER_IS_PRIOR(DWC3, 290A))
		maxpacket = mdwidth * (size - 1);
	else
		maxpacket = mdwidth * ((size - 1) - 1) - mdwidth;

	/* Functionally, space for one max packet is sufficient */
	size = min_t(int, maxpacket, 1024);
	usb_ep_set_maxpacket_limit(&dep->endpoint, size);

	dep->endpoint.max_streams = 16;
	dep->endpoint.ops = &dwc3_gadget_ep_ops;
	list_add_tail(&dep->endpoint.ep_list,
			&dwc->gadget->ep_list);
	dep->endpoint.caps.type_iso = true;
	dep->endpoint.caps.type_bulk = true;
	dep->endpoint.caps.type_int = true;

	return dwc3_alloc_trb_pool(dep);
}

static int dwc3_gadget_init_out_endpoint(struct dwc3_ep *dep)
{
	struct dwc3 *dwc = dep->dwc;
	u32 mdwidth;
	int size;

	mdwidth = dwc3_mdwidth(dwc);

	/* MDWIDTH is represented in bits, convert to bytes */
	mdwidth /= 8;

	/* All OUT endpoints share a single RxFIFO space */
	size = dwc3_readl(dwc->regs, DWC3_GRXFIFOSIZ(0));
	if (DWC3_IP_IS(DWC3))
		size = DWC3_GRXFIFOSIZ_RXFDEP(size);
	else
		size = DWC31_GRXFIFOSIZ_RXFDEP(size);

	/* FIFO depth is in MDWDITH bytes */
	size *= mdwidth;

	/*
	 * To meet performance requirement, a minimum recommended RxFIFO size
	 * is defined as follow:
	 * RxFIFO size >= (3 x MaxPacketSize) +
	 * (3 x 8 bytes setup packets size) + (16 bytes clock crossing margin)
	 *
	 * Then calculate the max packet limit as below.
	 */
	size -= (3 * 8) + 16;
	if (size < 0)
		size = 0;
	else
		size /= 3;

	usb_ep_set_maxpacket_limit(&dep->endpoint, size);
	dep->endpoint.max_streams = 16;
	dep->endpoint.ops = &dwc3_gadget_ep_ops;
	list_add_tail(&dep->endpoint.ep_list,
			&dwc->gadget->ep_list);
	dep->endpoint.caps.type_iso = true;
	dep->endpoint.caps.type_bulk = true;
	dep->endpoint.caps.type_int = true;

	return dwc3_alloc_trb_pool(dep);
}

static int dwc3_gadget_init_endpoint(struct dwc3 *dwc, u8 epnum)
{
	struct dwc3_ep			*dep;
	bool				direction = epnum & 1;
	int				ret;
	u8				num = epnum >> 1;

	dep = kzalloc(sizeof(*dep), GFP_KERNEL);
	if (!dep)
		return -ENOMEM;

	dep->dwc = dwc;
	dep->number = epnum;
	dep->direction = direction;
	dep->regs = dwc->regs + DWC3_DEP_BASE(epnum);
	dwc->eps[epnum] = dep;
	dep->combo_num = 0;
	dep->start_cmd_status = 0;

	snprintf(dep->name, sizeof(dep->name), "ep%u%s", num,
			direction ? "in" : "out");

	dep->endpoint.name = dep->name;

	if (!(dep->number > 1)) {
		dep->endpoint.desc = &dwc3_gadget_ep0_desc;
		dep->endpoint.comp_desc = NULL;
	}

	if (num == 0)
		ret = dwc3_gadget_init_control_endpoint(dep);
	else if (direction)
		ret = dwc3_gadget_init_in_endpoint(dep);
	else
		ret = dwc3_gadget_init_out_endpoint(dep);

	if (ret)
		return ret;

	dep->endpoint.caps.dir_in = direction;
	dep->endpoint.caps.dir_out = !direction;

	INIT_LIST_HEAD(&dep->pending_list);
	INIT_LIST_HEAD(&dep->started_list);
	INIT_LIST_HEAD(&dep->cancelled_list);

	dwc3_debugfs_create_endpoint_dir(dep);

	return 0;
}

static int dwc3_gadget_init_endpoints(struct dwc3 *dwc, u8 total)
{
	u8				epnum;

	INIT_LIST_HEAD(&dwc->gadget->ep_list);

	for (epnum = 0; epnum < total; epnum++) {
		int			ret;

		ret = dwc3_gadget_init_endpoint(dwc, epnum);
		if (ret)
			return ret;
	}

	return 0;
}

static void dwc3_gadget_free_endpoints(struct dwc3 *dwc)
{
	struct dwc3_ep			*dep;
	u8				epnum;

	for (epnum = 0; epnum < DWC3_ENDPOINTS_NUM; epnum++) {
		dep = dwc->eps[epnum];
		if (!dep)
			continue;
		/*
		 * Physical endpoints 0 and 1 are special; they form the
		 * bi-directional USB endpoint 0.
		 *
		 * For those two physical endpoints, we don't allocate a TRB
		 * pool nor do we add them the endpoints list. Due to that, we
		 * shouldn't do these two operations otherwise we would end up
		 * with all sorts of bugs when removing dwc3.ko.
		 */
		if (epnum != 0 && epnum != 1) {
			dwc3_free_trb_pool(dep);
			list_del(&dep->endpoint.ep_list);
		}

		dwc3_debugfs_remove_endpoint_dir(dep);
		kfree(dep);
	}
}

/* -------------------------------------------------------------------------- */

static int dwc3_gadget_ep_reclaim_completed_trb(struct dwc3_ep *dep,
		struct dwc3_request *req, struct dwc3_trb *trb,
		const struct dwc3_event_depevt *event, int status, int chain)
{
	unsigned int		count;

	dwc3_ep_inc_deq(dep);

	trace_dwc3_complete_trb(dep, trb);
	req->num_trbs--;

	/*
	 * If we're in the middle of series of chained TRBs and we
	 * receive a short transfer along the way, DWC3 will skip
	 * through all TRBs including the last TRB in the chain (the
	 * where CHN bit is zero. DWC3 will also avoid clearing HWO
	 * bit and SW has to do it manually.
	 *
	 * We're going to do that here to avoid problems of HW trying
	 * to use bogus TRBs for transfers.
	 */
	if (chain && (trb->ctrl & DWC3_TRB_CTRL_HWO))
		trb->ctrl &= ~DWC3_TRB_CTRL_HWO;

	/*
	 * For isochronous transfers, the first TRB in a service interval must
	 * have the Isoc-First type. Track and report its interval frame number.
	 */
	if (usb_endpoint_xfer_isoc(dep->endpoint.desc) &&
	    (trb->ctrl & DWC3_TRBCTL_ISOCHRONOUS_FIRST)) {
		unsigned int frame_number;

		frame_number = DWC3_TRB_CTRL_GET_SID_SOFN(trb->ctrl);
		frame_number &= ~(dep->interval - 1);
		req->request.frame_number = frame_number;
	}

	/*
	 * We use bounce buffer for requests that needs extra TRB or OUT ZLP. If
	 * this TRB points to the bounce buffer address, it's a MPS alignment
	 * TRB. Don't add it to req->remaining calculation.
	 */
	if (trb->bpl == lower_32_bits(dep->dwc->bounce_addr) &&
	    trb->bph == upper_32_bits(dep->dwc->bounce_addr)) {
		trb->ctrl &= ~DWC3_TRB_CTRL_HWO;
		return 1;
	}

	count = trb->size & DWC3_TRB_SIZE_MASK;
	req->remaining += count;

	if ((trb->ctrl & DWC3_TRB_CTRL_HWO) && status != -ESHUTDOWN)
		return 1;

	if (event->status & DEPEVT_STATUS_SHORT && !chain)
		return 1;

	if ((trb->ctrl & DWC3_TRB_CTRL_ISP_IMI) &&
	    DWC3_TRB_SIZE_TRBSTS(trb->size) == DWC3_TRBSTS_MISSED_ISOC)
		return 1;

	if ((trb->ctrl & DWC3_TRB_CTRL_IOC) ||
	    (trb->ctrl & DWC3_TRB_CTRL_LST))
		return 1;

	return 0;
}

static int dwc3_gadget_ep_reclaim_trb_sg(struct dwc3_ep *dep,
		struct dwc3_request *req, const struct dwc3_event_depevt *event,
		int status)
{
	struct dwc3_trb *trb;
	struct scatterlist *sg = req->sg;
	struct scatterlist *s;
	unsigned int num_queued = req->num_queued_sgs;
	unsigned int i;
	int ret = 0;

	for_each_sg(sg, s, num_queued, i) {
		trb = &dep->trb_pool[dep->trb_dequeue];

		req->sg = sg_next(s);
		req->num_queued_sgs--;

		ret = dwc3_gadget_ep_reclaim_completed_trb(dep, req,
				trb, event, status, true);
		if (ret)
			break;
	}

	return ret;
}

static int dwc3_gadget_ep_reclaim_trb_linear(struct dwc3_ep *dep,
		struct dwc3_request *req, const struct dwc3_event_depevt *event,
		int status)
{
	struct dwc3_trb *trb = &dep->trb_pool[dep->trb_dequeue];

	return dwc3_gadget_ep_reclaim_completed_trb(dep, req, trb,
			event, status, false);
}

static bool dwc3_gadget_ep_request_completed(struct dwc3_request *req)
{
	return req->num_pending_sgs == 0 && req->num_queued_sgs == 0;
}

static int dwc3_gadget_ep_cleanup_completed_request(struct dwc3_ep *dep,
		const struct dwc3_event_depevt *event,
		struct dwc3_request *req, int status)
{
	int request_status;
	int ret;

	if (req->request.num_mapped_sgs)
		ret = dwc3_gadget_ep_reclaim_trb_sg(dep, req, event,
				status);
	else
		ret = dwc3_gadget_ep_reclaim_trb_linear(dep, req, event,
				status);

	req->request.actual = req->request.length - req->remaining;

	if (!dwc3_gadget_ep_request_completed(req))
		goto out;

	if (req->needs_extra_trb) {
		ret = dwc3_gadget_ep_reclaim_trb_linear(dep, req, event,
				status);
		req->needs_extra_trb = false;
	}

	/*
	 * The event status only reflects the status of the TRB with IOC set.
	 * For the requests that don't set interrupt on completion, the driver
	 * needs to check and return the status of the completed TRBs associated
	 * with the request. Use the status of the last TRB of the request.
	 */
	if (req->request.no_interrupt) {
		struct dwc3_trb *trb;

		trb = dwc3_ep_prev_trb(dep, dep->trb_dequeue);
		switch (DWC3_TRB_SIZE_TRBSTS(trb->size)) {
		case DWC3_TRBSTS_MISSED_ISOC:
			/* Isoc endpoint only */
			request_status = -EXDEV;
			break;
		case DWC3_TRB_STS_XFER_IN_PROG:
			/* Applicable when End Transfer with ForceRM=0 */
		case DWC3_TRBSTS_SETUP_PENDING:
			/* Control endpoint only */
		case DWC3_TRBSTS_OK:
		default:
			request_status = 0;
			break;
		}
	} else {
		request_status = status;
	}

	dwc3_gadget_giveback(dep, req, request_status);

out:
	return ret;
}

static void dwc3_gadget_ep_cleanup_completed_requests(struct dwc3_ep *dep,
		const struct dwc3_event_depevt *event, int status)
{
	struct dwc3_request	*req;

	while (!list_empty(&dep->started_list)) {
		int ret;

		req = next_request(&dep->started_list);
		ret = dwc3_gadget_ep_cleanup_completed_request(dep, event,
				req, status);
		if (ret)
			break;
		/*
		 * The endpoint is disabled, let the dwc3_remove_requests()
		 * handle the cleanup.
		 */
		if (!dep->endpoint.desc)
			break;
	}
}

static bool dwc3_gadget_ep_should_continue(struct dwc3_ep *dep)
{
	struct dwc3_request	*req;
	struct dwc3		*dwc = dep->dwc;

	if (!dep->endpoint.desc || !dwc->pullups_connected ||
	    !dwc->connected)
		return false;

	if (!list_empty(&dep->pending_list))
		return true;

	/*
	 * We only need to check the first entry of the started list. We can
	 * assume the completed requests are removed from the started list.
	 */
	req = next_request(&dep->started_list);
	if (!req)
		return false;

	return !dwc3_gadget_ep_request_completed(req);
}

static void dwc3_gadget_endpoint_frame_from_event(struct dwc3_ep *dep,
		const struct dwc3_event_depevt *event)
{
	dep->frame_number = event->parameters;
}

static bool dwc3_gadget_endpoint_trbs_complete(struct dwc3_ep *dep,
		const struct dwc3_event_depevt *event, int status)
{
	struct dwc3		*dwc = dep->dwc;
	bool			no_started_trb = true;

	dwc3_gadget_ep_cleanup_completed_requests(dep, event, status);

	if (dep->stream_capable && !list_empty(&dep->started_list))
		__dwc3_gadget_kick_transfer(dep);

	if (dep->flags & DWC3_EP_END_TRANSFER_PENDING)
		goto out;

	if (!dep->endpoint.desc)
		return no_started_trb;

	if (usb_endpoint_xfer_isoc(dep->endpoint.desc) &&
	    list_empty(&dep->started_list)) {
		if (list_empty(&dep->pending_list))
			/*
			 * If there is no entry in request list then do
			 * not issue END TRANSFER now. Just set PENDING
			 * flag, so that END TRANSFER is issued when an
			 * entry is added into request list.
			 */
			dep->flags |= DWC3_EP_PENDING_REQUEST;
		else if (status == -EXDEV)
			dwc3_stop_active_transfer(dep, true, true);
	} else if (dwc3_gadget_ep_should_continue(dep))
		if (__dwc3_gadget_kick_transfer(dep) == 0)
			no_started_trb = false;

out:
	/*
	 * WORKAROUND: This is the 2nd half of U1/U2 -> U0 workaround.
	 * See dwc3_gadget_linksts_change_interrupt() for 1st half.
	 */
	if (DWC3_VER_IS_PRIOR(DWC3, 183A)) {
		u32		reg;
		int		i;

		for (i = 0; i < DWC3_ENDPOINTS_NUM; i++) {
			dep = dwc->eps[i];

			if (!(dep->flags & DWC3_EP_ENABLED))
				continue;

			if (!list_empty(&dep->started_list))
				return no_started_trb;
		}

		reg = dwc3_readl(dwc->regs, DWC3_DCTL);
		reg |= dwc->u1u2;
		dwc3_writel(dwc->regs, DWC3_DCTL, reg);

		dwc->u1u2 = 0;
	}

	return no_started_trb;
}

static void dwc3_gadget_endpoint_transfer_in_progress(struct dwc3_ep *dep,
		const struct dwc3_event_depevt *event)
{
	int status = 0;

	if (!dep->endpoint.desc)
		return;

	if (usb_endpoint_xfer_isoc(dep->endpoint.desc))
		dwc3_gadget_endpoint_frame_from_event(dep, event);

	if (event->status & DEPEVT_STATUS_BUSERR)
		status = -ECONNRESET;

	if ((event->status & DEPEVT_STATUS_MISSED_ISOC) &&
	    usb_endpoint_xfer_isoc(dep->endpoint.desc))
		status = -EXDEV;

	dwc3_gadget_endpoint_trbs_complete(dep, event, status);
}

static void dwc3_gadget_endpoint_transfer_complete(struct dwc3_ep *dep,
		const struct dwc3_event_depevt *event)
{
	int status = 0;

	dep->flags &= ~DWC3_EP_TRANSFER_STARTED;

	if (event->status & DEPEVT_STATUS_BUSERR)
		status = -ECONNRESET;

	if (dwc3_gadget_endpoint_trbs_complete(dep, event, status))
		dep->flags &= ~DWC3_EP_WAIT_TRANSFER_COMPLETE;
}

static void dwc3_gadget_endpoint_transfer_not_ready(struct dwc3_ep *dep,
		const struct dwc3_event_depevt *event)
{
	dwc3_gadget_endpoint_frame_from_event(dep, event);

	/*
	 * The XferNotReady event is generated only once before the endpoint
	 * starts. It will be generated again when END_TRANSFER command is
	 * issued. For some controller versions, the XferNotReady event may be
	 * generated while the END_TRANSFER command is still in process. Ignore
	 * it and wait for the next XferNotReady event after the command is
	 * completed.
	 */
	if (dep->flags & DWC3_EP_END_TRANSFER_PENDING)
		return;

	(void) __dwc3_gadget_start_isoc(dep);
}

static void dwc3_gadget_endpoint_command_complete(struct dwc3_ep *dep,
		const struct dwc3_event_depevt *event)
{
	u8 cmd = DEPEVT_PARAMETER_CMD(event->parameters);

	if (cmd != DWC3_DEPCMD_ENDTRANSFER)
		return;

	/*
	 * The END_TRANSFER command will cause the controller to generate a
	 * NoStream Event, and it's not due to the host DP NoStream rejection.
	 * Ignore the next NoStream event.
	 */
	if (dep->stream_capable)
		dep->flags |= DWC3_EP_IGNORE_NEXT_NOSTREAM;

	dep->flags &= ~DWC3_EP_END_TRANSFER_PENDING;
	dep->flags &= ~DWC3_EP_TRANSFER_STARTED;
	dwc3_gadget_ep_cleanup_cancelled_requests(dep);

	if (dep->flags & DWC3_EP_PENDING_CLEAR_STALL) {
		struct dwc3 *dwc = dep->dwc;

		dep->flags &= ~DWC3_EP_PENDING_CLEAR_STALL;
		if (dwc3_send_clear_stall_ep_cmd(dep)) {
			struct usb_ep *ep0 = &dwc->eps[0]->endpoint;

			dev_err(dwc->dev, "failed to clear STALL on %s\n", dep->name);
			if (dwc->delayed_status)
				__dwc3_gadget_ep0_set_halt(ep0, 1);
			return;
		}

		dep->flags &= ~(DWC3_EP_STALL | DWC3_EP_WEDGE);
		if (dwc->clear_stall_protocol == dep->number)
			dwc3_ep0_send_delayed_status(dwc);
	}

	if ((dep->flags & DWC3_EP_DELAY_START) &&
	    !usb_endpoint_xfer_isoc(dep->endpoint.desc))
		__dwc3_gadget_kick_transfer(dep);

	dep->flags &= ~DWC3_EP_DELAY_START;
}

static void dwc3_gadget_endpoint_stream_event(struct dwc3_ep *dep,
		const struct dwc3_event_depevt *event)
{
	struct dwc3 *dwc = dep->dwc;

	if (event->status == DEPEVT_STREAMEVT_FOUND) {
		dep->flags |= DWC3_EP_FIRST_STREAM_PRIMED;
		goto out;
	}

	/* Note: NoStream rejection event param value is 0 and not 0xFFFF */
	switch (event->parameters) {
	case DEPEVT_STREAM_PRIME:
		/*
		 * If the host can properly transition the endpoint state from
		 * idle to prime after a NoStream rejection, there's no need to
		 * force restarting the endpoint to reinitiate the stream. To
		 * simplify the check, assume the host follows the USB spec if
		 * it primed the endpoint more than once.
		 */
		if (dep->flags & DWC3_EP_FORCE_RESTART_STREAM) {
			if (dep->flags & DWC3_EP_FIRST_STREAM_PRIMED)
				dep->flags &= ~DWC3_EP_FORCE_RESTART_STREAM;
			else
				dep->flags |= DWC3_EP_FIRST_STREAM_PRIMED;
		}

		break;
	case DEPEVT_STREAM_NOSTREAM:
		if ((dep->flags & DWC3_EP_IGNORE_NEXT_NOSTREAM) ||
		    !(dep->flags & DWC3_EP_FORCE_RESTART_STREAM) ||
		    (!DWC3_MST_CAPABLE(&dwc->hwparams) &&
		     !(dep->flags & DWC3_EP_WAIT_TRANSFER_COMPLETE)))
			break;

		/*
		 * If the host rejects a stream due to no active stream, by the
		 * USB and xHCI spec, the endpoint will be put back to idle
		 * state. When the host is ready (buffer added/updated), it will
		 * prime the endpoint to inform the usb device controller. This
		 * triggers the device controller to issue ERDY to restart the
		 * stream. However, some hosts don't follow this and keep the
		 * endpoint in the idle state. No prime will come despite host
		 * streams are updated, and the device controller will not be
		 * triggered to generate ERDY to move the next stream data. To
		 * workaround this and maintain compatibility with various
		 * hosts, force to reinitiate the stream until the host is ready
		 * instead of waiting for the host to prime the endpoint.
		 */
		if (DWC3_VER_IS_WITHIN(DWC32, 100A, ANY)) {
			unsigned int cmd = DWC3_DGCMD_SET_ENDPOINT_PRIME;

			dwc3_send_gadget_generic_command(dwc, cmd, dep->number);
		} else {
			dep->flags |= DWC3_EP_DELAY_START;
			dwc3_stop_active_transfer(dep, true, true);
			return;
		}
		break;
	}

out:
	dep->flags &= ~DWC3_EP_IGNORE_NEXT_NOSTREAM;
}

static void dwc3_endpoint_interrupt(struct dwc3 *dwc,
		const struct dwc3_event_depevt *event)
{
	struct dwc3_ep		*dep;
	u8			epnum = event->endpoint_number;

	dep = dwc->eps[epnum];

	if (!(dep->flags & DWC3_EP_ENABLED)) {
		if ((epnum > 1) && !(dep->flags & DWC3_EP_TRANSFER_STARTED))
			return;

		/* Handle only EPCMDCMPLT when EP disabled */
		if ((event->endpoint_event != DWC3_DEPEVT_EPCMDCMPLT) &&
			!(epnum <= 1 && event->endpoint_event == DWC3_DEPEVT_XFERCOMPLETE))
			return;
	}

	if (epnum == 0 || epnum == 1) {
		dwc3_ep0_interrupt(dwc, event);
		return;
	}

	switch (event->endpoint_event) {
	case DWC3_DEPEVT_XFERINPROGRESS:
		dwc3_gadget_endpoint_transfer_in_progress(dep, event);
		break;
	case DWC3_DEPEVT_XFERNOTREADY:
		dwc3_gadget_endpoint_transfer_not_ready(dep, event);
		break;
	case DWC3_DEPEVT_EPCMDCMPLT:
		dwc3_gadget_endpoint_command_complete(dep, event);
		break;
	case DWC3_DEPEVT_XFERCOMPLETE:
		dwc3_gadget_endpoint_transfer_complete(dep, event);
		break;
	case DWC3_DEPEVT_STREAMEVT:
		dwc3_gadget_endpoint_stream_event(dep, event);
		break;
	case DWC3_DEPEVT_RXTXFIFOEVT:
		break;
	default:
		dev_err(dwc->dev, "unknown endpoint event %d\n", event->endpoint_event);
		break;
	}
}

static void dwc3_disconnect_gadget(struct dwc3 *dwc)
{
	if (dwc->async_callbacks && dwc->gadget_driver->disconnect) {
		spin_unlock(&dwc->lock);
		dwc->gadget_driver->disconnect(dwc->gadget);
		spin_lock(&dwc->lock);
	}
}

static void dwc3_suspend_gadget(struct dwc3 *dwc)
{
	if (dwc->async_callbacks && dwc->gadget_driver->suspend) {
		spin_unlock(&dwc->lock);
		dwc->gadget_driver->suspend(dwc->gadget);
		spin_lock(&dwc->lock);
	}
}

static void dwc3_resume_gadget(struct dwc3 *dwc)
{
	if (dwc->async_callbacks && dwc->gadget_driver->resume) {
		spin_unlock(&dwc->lock);
		dwc->gadget_driver->resume(dwc->gadget);
		spin_lock(&dwc->lock);
	}
}

static void dwc3_reset_gadget(struct dwc3 *dwc)
{
	if (!dwc->gadget_driver)
		return;

	if (dwc->async_callbacks && dwc->gadget->speed != USB_SPEED_UNKNOWN) {
		spin_unlock(&dwc->lock);
		usb_gadget_udc_reset(dwc->gadget, dwc->gadget_driver);
		spin_lock(&dwc->lock);
	}
}

void dwc3_stop_active_transfer(struct dwc3_ep *dep, bool force,
	bool interrupt)
{
	struct dwc3 *dwc = dep->dwc;

	/*
	 * Only issue End Transfer command to the control endpoint of a started
	 * Data Phase. Typically we should only do so in error cases such as
	 * invalid/unexpected direction as described in the control transfer
	 * flow of the programming guide.
	 */
	if (dep->number <= 1 && dwc->ep0state != EP0_DATA_PHASE)
		return;
	if (interrupt && (dep->flags & DWC3_EP_DELAY_STOP))
		return;

	if (!(dep->flags & DWC3_EP_TRANSFER_STARTED) ||
	    (dep->flags & DWC3_EP_END_TRANSFER_PENDING))
		return;

	/*
	 * If a Setup packet is received but yet to DMA out, the controller will
	 * not process the End Transfer command of any endpoint. Polling of its
	 * DEPCMD.CmdAct may block setting up TRB for Setup packet, causing a
	 * timeout. Delay issuing the End Transfer command until the Setup TRB is
	 * prepared.
	 */
	if (dwc->ep0state != EP0_SETUP_PHASE && !dwc->delayed_status) {
		dep->flags |= DWC3_EP_DELAY_STOP;
		return;
	}

	/*
	 * NOTICE: We are violating what the Databook says about the
	 * EndTransfer command. Ideally we would _always_ wait for the
	 * EndTransfer Command Completion IRQ, but that's causing too
	 * much trouble synchronizing between us and gadget driver.
	 *
	 * We have discussed this with the IP Provider and it was
	 * suggested to giveback all requests here.
	 *
	 * Note also that a similar handling was tested by Synopsys
	 * (thanks a lot Paul) and nothing bad has come out of it.
	 * In short, what we're doing is issuing EndTransfer with
	 * CMDIOC bit set and delay kicking transfer until the
	 * EndTransfer command had completed.
	 *
	 * As of IP version 3.10a of the DWC_usb3 IP, the controller
	 * supports a mode to work around the above limitation. The
	 * software can poll the CMDACT bit in the DEPCMD register
	 * after issuing a EndTransfer command. This mode is enabled
	 * by writing GUCTL2[14]. This polling is already done in the
	 * dwc3_send_gadget_ep_cmd() function so if the mode is
	 * enabled, the EndTransfer command will have completed upon
	 * returning from this function.
	 *
	 * This mode is NOT available on the DWC_usb31 IP.  In this
	 * case, if the IOC bit is not set, then delay by 1ms
	 * after issuing the EndTransfer command.  This allows for the
	 * controller to handle the command completely before DWC3
	 * remove requests attempts to unmap USB request buffers.
	 */

	__dwc3_stop_active_transfer(dep, force, interrupt);
}

static void dwc3_clear_stall_all_ep(struct dwc3 *dwc)
{
	u32 epnum;

	for (epnum = 1; epnum < DWC3_ENDPOINTS_NUM; epnum++) {
		struct dwc3_ep *dep;
		int ret;

		dep = dwc->eps[epnum];
		if (!dep)
			continue;

		if (!(dep->flags & DWC3_EP_STALL))
			continue;

		dep->flags &= ~DWC3_EP_STALL;

		ret = dwc3_send_clear_stall_ep_cmd(dep);
		WARN_ON_ONCE(ret);
	}
}

static void dwc3_gadget_disconnect_interrupt(struct dwc3 *dwc)
{
	int			reg;

	dwc->suspended = false;

	dwc3_gadget_set_link_state(dwc, DWC3_LINK_STATE_RX_DET);

	reg = dwc3_readl(dwc->regs, DWC3_DCTL);
	reg &= ~DWC3_DCTL_INITU1ENA;
	reg &= ~DWC3_DCTL_INITU2ENA;
	dwc3_gadget_dctl_write_safe(dwc, reg);

	dwc->connected = false;

	dwc3_disconnect_gadget(dwc);

	/* In USB 2.0, to avoid hibernation interrupt at the time of connection
	 * clear DWC3_DCTL_KEEP_CONNECT bit.
	 */
	if (dwc->has_hibernation) {
		reg = dwc3_readl(dwc->regs, DWC3_DCTL);
		reg &= ~DWC3_DCTL_KEEP_CONNECT;
		dwc3_writel(dwc->regs, DWC3_DCTL, reg);
	}

	dwc->gadget->speed = USB_SPEED_UNKNOWN;
	dwc->setup_packet_pending = false;
	dwc->gadget->wakeup_armed = false;
	dwc3_gadget_enable_linksts_evts(dwc, false);
	usb_gadget_set_state(dwc->gadget, USB_STATE_NOTATTACHED);

	dwc3_ep0_reset_state(dwc);

	/*
	 * Request PM idle to address condition where usage count is
	 * already decremented to zero, but waiting for the disconnect
	 * interrupt to set dwc->connected to FALSE.
	 */
	pm_request_idle(dwc->dev);
}

static void dwc3_gadget_reset_interrupt(struct dwc3 *dwc)
{
	u32			reg;

	dwc->suspended = false;

	/*
	 * Ideally, dwc3_reset_gadget() would trigger the function
	 * drivers to stop any active transfers through ep disable.
	 * However, for functions which defer ep disable, such as mass
	 * storage, we will need to rely on the call to stop active
	 * transfers here, and avoid allowing of request queuing.
	 */
	dwc->connected = false;

	/*
	 * WORKAROUND: DWC3 revisions <1.88a have an issue which
	 * would cause a missing Disconnect Event if there's a
	 * pending Setup Packet in the FIFO.
	 *
	 * There's no suggested workaround on the official Bug
	 * report, which states that "unless the driver/application
	 * is doing any special handling of a disconnect event,
	 * there is no functional issue".
	 *
	 * Unfortunately, it turns out that we _do_ some special
	 * handling of a disconnect event, namely complete all
	 * pending transfers, notify gadget driver of the
	 * disconnection, and so on.
	 *
	 * Our suggested workaround is to follow the Disconnect
	 * Event steps here, instead, based on a setup_packet_pending
	 * flag. Such flag gets set whenever we have a SETUP_PENDING
	 * status for EP0 TRBs and gets cleared on XferComplete for the
	 * same endpoint.
	 *
	 * Refers to:
	 *
	 * STAR#9000466709: RTL: Device : Disconnect event not
	 * generated if setup packet pending in FIFO
	 */
	if (DWC3_VER_IS_PRIOR(DWC3, 188A)) {
		if (dwc->setup_packet_pending)
			dwc3_gadget_disconnect_interrupt(dwc);
	}

	/*
	 * To avoid hibernation interrupt at the time of connection on hot-plug
	 * clear DWC3_DCTL_KEEP_CONNECT bit on gadget enumeration and disable
	 * DWC3_GCTL_GBLHIBERNATIONEN hibernation interrupt.
	 */
	if (dwc->has_hibernation) {
		reg = dwc3_readl(dwc->regs, DWC3_DCTL);
		reg &= ~DWC3_DCTL_KEEP_CONNECT;
		dwc3_writel(dwc->regs, DWC3_DCTL, reg);
		reg = dwc3_readl(dwc->regs, DWC3_GCTL);
		reg &= ~DWC3_GCTL_GBLHIBERNATIONEN;
		dwc3_writel(dwc->regs, DWC3_GCTL, reg);
	}

	dwc3_reset_gadget(dwc);

	/*
	 * From SNPS databook section 8.1.2, the EP0 should be in setup
	 * phase. So ensure that EP0 is in setup phase by issuing a stall
	 * and restart if EP0 is not in setup phase.
	 */
	dwc3_ep0_reset_state(dwc);

	/*
	 * In the Synopsis DesignWare Cores USB3 Databook Rev. 3.30a
	 * Section 4.1.2 Table 4-2, it states that during a USB reset, the SW
	 * needs to ensure that it sends "a DEPENDXFER command for any active
	 * transfers."
	 */
	dwc3_stop_active_transfers(dwc);
	dwc->connected = true;

	reg = dwc3_readl(dwc->regs, DWC3_DCTL);
	reg &= ~DWC3_DCTL_TSTCTRL_MASK;
	dwc3_gadget_dctl_write_safe(dwc, reg);
	dwc->test_mode = false;
	dwc->gadget->wakeup_armed = false;
	dwc3_gadget_enable_linksts_evts(dwc, false);
	dwc3_clear_stall_all_ep(dwc);

	/* Reset device address to zero */
	reg = dwc3_readl(dwc->regs, DWC3_DCFG);
	reg &= ~(DWC3_DCFG_DEVADDR_MASK);
	dwc3_writel(dwc->regs, DWC3_DCFG, reg);
}

static void dwc3_gadget_conndone_interrupt(struct dwc3 *dwc)
{
	struct dwc3_ep		*dep;
	int			ret;
	u32			reg;
	u8			lanes = 1;
	u8			speed;

	reg = dwc3_readl(dwc->regs, DWC3_DSTS);
	speed = reg & DWC3_DSTS_CONNECTSPD;
	dwc->speed = speed;

	if (DWC3_IP_IS(DWC32))
		lanes = DWC3_DSTS_CONNLANES(reg) + 1;

	dwc->gadget->ssp_rate = USB_SSP_GEN_UNKNOWN;

	/*
	 * RAMClkSel is reset to 0 after USB reset, so it must be reprogrammed
	 * each time on Connect Done.
	 *
	 * Currently we always use the reset value. If any platform
	 * wants to set this to a different value, we need to add a
	 * setting and update GCTL.RAMCLKSEL here.
	 */

	switch (speed) {
	case DWC3_DSTS_SUPERSPEED_PLUS:
		dwc3_gadget_ep0_desc.wMaxPacketSize = cpu_to_le16(512);
		dwc->gadget->ep0->maxpacket = 512;
		dwc->gadget->speed = USB_SPEED_SUPER_PLUS;

		if (lanes > 1)
			dwc->gadget->ssp_rate = USB_SSP_GEN_2x2;
		else
			dwc->gadget->ssp_rate = USB_SSP_GEN_2x1;
		break;
	case DWC3_DSTS_SUPERSPEED:
		/*
		 * WORKAROUND: DWC3 revisions <1.90a have an issue which
		 * would cause a missing USB3 Reset event.
		 *
		 * In such situations, we should force a USB3 Reset
		 * event by calling our dwc3_gadget_reset_interrupt()
		 * routine.
		 *
		 * Refers to:
		 *
		 * STAR#9000483510: RTL: SS : USB3 reset event may
		 * not be generated always when the link enters poll
		 */
		if (DWC3_VER_IS_PRIOR(DWC3, 190A))
			dwc3_gadget_reset_interrupt(dwc);

		dwc3_gadget_ep0_desc.wMaxPacketSize = cpu_to_le16(512);
		dwc->gadget->ep0->maxpacket = 512;
		dwc->gadget->speed = USB_SPEED_SUPER;

		if (lanes > 1) {
			dwc->gadget->speed = USB_SPEED_SUPER_PLUS;
			dwc->gadget->ssp_rate = USB_SSP_GEN_1x2;
		}
		break;
	case DWC3_DSTS_HIGHSPEED:
		dwc3_gadget_ep0_desc.wMaxPacketSize = cpu_to_le16(64);
		dwc->gadget->ep0->maxpacket = 64;
		dwc->gadget->speed = USB_SPEED_HIGH;
		break;
	case DWC3_DSTS_FULLSPEED:
		dwc3_gadget_ep0_desc.wMaxPacketSize = cpu_to_le16(64);
		dwc->gadget->ep0->maxpacket = 64;
		dwc->gadget->speed = USB_SPEED_FULL;
		break;
	}

	dwc->eps[1]->endpoint.maxpacket = dwc->gadget->ep0->maxpacket;

	/* Enable USB2 LPM Capability */

	if (!DWC3_VER_IS_WITHIN(DWC3, ANY, 194A) &&
	    !dwc->usb2_gadget_lpm_disable &&
	    (speed != DWC3_DSTS_SUPERSPEED) &&
	    (speed != DWC3_DSTS_SUPERSPEED_PLUS)) {
		reg = dwc3_readl(dwc->regs, DWC3_DCFG);
		reg |= DWC3_DCFG_LPM_CAP;
		dwc3_writel(dwc->regs, DWC3_DCFG, reg);

		reg = dwc3_readl(dwc->regs, DWC3_DCTL);
		reg &= ~(DWC3_DCTL_HIRD_THRES_MASK | DWC3_DCTL_L1_HIBER_EN);

		reg |= DWC3_DCTL_HIRD_THRES(dwc->hird_threshold |
					    (dwc->is_utmi_l1_suspend << 4));

		/*
		 * When dwc3 revisions >= 2.40a, LPM Erratum is enabled and
		 * DCFG.LPMCap is set, core responses with an ACK and the
		 * BESL value in the LPM token is less than or equal to LPM
		 * NYET threshold.
		 */
		WARN_ONCE(DWC3_VER_IS_PRIOR(DWC3, 240A) && dwc->has_lpm_erratum,
				"LPM Erratum not available on dwc3 revisions < 2.40a\n");

		if (dwc->has_lpm_erratum && !DWC3_VER_IS_PRIOR(DWC3, 240A))
			reg |= DWC3_DCTL_NYET_THRES(dwc->lpm_nyet_threshold);

		dwc3_gadget_dctl_write_safe(dwc, reg);
	} else {
		if (dwc->usb2_gadget_lpm_disable) {
			reg = dwc3_readl(dwc->regs, DWC3_DCFG);
			reg &= ~DWC3_DCFG_LPM_CAP;
			dwc3_writel(dwc->regs, DWC3_DCFG, reg);
		}

		reg = dwc3_readl(dwc->regs, DWC3_DCTL);
		reg &= ~DWC3_DCTL_HIRD_THRES_MASK;
		dwc3_gadget_dctl_write_safe(dwc, reg);
	}

	dep = dwc->eps[0];
	ret = __dwc3_gadget_ep_enable(dep, DWC3_DEPCFG_ACTION_MODIFY);
	if (ret) {
		dev_err(dwc->dev, "failed to enable %s\n", dep->name);
		return;
	}

	dep = dwc->eps[1];
	ret = __dwc3_gadget_ep_enable(dep, DWC3_DEPCFG_ACTION_MODIFY);
	if (ret) {
		dev_err(dwc->dev, "failed to enable %s\n", dep->name);
		return;
	}

	/*
	 * In USB 2.0, to avoid hibernation interrupt at the time of connection
	 * set DWC3_DCTL_KEEP_CONNECT bit here
	 */
	if (dwc->has_hibernation) {
		reg = dwc3_readl(dwc->regs, DWC3_DCTL);
		reg |= DWC3_DCTL_KEEP_CONNECT;
		dwc3_writel(dwc->regs, DWC3_DCTL, reg);

		/*
		 * WORKAROUND: In USB 2.0, before connection done early
		 * hibernation interrupt occurred. To avoid early hibernation
		 * event for gadget mode set DWC3_GCTL_GBLHIBERNATIONEN bit
		 * after connection done instead of global core setup in
		 * dwc3 core.
		 */
		reg = dwc3_readl(dwc->regs, DWC3_GCTL);
		reg |= DWC3_GCTL_GBLHIBERNATIONEN;
		dwc3_writel(dwc->regs, DWC3_GCTL, reg);
	}

	/*
	 * Configure PHY via GUSB3PIPECTLn if required.
	 *
	 * Update GTXFIFOSIZn
	 *
	 * In both cases reset values should be sufficient.
	 */
}

static void dwc3_gadget_wakeup_interrupt(struct dwc3 *dwc, unsigned int evtinfo)
{
	dwc->suspended = false;

	/*
	 * TODO take core out of low power mode when that's
	 * implemented.
	 */

	/* Take core out of low power mode. */
	if (dwc->is_hibernated)
		dwc3_gadget_exit_hibernation(dwc);

	if (dwc->async_callbacks && dwc->gadget_driver->resume) {
		spin_unlock(&dwc->lock);
		dwc->gadget_driver->resume(dwc->gadget);
		spin_lock(&dwc->lock);
	}

	dwc->link_state = evtinfo & DWC3_LINK_STATE_MASK;
}

static irqreturn_t dwc3_wakeup_interrupt(int irq, void *_dwc)
{
	struct dwc3 *dwc = (struct dwc3 *)_dwc;

	spin_lock(&dwc->lock);
	dwc3_gadget_wakeup_interrupt(dwc, DWC3_DEVICE_EVENT_WAKEUP);
	spin_unlock(&dwc->lock);

	return IRQ_HANDLED;
}

static void dwc3_gadget_linksts_change_interrupt(struct dwc3 *dwc,
		unsigned int evtinfo)
{
	enum dwc3_link_state	next = evtinfo & DWC3_LINK_STATE_MASK;
	unsigned int		pwropt;

	/*
	 * WORKAROUND: DWC3 < 2.50a have an issue when configured without
	 * Hibernation mode enabled which would show up when device detects
	 * host-initiated U3 exit.
	 *
	 * In that case, device will generate a Link State Change Interrupt
	 * from U3 to RESUME which is only necessary if Hibernation is
	 * configured in.
	 *
	 * There are no functional changes due to such spurious event and we
	 * just need to ignore it.
	 *
	 * Refers to:
	 *
	 * STAR#9000570034 RTL: SS Resume event generated in non-Hibernation
	 * operational mode
	 */
	pwropt = DWC3_GHWPARAMS1_EN_PWROPT(dwc->hwparams.hwparams1);
	if (DWC3_VER_IS_PRIOR(DWC3, 250A) &&
			(pwropt != DWC3_GHWPARAMS1_EN_PWROPT_HIB)) {
		if ((dwc->link_state == DWC3_LINK_STATE_U3) &&
				(next == DWC3_LINK_STATE_RESUME)) {
			return;
		}
	}

	/*
	 * WORKAROUND: DWC3 Revisions <1.83a have an issue which, depending
	 * on the link partner, the USB session might do multiple entry/exit
	 * of low power states before a transfer takes place.
	 *
	 * Due to this problem, we might experience lower throughput. The
	 * suggested workaround is to disable DCTL[12:9] bits if we're
	 * transitioning from U1/U2 to U0 and enable those bits again
	 * after a transfer completes and there are no pending transfers
	 * on any of the enabled endpoints.
	 *
	 * This is the first half of that workaround.
	 *
	 * Refers to:
	 *
	 * STAR#9000446952: RTL: Device SS : if U1/U2 ->U0 takes >128us
	 * core send LGO_Ux entering U0
	 */
	if (DWC3_VER_IS_PRIOR(DWC3, 183A)) {
		if (next == DWC3_LINK_STATE_U0) {
			u32	u1u2;
			u32	reg;

			switch (dwc->link_state) {
			case DWC3_LINK_STATE_U1:
			case DWC3_LINK_STATE_U2:
				reg = dwc3_readl(dwc->regs, DWC3_DCTL);
				u1u2 = reg & (DWC3_DCTL_INITU2ENA
						| DWC3_DCTL_ACCEPTU2ENA
						| DWC3_DCTL_INITU1ENA
						| DWC3_DCTL_ACCEPTU1ENA);

				if (!dwc->u1u2)
					dwc->u1u2 = reg & u1u2;

				reg &= ~u1u2;

				dwc3_gadget_dctl_write_safe(dwc, reg);
				break;
			default:
				/* do nothing */
				break;
			}
		}
	}

	switch (next) {
	case DWC3_LINK_STATE_U0:
		if (dwc->gadget->wakeup_armed) {
			dwc3_gadget_enable_linksts_evts(dwc, false);
			dwc3_resume_gadget(dwc);
			dwc->suspended = false;
		}
		break;
	case DWC3_LINK_STATE_U1:
		if (dwc->speed == USB_SPEED_SUPER)
			dwc3_suspend_gadget(dwc);
		break;
	case DWC3_LINK_STATE_U2:
	case DWC3_LINK_STATE_U3:
		dwc3_suspend_gadget(dwc);
		break;
	case DWC3_LINK_STATE_RESUME:
		dwc3_resume_gadget(dwc);
		break;
	default:
		/* do nothing */
		break;
	}

	dwc->link_state = next;
}

static void dwc3_gadget_suspend_interrupt(struct dwc3 *dwc,
					  unsigned int evtinfo)
{
	enum dwc3_link_state next = evtinfo & DWC3_LINK_STATE_MASK;

	if (!dwc->suspended && next == DWC3_LINK_STATE_U3) {
		dwc->suspended = true;
		dwc3_suspend_gadget(dwc);
	}

	dwc->link_state = next;
}

static void dwc3_gadget_hibernation_interrupt(struct dwc3 *dwc,
		unsigned int evtinfo)
{
	unsigned int is_ss = evtinfo & BIT(4);

	/*
	 * WORKAROUND: DWC3 revision 2.20a with hibernation support
	 * have a known issue which can cause USB CV TD.9.23 to fail
	 * randomly.
	 *
	 * Because of this issue, core could generate bogus hibernation
	 * events which SW needs to ignore.
	 *
	 * Refers to:
	 *
	 * STAR#9000546576: Device Mode Hibernation: Issue in USB 2.0
	 * Device Fallback from SuperSpeed
	 */
	if ((!!is_ss ^ (dwc->speed == USB_SPEED_SUPER)) &&
	    (!(dwc->has_hibernation)))
		return;

	/* enter hibernation here */
	dwc3_gadget_enter_hibernation(dwc);
}

static void dwc3_gadget_interrupt(struct dwc3 *dwc,
		const struct dwc3_event_devt *event)
{
	switch (event->type) {
	case DWC3_DEVICE_EVENT_DISCONNECT:
		dwc3_gadget_disconnect_interrupt(dwc);
		break;
	case DWC3_DEVICE_EVENT_RESET:
		dwc3_gadget_reset_interrupt(dwc);
		break;
	case DWC3_DEVICE_EVENT_CONNECT_DONE:
		dwc3_gadget_conndone_interrupt(dwc);
		break;
	case DWC3_DEVICE_EVENT_WAKEUP:
		dwc3_gadget_wakeup_interrupt(dwc, event->event_info);
		break;
	case DWC3_DEVICE_EVENT_HIBER_REQ:
		if (dev_WARN_ONCE(dwc->dev, !dwc->has_hibernation,
					"unexpected hibernation event\n"))
			break;

		dwc3_gadget_hibernation_interrupt(dwc, event->event_info);
		break;
	case DWC3_DEVICE_EVENT_LINK_STATUS_CHANGE:
		dwc3_gadget_linksts_change_interrupt(dwc, event->event_info);
		break;
	case DWC3_DEVICE_EVENT_SUSPEND:
		/* It changed to be suspend event for version 2.30a and above */
		if (!DWC3_VER_IS_PRIOR(DWC3, 230A))
			dwc3_gadget_suspend_interrupt(dwc, event->event_info);
		break;
	case DWC3_DEVICE_EVENT_SOF:
	case DWC3_DEVICE_EVENT_ERRATIC_ERROR:
	case DWC3_DEVICE_EVENT_CMD_CMPL:
	case DWC3_DEVICE_EVENT_OVERFLOW:
		break;
	default:
		dev_WARN(dwc->dev, "UNKNOWN IRQ %d\n", event->type);
	}
}

static void dwc3_process_event_entry(struct dwc3 *dwc,
		const union dwc3_event *event)
{
	trace_dwc3_event(event->raw, dwc);

	if (!event->type.is_devspec)
		dwc3_endpoint_interrupt(dwc, &event->depevt);
	else if (event->type.type == DWC3_EVENT_TYPE_DEV)
		dwc3_gadget_interrupt(dwc, &event->devt);
	else
		dev_err(dwc->dev, "UNKNOWN IRQ type %d\n", event->raw);
}

static irqreturn_t dwc3_process_event_buf(struct dwc3_event_buffer *evt)
{
	struct dwc3 *dwc = evt->dwc;
	irqreturn_t ret = IRQ_NONE;
	int left;
	u32 reg;

	left = evt->count;

	if (!(evt->flags & DWC3_EVENT_PENDING))
		return IRQ_NONE;

	while (left > 0) {
		union dwc3_event event;

		event.raw = *(u32 *) (evt->cache + evt->lpos);

		dwc3_process_event_entry(dwc, &event);

		/*
		 * FIXME we wrap around correctly to the next entry as
		 * almost all entries are 4 bytes in size. There is one
		 * entry which has 12 bytes which is a regular entry
		 * followed by 8 bytes data. ATM I don't know how
		 * things are organized if we get next to the a
		 * boundary so I worry about that once we try to handle
		 * that.
		 */
		evt->lpos = (evt->lpos + 4) % evt->length;
		left -= 4;

		/* Stop processing any events after core is hibernated */
		if (dwc->is_hibernated)
			break;
	}

	evt->count = 0;
	ret = IRQ_HANDLED;

	/* Unmask interrupt */
	dwc3_writel(dwc->regs, DWC3_GEVNTSIZ(0),
		    DWC3_GEVNTSIZ_SIZE(evt->length));

	/* Prevent interrupt generation when hibernated */
	if (!dwc->is_hibernated) {
		/* Unmask interrupt */
		reg = dwc3_readl(dwc->regs, DWC3_GEVNTSIZ(0));
		reg &= ~DWC3_GEVNTSIZ_INTMASK;
		dwc3_writel(dwc->regs, DWC3_GEVNTSIZ(0), reg);
	}

	if (dwc->imod_interval) {
		dwc3_writel(dwc->regs, DWC3_GEVNTCOUNT(0), DWC3_GEVNTCOUNT_EHB);
		dwc3_writel(dwc->regs, DWC3_DEV_IMOD(0), dwc->imod_interval);
	}

	/* Keep the clearing of DWC3_EVENT_PENDING at the end */
	evt->flags &= ~DWC3_EVENT_PENDING;

	return ret;
}

static irqreturn_t dwc3_thread_interrupt(int irq, void *_evt)
{
	struct dwc3_event_buffer *evt = _evt;
	struct dwc3 *dwc = evt->dwc;
	unsigned long flags;
	irqreturn_t ret = IRQ_NONE;

	local_bh_disable();
	spin_lock_irqsave(&dwc->lock, flags);
	ret = dwc3_process_event_buf(evt);
	spin_unlock_irqrestore(&dwc->lock, flags);
	local_bh_enable();

	return ret;
}

static irqreturn_t dwc3_check_event_buf(struct dwc3_event_buffer *evt)
{
	struct dwc3 *dwc = evt->dwc;
	u32 amount;
	u32 count;

	if (pm_runtime_suspended(dwc->dev)) {
		dwc->pending_events = true;
		/*
		 * Trigger runtime resume. The get() function will be balanced
		 * after processing the pending events in dwc3_process_pending
		 * events().
		 */
		pm_runtime_get(dwc->dev);
		disable_irq_nosync(dwc->irq_gadget);
		return IRQ_HANDLED;
	}

	/* Stop processing events after hibernated */
	if (dwc->is_hibernated)
		return IRQ_HANDLED;

	/*
	 * With PCIe legacy interrupt, test shows that top-half irq handler can
	 * be called again after HW interrupt deassertion. Check if bottom-half
	 * irq event handler completes before caching new event to prevent
	 * losing events.
	 */
	if (evt->flags & DWC3_EVENT_PENDING)
		return IRQ_HANDLED;

	count = dwc3_readl(dwc->regs, DWC3_GEVNTCOUNT(0));
	count &= DWC3_GEVNTCOUNT_MASK;
	if (!count)
		return IRQ_NONE;

	evt->count = count;
	evt->flags |= DWC3_EVENT_PENDING;

	/* Mask interrupt */
	dwc3_writel(dwc->regs, DWC3_GEVNTSIZ(0),
		    DWC3_GEVNTSIZ_INTMASK | DWC3_GEVNTSIZ_SIZE(evt->length));

	amount = min(count, evt->length - evt->lpos);
	memcpy(evt->cache + evt->lpos, evt->buf + evt->lpos, amount);

	if (amount < count)
		memcpy(evt->cache, evt->buf, count - amount);

	dwc3_writel(dwc->regs, DWC3_GEVNTCOUNT(0), count);

	return IRQ_WAKE_THREAD;
}

static irqreturn_t dwc3_interrupt(int irq, void *_evt)
{
	struct dwc3_event_buffer	*evt = _evt;

	return dwc3_check_event_buf(evt);
}

static int dwc3_gadget_get_irq(struct dwc3 *dwc)
{
	struct platform_device *dwc3_pdev = to_platform_device(dwc->dev);
	int irq, irq_hiber;

	irq = platform_get_irq_byname_optional(dwc3_pdev, "peripheral");
	if (irq > 0)
		goto out;

	if (irq == -EPROBE_DEFER)
		goto out;

	irq = platform_get_irq_byname_optional(dwc3_pdev, "dwc_usb3");
	if (irq > 0)
		goto out;

	if (irq == -EPROBE_DEFER)
		goto out;

	irq = platform_get_irq(dwc3_pdev, 0);

out:
	/* look for wakeup interrupt if hibernation is supported */
	if (dwc->has_hibernation) {
		irq_hiber = platform_get_irq_byname_optional(dwc3_pdev,
							     "wakeup");
		if (irq_hiber > 0) {
			dwc->irq_wakeup = irq_hiber;
		} else {
			irq_hiber = platform_get_irq(dwc3_pdev, 2);
			if (irq_hiber > 0)
				dwc->irq_wakeup = irq_hiber;
		}
	}

	return irq;
}

static void dwc_gadget_release(struct device *dev)
{
	struct usb_gadget *gadget = container_of(dev, struct usb_gadget, dev);

	kfree(gadget);
}

/**
 * dwc3_gadget_init - initializes gadget related registers
 * @dwc: pointer to our controller context structure
 *
 * Returns 0 on success otherwise negative errno.
 */
int dwc3_gadget_init(struct dwc3 *dwc)
{
	int ret;
	int irq;
	struct device *dev;

	irq = dwc3_gadget_get_irq(dwc);
	if (irq < 0) {
		ret = irq;
		goto err0;
	}

	dwc->irq_gadget = irq;

	if (dwc->dr_mode == USB_DR_MODE_OTG) {
		struct usb_phy *phy;

		/* Switch otg to peripheral mode */
		phy = usb_get_phy(USB_PHY_TYPE_USB3);
		if (!IS_ERR(phy)) {
			if (phy && phy->otg)
				otg_set_peripheral(phy->otg,
						(struct usb_gadget *)1);
			usb_put_phy(phy);
		}
	}

	dwc->ep0_trb = dma_alloc_coherent(dwc->sysdev,
					  sizeof(*dwc->ep0_trb) * 2,
					  &dwc->ep0_trb_addr, GFP_KERNEL);
	if (!dwc->ep0_trb) {
		dev_err(dwc->dev, "failed to allocate ep0 trb\n");
		ret = -ENOMEM;
		goto err0;
	}

	dwc->setup_buf = kzalloc(DWC3_EP0_SETUP_SIZE, GFP_KERNEL);
	if (!dwc->setup_buf) {
		ret = -ENOMEM;
		goto err1;
	}

	dwc->bounce = dma_alloc_coherent(dwc->sysdev, DWC3_BOUNCE_SIZE,
			&dwc->bounce_addr, GFP_KERNEL);
	if (!dwc->bounce) {
		ret = -ENOMEM;
		goto err2;
	}

	init_completion(&dwc->ep0_in_setup);
	dwc->gadget = kzalloc(sizeof(struct usb_gadget), GFP_KERNEL);
	if (!dwc->gadget) {
		ret = -ENOMEM;
		goto err3;
	}


	usb_initialize_gadget(dwc->dev, dwc->gadget, dwc_gadget_release);
	dev				= &dwc->gadget->dev;
	dev->platform_data		= dwc;
	dwc->gadget->ops		= &dwc3_gadget_ops;
	dwc->gadget->speed		= USB_SPEED_UNKNOWN;
	dwc->gadget->ssp_rate		= USB_SSP_GEN_UNKNOWN;
	dwc->gadget->sg_supported	= true;
	dwc->gadget->name		= "dwc3-gadget";
	dwc->gadget->lpm_capable	= !dwc->usb2_gadget_lpm_disable;
	dwc->gadget->wakeup_capable	= true;

	/*
	 * FIXME We might be setting max_speed to <SUPER, however versions
	 * <2.20a of dwc3 have an issue with metastability (documented
	 * elsewhere in this driver) which tells us we can't set max speed to
	 * anything lower than SUPER.
	 *
	 * Because gadget.max_speed is only used by composite.c and function
	 * drivers (i.e. it won't go into dwc3's registers) we are allowing this
	 * to happen so we avoid sending SuperSpeed Capability descriptor
	 * together with our BOS descriptor as that could confuse host into
	 * thinking we can handle super speed.
	 *
	 * Note that, in fact, we won't even support GetBOS requests when speed
	 * is less than super speed because we don't have means, yet, to tell
	 * composite.c that we are USB 2.0 + LPM ECN.
	 */
	if (DWC3_VER_IS_PRIOR(DWC3, 220A) &&
	    !dwc->dis_metastability_quirk)
		dev_info(dwc->dev, "changing max_speed on rev %08x\n",
				dwc->revision);

	dwc->gadget->max_speed		= dwc->maximum_speed;
	dwc->gadget->max_ssp_rate	= dwc->max_ssp_rate;

	/*
	 * REVISIT: Here we should clear all pending IRQs to be
	 * sure we're starting from a well known location.
	 */

	ret = dwc3_gadget_init_endpoints(dwc, dwc->num_eps);
	if (ret)
		goto err4;

	ret = usb_add_gadget(dwc->gadget);
	if (ret) {
		dev_err(dwc->dev, "failed to add gadget\n");
		goto err5;
	}

	if (dwc->dr_mode == USB_DR_MODE_OTG) {
		struct usb_phy *phy;

		phy = usb_get_phy(USB_PHY_TYPE_USB3);
		if (!IS_ERR(phy)) {
			if (phy && phy->otg) {
				ret = otg_set_peripheral(phy->otg,
						dwc->gadget);
				if (ret) {
					dev_err(dwc->dev,
					"otg_set_peripheral failed\n");
					usb_put_phy(phy);
					goto err5;
				}
			} else {
				usb_put_phy(phy);
			}
		}
	}

	if (DWC3_IP_IS(DWC32) && dwc->maximum_speed == USB_SPEED_SUPER_PLUS)
		dwc3_gadget_set_ssp_rate(dwc->gadget, dwc->max_ssp_rate);
	else
		dwc3_gadget_set_speed(dwc->gadget, dwc->maximum_speed);

	/* No system wakeup if no gadget driver bound */
	if (dwc->sys_wakeup)
		device_wakeup_disable(dwc->sysdev);

	return 0;

err5:
	dwc3_gadget_free_endpoints(dwc);
err4:
	usb_put_gadget(dwc->gadget);
	dwc->gadget = NULL;
err3:
	dma_free_coherent(dwc->sysdev, DWC3_BOUNCE_SIZE, dwc->bounce,
			dwc->bounce_addr);

err2:
	kfree(dwc->setup_buf);

err1:
	dma_free_coherent(dwc->sysdev, sizeof(*dwc->ep0_trb) * 2,
			dwc->ep0_trb, dwc->ep0_trb_addr);

err0:
	return ret;
}

/* -------------------------------------------------------------------------- */

void dwc3_gadget_exit(struct dwc3 *dwc)
{
	if (!dwc->gadget)
		return;

	dwc3_enable_susphy(dwc, false);
	usb_del_gadget(dwc->gadget);
	dwc3_gadget_free_endpoints(dwc);
	usb_put_gadget(dwc->gadget);
	dma_free_coherent(dwc->sysdev, DWC3_BOUNCE_SIZE, dwc->bounce,
			  dwc->bounce_addr);
	kfree(dwc->setup_buf);
	dma_free_coherent(dwc->sysdev, sizeof(*dwc->ep0_trb) * 2,
			  dwc->ep0_trb, dwc->ep0_trb_addr);
}

int dwc3_gadget_suspend(struct dwc3 *dwc)
{
	unsigned long flags;
	int ret;

	ret = dwc3_gadget_soft_disconnect(dwc);
	if (ret)
		goto err;

	spin_lock_irqsave(&dwc->lock, flags);
	if (dwc->gadget_driver)
		dwc3_disconnect_gadget(dwc);
	spin_unlock_irqrestore(&dwc->lock, flags);

	return 0;

err:
	/*
	 * Attempt to reset the controller's state. Likely no
	 * communication can be established until the host
	 * performs a port reset.
	 */
	if (dwc->softconnect)
		dwc3_gadget_soft_connect(dwc);

	return ret;
}

int dwc3_gadget_resume(struct dwc3 *dwc)
{
	int reg;

	if (!dwc->gadget_driver || !dwc->softconnect)
		return 0;

<<<<<<< HEAD

	/*
	 * In USB 2.0, to avoid hibernation interrupt at the time of connection
	 * set DWC3_DCTL_KEEP_CONNECT bit.
	 */
	if (dwc->has_hibernation) {
		reg = dwc3_readl(dwc->regs, DWC3_DCTL);
		reg |= DWC3_DCTL_KEEP_CONNECT;
		dwc3_writel(dwc->regs, DWC3_DCTL, reg);
	}

	return dwc3_gadget_soft_connect(dwc);
}
=======
>>>>>>> a686015d

	/*
	 * In USB 2.0, to avoid hibernation interrupt at the time of connection
	 * set DWC3_DCTL_KEEP_CONNECT bit.
	 */
	if (dwc->has_hibernation) {
		reg = dwc3_readl(dwc->regs, DWC3_DCTL);
		reg |= DWC3_DCTL_KEEP_CONNECT;
		dwc3_writel(dwc->regs, DWC3_DCTL, reg);
	}

	return dwc3_gadget_soft_connect(dwc);
}<|MERGE_RESOLUTION|>--- conflicted
+++ resolved
@@ -869,15 +869,12 @@
 	if (ret)
 		return ret;
 
-<<<<<<< HEAD
-=======
 	if (!(dep->flags & DWC3_EP_RESOURCE_ALLOCATED)) {
 		ret = dwc3_gadget_set_xfer_resource(dep);
 		if (ret)
 			return ret;
 	}
 
->>>>>>> a686015d
 	if (!(dep->flags & DWC3_EP_ENABLED) || dwc->is_hibernated) {
 		struct dwc3_trb	*trb_st_hw;
 		struct dwc3_trb	*trb_link;
@@ -1731,16 +1728,6 @@
 		return 0;
 	}
 	WARN_ON_ONCE(ret);
-<<<<<<< HEAD
-
-	/*
-	 * when transfer is stopped with force rm bit false, it can be
-	 * restarted by passing resource_index in params; don't loose it
-	 */
-	if (force)
-		dep->resource_index = 0;
-=======
->>>>>>> a686015d
 
 	/*
 	 * when transfer is stopped with force rm bit false, it can be
@@ -4969,7 +4956,6 @@
 	if (!dwc->gadget_driver || !dwc->softconnect)
 		return 0;
 
-<<<<<<< HEAD
 
 	/*
 	 * In USB 2.0, to avoid hibernation interrupt at the time of connection
@@ -4982,19 +4968,4 @@
 	}
 
 	return dwc3_gadget_soft_connect(dwc);
-}
-=======
->>>>>>> a686015d
-
-	/*
-	 * In USB 2.0, to avoid hibernation interrupt at the time of connection
-	 * set DWC3_DCTL_KEEP_CONNECT bit.
-	 */
-	if (dwc->has_hibernation) {
-		reg = dwc3_readl(dwc->regs, DWC3_DCTL);
-		reg |= DWC3_DCTL_KEEP_CONNECT;
-		dwc3_writel(dwc->regs, DWC3_DCTL, reg);
-	}
-
-	return dwc3_gadget_soft_connect(dwc);
 }