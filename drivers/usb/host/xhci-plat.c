--- conflicted
+++ resolved
@@ -20,10 +20,6 @@
 #include <linux/acpi.h>
 #include <linux/usb/of.h>
 #include <linux/usb/otg.h>
-<<<<<<< HEAD
-#include <linux/usb/xhci_pdriver.h>
-=======
->>>>>>> a4adc2c2
 
 #include "xhci.h"
 #include "xhci-plat.h"
@@ -340,13 +336,6 @@
 	/* Iterate over all parent nodes for finding quirks */
 	for (tmpdev = &pdev->dev; tmpdev; tmpdev = tmpdev->parent) {
 
-		if (device_property_read_bool(&pdev->dev, "xhci-stream-quirk"))
-			xhci->quirks |= XHCI_STREAM_QUIRK;
-
-		if (device_property_read_bool(&pdev->dev,
-						"quirk-broken-port-ped"))
-			xhci->quirks |= XHCI_BROKEN_PORT_PED;
-
 		if (device_property_read_bool(tmpdev, "usb2-lpm-disable"))
 			xhci->quirks |= XHCI_HW_LPM_DISABLE;
 
@@ -466,22 +455,9 @@
 	struct xhci_hcd	*xhci = hcd_to_xhci(hcd);
 	int ret;
 
-<<<<<<< HEAD
-#if IS_ENABLED(CONFIG_USB_DWC3_OF_SIMPLE)
-	/* Inform dwc3 driver about the device wakeup capability */
-	if (device_may_wakeup(&hcd->self.root_hub->dev)) {
-		enable_irq_wake(hcd->irq);
-		dwc3_host_wakeup_capable(dev, true);
-	} else {
-		dwc3_host_wakeup_capable(dev, false);
-	}
-#endif
-
-=======
 	ret = xhci_priv_suspend_quirk(hcd);
 	if (ret)
 		return ret;
->>>>>>> a4adc2c2
 	/*
 	 * xhci_suspend() needs `do_wakeup` to know whether host is allowed
 	 * to do wakeup during suspend.
