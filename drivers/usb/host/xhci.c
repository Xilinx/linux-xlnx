// SPDX-License-Identifier: GPL-2.0
/*
 * xHCI host controller driver
 *
 * Copyright (C) 2008 Intel Corp.
 *
 * Author: Sarah Sharp
 * Some code borrowed from the Linux EHCI driver.
 */

#include <linux/pci.h>
#include <linux/iommu.h>
#include <linux/iopoll.h>
#include <linux/irq.h>
#include <linux/log2.h>
#include <linux/module.h>
#include <linux/moduleparam.h>
#include <linux/slab.h>
#include <linux/dmi.h>
#include <linux/dma-mapping.h>

#include "xhci.h"
#include "xhci-trace.h"
#include "xhci-debugfs.h"
#include "xhci-dbgcap.h"

#define DRIVER_AUTHOR "Sarah Sharp"
#define DRIVER_DESC "'eXtensible' Host Controller (xHC) Driver"

#define	PORT_WAKE_BITS	(PORT_WKOC_E | PORT_WKDISC_E | PORT_WKCONN_E)

/* Some 0.95 hardware can't handle the chain bit on a Link TRB being cleared */
static int link_quirk;
module_param(link_quirk, int, S_IRUGO | S_IWUSR);
MODULE_PARM_DESC(link_quirk, "Don't clear the chain bit on a link TRB");

static unsigned long long quirks;
module_param(quirks, ullong, S_IRUGO);
MODULE_PARM_DESC(quirks, "Bit flags for quirks to be enabled as default");

static bool td_on_ring(struct xhci_td *td, struct xhci_ring *ring)
{
	struct xhci_segment *seg = ring->first_seg;

	if (!td || !td->start_seg)
		return false;
	do {
		if (seg == td->start_seg)
			return true;
		seg = seg->next;
	} while (seg && seg != ring->first_seg);

	return false;
}

/*
 * xhci_handshake - spin reading hc until handshake completes or fails
 * @ptr: address of hc register to be read
 * @mask: bits to look at in result of read
 * @done: value of those bits when handshake succeeds
 * @usec: timeout in microseconds
 *
 * Returns negative errno, or zero on success
 *
 * Success happens when the "mask" bits have the specified value (hardware
 * handshake done).  There are two failure modes:  "usec" have passed (major
 * hardware flakeout), or the register reads as all-ones (hardware removed).
 */
int xhci_handshake(void __iomem *ptr, u32 mask, u32 done, u64 timeout_us)
{
	u32	result;
	int	ret;

	ret = readl_poll_timeout_atomic(ptr, result,
					(result & mask) == done ||
					result == U32_MAX,
					1, timeout_us);
	if (result == U32_MAX)		/* card removed */
		return -ENODEV;

	return ret;
}

/*
 * xhci_handshake_check_state - same as xhci_handshake but takes an additional
 * exit_state parameter, and bails out with an error immediately when xhc_state
 * has exit_state flag set.
 */
int xhci_handshake_check_state(struct xhci_hcd *xhci, void __iomem *ptr,
		u32 mask, u32 done, int usec, unsigned int exit_state)
{
	u32	result;
	int	ret;

	ret = readl_poll_timeout_atomic(ptr, result,
				(result & mask) == done ||
				result == U32_MAX ||
				xhci->xhc_state & exit_state,
				1, usec);

	if (result == U32_MAX || xhci->xhc_state & exit_state)
		return -ENODEV;

	return ret;
}

/*
 * Disable interrupts and begin the xHCI halting process.
 */
void xhci_quiesce(struct xhci_hcd *xhci)
{
	u32 halted;
	u32 cmd;
	u32 mask;

	mask = ~(XHCI_IRQS);
	halted = readl(&xhci->op_regs->status) & STS_HALT;
	if (!halted)
		mask &= ~CMD_RUN;

	cmd = readl(&xhci->op_regs->command);
	cmd &= mask;
	writel(cmd, &xhci->op_regs->command);
}

/*
 * Force HC into halt state.
 *
 * Disable any IRQs and clear the run/stop bit.
 * HC will complete any current and actively pipelined transactions, and
 * should halt within 16 ms of the run/stop bit being cleared.
 * Read HC Halted bit in the status register to see when the HC is finished.
 */
int xhci_halt(struct xhci_hcd *xhci)
{
	int ret;

	xhci_dbg_trace(xhci, trace_xhci_dbg_init, "// Halt the HC");
	xhci_quiesce(xhci);

	ret = xhci_handshake(&xhci->op_regs->status,
			STS_HALT, STS_HALT, XHCI_MAX_HALT_USEC);
	if (ret) {
		xhci_warn(xhci, "Host halt failed, %d\n", ret);
		return ret;
	}

	xhci->xhc_state |= XHCI_STATE_HALTED;
	xhci->cmd_ring_state = CMD_RING_STATE_STOPPED;

	return ret;
}

/*
 * Set the run bit and wait for the host to be running.
 */
int xhci_start(struct xhci_hcd *xhci)
{
	u32 temp;
	int ret;

	temp = readl(&xhci->op_regs->command);
	temp |= (CMD_RUN);
	xhci_dbg_trace(xhci, trace_xhci_dbg_init, "// Turn on HC, cmd = 0x%x.",
			temp);
	writel(temp, &xhci->op_regs->command);

	/*
	 * Wait for the HCHalted Status bit to be 0 to indicate the host is
	 * running.
	 */
	ret = xhci_handshake(&xhci->op_regs->status,
			STS_HALT, 0, XHCI_MAX_HALT_USEC);
	if (ret == -ETIMEDOUT)
		xhci_err(xhci, "Host took too long to start, "
				"waited %u microseconds.\n",
				XHCI_MAX_HALT_USEC);
	if (!ret) {
		/* clear state flags. Including dying, halted or removing */
		xhci->xhc_state = 0;
		xhci->run_graceperiod = jiffies + msecs_to_jiffies(500);
	}

	return ret;
}

/*
 * Reset a halted HC.
 *
 * This resets pipelines, timers, counters, state machines, etc.
 * Transactions will be terminated immediately, and operational registers
 * will be set to their defaults.
 */
int xhci_reset(struct xhci_hcd *xhci, u64 timeout_us)
{
	u32 command;
	u32 state;
	int ret;

	state = readl(&xhci->op_regs->status);

	if (state == ~(u32)0) {
		xhci_warn(xhci, "Host not accessible, reset failed.\n");
		return -ENODEV;
	}

	if ((state & STS_HALT) == 0) {
		xhci_warn(xhci, "Host controller not halted, aborting reset.\n");
		return 0;
	}

	xhci_dbg_trace(xhci, trace_xhci_dbg_init, "// Reset the HC");
	command = readl(&xhci->op_regs->command);
#ifdef CONFIG_USB_DWC3_OTG
	command |= CMD_LRESET;
#else
	command |= CMD_RESET;
#endif
	writel(command, &xhci->op_regs->command);

	/* Existing Intel xHCI controllers require a delay of 1 mS,
	 * after setting the CMD_RESET bit, and before accessing any
	 * HC registers. This allows the HC to complete the
	 * reset operation and be ready for HC register access.
	 * Without this delay, the subsequent HC register access,
	 * may result in a system hang very rarely.
	 */
	if (xhci->quirks & XHCI_INTEL_HOST)
		udelay(1000);

<<<<<<< HEAD
	ret = xhci_handshake(&xhci->op_regs->command,
=======
	ret = xhci_handshake_check_state(xhci, &xhci->op_regs->command,
>>>>>>> a686015d
#ifdef CONFIG_USB_DWC3_OTG
			CMD_LRESET,
#else
			CMD_RESET,
#endif
<<<<<<< HEAD
			0, timeout_us);
=======
			0, timeout_us, XHCI_STATE_REMOVING);
>>>>>>> a686015d
	if (ret)
		return ret;

	if (xhci->quirks & XHCI_ASMEDIA_MODIFY_FLOWCONTROL)
		usb_asmedia_modifyflowcontrol(to_pci_dev(xhci_to_hcd(xhci)->self.controller));

	xhci_dbg_trace(xhci, trace_xhci_dbg_init,
			 "Wait for controller to be ready for doorbell rings");
	/*
	 * xHCI cannot write to any doorbells or operational registers other
	 * than status until the "Controller Not Ready" flag is cleared.
	 */
	ret = xhci_handshake(&xhci->op_regs->status, STS_CNR, 0, timeout_us);

	xhci->usb2_rhub.bus_state.port_c_suspend = 0;
	xhci->usb2_rhub.bus_state.suspended_ports = 0;
	xhci->usb2_rhub.bus_state.resuming_ports = 0;
	xhci->usb3_rhub.bus_state.port_c_suspend = 0;
	xhci->usb3_rhub.bus_state.suspended_ports = 0;
	xhci->usb3_rhub.bus_state.resuming_ports = 0;

	return ret;
}

static void xhci_zero_64b_regs(struct xhci_hcd *xhci)
{
	struct device *dev = xhci_to_hcd(xhci)->self.sysdev;
	struct iommu_domain *domain;
	int err, i;
	u64 val;
	u32 intrs;

	/*
	 * Some Renesas controllers get into a weird state if they are
	 * reset while programmed with 64bit addresses (they will preserve
	 * the top half of the address in internal, non visible
	 * registers). You end up with half the address coming from the
	 * kernel, and the other half coming from the firmware. Also,
	 * changing the programming leads to extra accesses even if the
	 * controller is supposed to be halted. The controller ends up with
	 * a fatal fault, and is then ripe for being properly reset.
	 *
	 * Special care is taken to only apply this if the device is behind
	 * an iommu. Doing anything when there is no iommu is definitely
	 * unsafe...
	 */
	domain = iommu_get_domain_for_dev(dev);
	if (!(xhci->quirks & XHCI_ZERO_64B_REGS) || !domain ||
	    domain->type == IOMMU_DOMAIN_IDENTITY)
		return;

	xhci_info(xhci, "Zeroing 64bit base registers, expecting fault\n");

	/* Clear HSEIE so that faults do not get signaled */
	val = readl(&xhci->op_regs->command);
	val &= ~CMD_HSEIE;
	writel(val, &xhci->op_regs->command);

	/* Clear HSE (aka FATAL) */
	val = readl(&xhci->op_regs->status);
	val |= STS_FATAL;
	writel(val, &xhci->op_regs->status);

	/* Now zero the registers, and brace for impact */
	val = xhci_read_64(xhci, &xhci->op_regs->dcbaa_ptr);
	if (upper_32_bits(val))
		xhci_write_64(xhci, 0, &xhci->op_regs->dcbaa_ptr);
	val = xhci_read_64(xhci, &xhci->op_regs->cmd_ring);
	if (upper_32_bits(val))
		xhci_write_64(xhci, 0, &xhci->op_regs->cmd_ring);

	intrs = min_t(u32, HCS_MAX_INTRS(xhci->hcs_params1),
		      ARRAY_SIZE(xhci->run_regs->ir_set));

	for (i = 0; i < intrs; i++) {
		struct xhci_intr_reg __iomem *ir;

		ir = &xhci->run_regs->ir_set[i];
		val = xhci_read_64(xhci, &ir->erst_base);
		if (upper_32_bits(val))
			xhci_write_64(xhci, 0, &ir->erst_base);
		val= xhci_read_64(xhci, &ir->erst_dequeue);
		if (upper_32_bits(val))
			xhci_write_64(xhci, 0, &ir->erst_dequeue);
	}

	/* Wait for the fault to appear. It will be cleared on reset */
	err = xhci_handshake(&xhci->op_regs->status,
			     STS_FATAL, STS_FATAL,
			     XHCI_MAX_HALT_USEC);
	if (!err)
		xhci_info(xhci, "Fault detected\n");
}

static int xhci_enable_interrupter(struct xhci_interrupter *ir)
{
	u32 iman;

	if (!ir || !ir->ir_set)
		return -EINVAL;

	iman = readl(&ir->ir_set->irq_pending);
	writel(ER_IRQ_ENABLE(iman), &ir->ir_set->irq_pending);

	return 0;
}

static int xhci_disable_interrupter(struct xhci_interrupter *ir)
{
	u32 iman;

	if (!ir || !ir->ir_set)
		return -EINVAL;

	iman = readl(&ir->ir_set->irq_pending);
	writel(ER_IRQ_DISABLE(iman), &ir->ir_set->irq_pending);

	return 0;
}

/* interrupt moderation interval imod_interval in nanoseconds */
int xhci_set_interrupter_moderation(struct xhci_interrupter *ir,
				    u32 imod_interval)
{
	u32 imod;

	if (!ir || !ir->ir_set || imod_interval > U16_MAX * 250)
		return -EINVAL;

	imod = readl(&ir->ir_set->irq_control);
	imod &= ~ER_IRQ_INTERVAL_MASK;
	imod |= (imod_interval / 250) & ER_IRQ_INTERVAL_MASK;
	writel(imod, &ir->ir_set->irq_control);

	return 0;
}

static void compliance_mode_recovery(struct timer_list *t)
{
	struct xhci_hcd *xhci;
	struct usb_hcd *hcd;
	struct xhci_hub *rhub;
	u32 temp;
	int i;

	xhci = from_timer(xhci, t, comp_mode_recovery_timer);
	rhub = &xhci->usb3_rhub;
	hcd = rhub->hcd;

	if (!hcd)
		return;

	for (i = 0; i < rhub->num_ports; i++) {
		temp = readl(rhub->ports[i]->addr);
		if ((temp & PORT_PLS_MASK) == USB_SS_PORT_LS_COMP_MOD) {
			/*
			 * Compliance Mode Detected. Letting USB Core
			 * handle the Warm Reset
			 */
			xhci_dbg_trace(xhci, trace_xhci_dbg_quirks,
					"Compliance mode detected->port %d",
					i + 1);
			xhci_dbg_trace(xhci, trace_xhci_dbg_quirks,
					"Attempting compliance mode recovery");

			if (hcd->state == HC_STATE_SUSPENDED)
				usb_hcd_resume_root_hub(hcd);

			usb_hcd_poll_rh_status(hcd);
		}
	}

	if (xhci->port_status_u0 != ((1 << rhub->num_ports) - 1))
		mod_timer(&xhci->comp_mode_recovery_timer,
			jiffies + msecs_to_jiffies(COMP_MODE_RCVRY_MSECS));
}

/*
 * Quirk to work around issue generated by the SN65LVPE502CP USB3.0 re-driver
 * that causes ports behind that hardware to enter compliance mode sometimes.
 * The quirk creates a timer that polls every 2 seconds the link state of
 * each host controller's port and recovers it by issuing a Warm reset
 * if Compliance mode is detected, otherwise the port will become "dead" (no
 * device connections or disconnections will be detected anymore). Becasue no
 * status event is generated when entering compliance mode (per xhci spec),
 * this quirk is needed on systems that have the failing hardware installed.
 */
static void compliance_mode_recovery_timer_init(struct xhci_hcd *xhci)
{
	xhci->port_status_u0 = 0;
	timer_setup(&xhci->comp_mode_recovery_timer, compliance_mode_recovery,
		    0);
	xhci->comp_mode_recovery_timer.expires = jiffies +
			msecs_to_jiffies(COMP_MODE_RCVRY_MSECS);

	add_timer(&xhci->comp_mode_recovery_timer);
	xhci_dbg_trace(xhci, trace_xhci_dbg_quirks,
			"Compliance mode recovery timer initialized");
}

/*
 * This function identifies the systems that have installed the SN65LVPE502CP
 * USB3.0 re-driver and that need the Compliance Mode Quirk.
 * Systems:
 * Vendor: Hewlett-Packard -> System Models: Z420, Z620 and Z820
 */
static bool xhci_compliance_mode_recovery_timer_quirk_check(void)
{
	const char *dmi_product_name, *dmi_sys_vendor;

	dmi_product_name = dmi_get_system_info(DMI_PRODUCT_NAME);
	dmi_sys_vendor = dmi_get_system_info(DMI_SYS_VENDOR);
	if (!dmi_product_name || !dmi_sys_vendor)
		return false;

	if (!(strstr(dmi_sys_vendor, "Hewlett-Packard")))
		return false;

	if (strstr(dmi_product_name, "Z420") ||
			strstr(dmi_product_name, "Z620") ||
			strstr(dmi_product_name, "Z820") ||
			strstr(dmi_product_name, "Z1 Workstation"))
		return true;

	return false;
}

static int xhci_all_ports_seen_u0(struct xhci_hcd *xhci)
{
	return (xhci->port_status_u0 == ((1 << xhci->usb3_rhub.num_ports) - 1));
}


/*
 * Initialize memory for HCD and xHC (one-time init).
 *
 * Program the PAGESIZE register, initialize the device context array, create
 * device contexts (?), set up a command ring segment (or two?), create event
 * ring (one for now).
 */
static int xhci_init(struct usb_hcd *hcd)
{
	struct xhci_hcd *xhci = hcd_to_xhci(hcd);
	int retval;

	xhci_dbg_trace(xhci, trace_xhci_dbg_init, "xhci_init");
	spin_lock_init(&xhci->lock);
	if (xhci->hci_version == 0x95 && link_quirk) {
		xhci_dbg_trace(xhci, trace_xhci_dbg_quirks,
				"QUIRK: Not clearing Link TRB chain bits.");
		xhci->quirks |= XHCI_LINK_TRB_QUIRK;
	} else {
		xhci_dbg_trace(xhci, trace_xhci_dbg_init,
				"xHCI doesn't need link TRB QUIRK");
	}
	retval = xhci_mem_init(xhci, GFP_KERNEL);
	xhci_dbg_trace(xhci, trace_xhci_dbg_init, "Finished xhci_init");

	/* Initializing Compliance Mode Recovery Data If Needed */
	if (xhci_compliance_mode_recovery_timer_quirk_check()) {
		xhci->quirks |= XHCI_COMP_MODE_QUIRK;
		compliance_mode_recovery_timer_init(xhci);
	}

	return retval;
}

/*-------------------------------------------------------------------------*/

static int xhci_run_finished(struct xhci_hcd *xhci)
{
	struct xhci_interrupter *ir = xhci->interrupters[0];
	unsigned long	flags;
	u32		temp;

	/*
	 * Enable interrupts before starting the host (xhci 4.2 and 5.5.2).
	 * Protect the short window before host is running with a lock
	 */
	spin_lock_irqsave(&xhci->lock, flags);

	xhci_dbg_trace(xhci, trace_xhci_dbg_init, "Enable interrupts");
	temp = readl(&xhci->op_regs->command);
	temp |= (CMD_EIE);
	writel(temp, &xhci->op_regs->command);

	xhci_dbg_trace(xhci, trace_xhci_dbg_init, "Enable primary interrupter");
	xhci_enable_interrupter(ir);

	if (xhci_start(xhci)) {
		xhci_halt(xhci);
		spin_unlock_irqrestore(&xhci->lock, flags);
		return -ENODEV;
	}

	xhci->cmd_ring_state = CMD_RING_STATE_RUNNING;

	if (xhci->quirks & XHCI_NEC_HOST)
		xhci_ring_cmd_db(xhci);

	spin_unlock_irqrestore(&xhci->lock, flags);

	return 0;
}

/*
 * Start the HC after it was halted.
 *
 * This function is called by the USB core when the HC driver is added.
 * Its opposite is xhci_stop().
 *
 * xhci_init() must be called once before this function can be called.
 * Reset the HC, enable device slot contexts, program DCBAAP, and
 * set command ring pointer and event ring pointer.
 *
 * Setup MSI-X vectors and enable interrupts.
 */
int xhci_run(struct usb_hcd *hcd)
{
	u64 temp_64;
	int ret;
	struct xhci_hcd *xhci = hcd_to_xhci(hcd);
	struct xhci_interrupter *ir = xhci->interrupters[0];
	/* Start the xHCI host controller running only after the USB 2.0 roothub
	 * is setup.
	 */

	hcd->uses_new_polling = 1;
	if (hcd->msi_enabled)
		ir->ip_autoclear = true;

	if (!usb_hcd_is_primary_hcd(hcd))
		return xhci_run_finished(xhci);

	xhci_dbg_trace(xhci, trace_xhci_dbg_init, "xhci_run");

	temp_64 = xhci_read_64(xhci, &ir->ir_set->erst_dequeue);
	temp_64 &= ERST_PTR_MASK;
	xhci_dbg_trace(xhci, trace_xhci_dbg_init,
			"ERST deq = 64'h%0lx", (long unsigned int) temp_64);

	xhci_set_interrupter_moderation(ir, xhci->imod_interval);

	if (xhci->quirks & XHCI_NEC_HOST) {
		struct xhci_command *command;

		command = xhci_alloc_command(xhci, false, GFP_KERNEL);
		if (!command)
			return -ENOMEM;

		ret = xhci_queue_vendor_command(xhci, command, 0, 0, 0,
				TRB_TYPE(TRB_NEC_GET_FW));
		if (ret)
			xhci_free_command(xhci, command);
	}
	xhci_dbg_trace(xhci, trace_xhci_dbg_init,
			"Finished %s for main hcd", __func__);

	xhci_create_dbc_dev(xhci);

	xhci_debugfs_init(xhci);

	if (xhci_has_one_roothub(xhci))
		return xhci_run_finished(xhci);

	set_bit(HCD_FLAG_DEFER_RH_REGISTER, &hcd->flags);

	return 0;
}
EXPORT_SYMBOL_GPL(xhci_run);

/*
 * Stop xHCI driver.
 *
 * This function is called by the USB core when the HC driver is removed.
 * Its opposite is xhci_run().
 *
 * Disable device contexts, disable IRQs, and quiesce the HC.
 * Reset the HC, finish any completed transactions, and cleanup memory.
 */
void xhci_stop(struct usb_hcd *hcd)
{
	u32 temp;
	struct xhci_hcd *xhci = hcd_to_xhci(hcd);
	struct xhci_interrupter *ir = xhci->interrupters[0];

	mutex_lock(&xhci->mutex);

	/* Only halt host and free memory after both hcds are removed */
	if (!usb_hcd_is_primary_hcd(hcd)) {
		mutex_unlock(&xhci->mutex);
		return;
	}

	xhci_remove_dbc_dev(xhci);

	spin_lock_irq(&xhci->lock);
	xhci->xhc_state |= XHCI_STATE_HALTED;
	xhci->cmd_ring_state = CMD_RING_STATE_STOPPED;
	xhci_halt(xhci);
	xhci_reset(xhci, XHCI_RESET_SHORT_USEC);
	spin_unlock_irq(&xhci->lock);

	/* Deleting Compliance Mode Recovery Timer */
	if ((xhci->quirks & XHCI_COMP_MODE_QUIRK) &&
			(!(xhci_all_ports_seen_u0(xhci)))) {
		del_timer_sync(&xhci->comp_mode_recovery_timer);
		xhci_dbg_trace(xhci, trace_xhci_dbg_quirks,
				"%s: compliance mode recovery timer deleted",
				__func__);
	}

	if (xhci->quirks & XHCI_AMD_PLL_FIX)
		usb_amd_dev_put();

	xhci_dbg_trace(xhci, trace_xhci_dbg_init,
			"// Disabling event ring interrupts");
	temp = readl(&xhci->op_regs->status);
	writel((temp & ~0x1fff) | STS_EINT, &xhci->op_regs->status);
	xhci_disable_interrupter(ir);

	xhci_dbg_trace(xhci, trace_xhci_dbg_init, "cleaning up memory");
	xhci_mem_cleanup(xhci);
	xhci_debugfs_exit(xhci);
	xhci_dbg_trace(xhci, trace_xhci_dbg_init,
			"xhci_stop completed - status = %x",
			readl(&xhci->op_regs->status));
	mutex_unlock(&xhci->mutex);
}
EXPORT_SYMBOL_GPL(xhci_stop);

/*
 * Shutdown HC (not bus-specific)
 *
 * This is called when the machine is rebooting or halting.  We assume that the
 * machine will be powered off, and the HC's internal state will be reset.
 * Don't bother to free memory.
 *
 * This will only ever be called with the main usb_hcd (the USB3 roothub).
 */
void xhci_shutdown(struct usb_hcd *hcd)
{
	struct xhci_hcd *xhci = hcd_to_xhci(hcd);

	if (xhci->quirks & XHCI_SPURIOUS_REBOOT)
		usb_disable_xhci_ports(to_pci_dev(hcd->self.sysdev));

	/* Don't poll the roothubs after shutdown. */
	xhci_dbg(xhci, "%s: stopping usb%d port polling.\n",
			__func__, hcd->self.busnum);
	clear_bit(HCD_FLAG_POLL_RH, &hcd->flags);
	del_timer_sync(&hcd->rh_timer);

	if (xhci->shared_hcd) {
		clear_bit(HCD_FLAG_POLL_RH, &xhci->shared_hcd->flags);
		del_timer_sync(&xhci->shared_hcd->rh_timer);
	}

	spin_lock_irq(&xhci->lock);
	xhci_halt(xhci);

	/*
	 * Workaround for spurious wakeps at shutdown with HSW, and for boot
	 * firmware delay in ADL-P PCH if port are left in U3 at shutdown
	 */
	if (xhci->quirks & XHCI_SPURIOUS_WAKEUP ||
	    xhci->quirks & XHCI_RESET_TO_DEFAULT)
		xhci_reset(xhci, XHCI_RESET_SHORT_USEC);

	spin_unlock_irq(&xhci->lock);

	xhci_dbg_trace(xhci, trace_xhci_dbg_init,
			"xhci_shutdown completed - status = %x",
			readl(&xhci->op_regs->status));
}
EXPORT_SYMBOL_GPL(xhci_shutdown);

#ifdef CONFIG_PM
static void xhci_save_registers(struct xhci_hcd *xhci)
{
	struct xhci_interrupter *ir;
	unsigned int i;

	xhci->s3.command = readl(&xhci->op_regs->command);
	xhci->s3.dev_nt = readl(&xhci->op_regs->dev_notification);
	xhci->s3.dcbaa_ptr = xhci_read_64(xhci, &xhci->op_regs->dcbaa_ptr);
	xhci->s3.config_reg = readl(&xhci->op_regs->config_reg);

	/* save both primary and all secondary interrupters */
	/* fixme, shold we lock  to prevent race with remove secondary interrupter? */
	for (i = 0; i < xhci->max_interrupters; i++) {
		ir = xhci->interrupters[i];
		if (!ir)
			continue;

		ir->s3_erst_size = readl(&ir->ir_set->erst_size);
		ir->s3_erst_base = xhci_read_64(xhci, &ir->ir_set->erst_base);
		ir->s3_erst_dequeue = xhci_read_64(xhci, &ir->ir_set->erst_dequeue);
		ir->s3_irq_pending = readl(&ir->ir_set->irq_pending);
		ir->s3_irq_control = readl(&ir->ir_set->irq_control);
	}
}

static void xhci_restore_registers(struct xhci_hcd *xhci)
{
	struct xhci_interrupter *ir;
	unsigned int i;

	writel(xhci->s3.command, &xhci->op_regs->command);
	writel(xhci->s3.dev_nt, &xhci->op_regs->dev_notification);
	xhci_write_64(xhci, xhci->s3.dcbaa_ptr, &xhci->op_regs->dcbaa_ptr);
	writel(xhci->s3.config_reg, &xhci->op_regs->config_reg);

	/* FIXME should we lock to protect against freeing of interrupters */
	for (i = 0; i < xhci->max_interrupters; i++) {
		ir = xhci->interrupters[i];
		if (!ir)
			continue;

		writel(ir->s3_erst_size, &ir->ir_set->erst_size);
		xhci_write_64(xhci, ir->s3_erst_base, &ir->ir_set->erst_base);
		xhci_write_64(xhci, ir->s3_erst_dequeue, &ir->ir_set->erst_dequeue);
		writel(ir->s3_irq_pending, &ir->ir_set->irq_pending);
		writel(ir->s3_irq_control, &ir->ir_set->irq_control);
	}
}

static void xhci_set_cmd_ring_deq(struct xhci_hcd *xhci)
{
	u64	val_64;

	/* step 2: initialize command ring buffer */
	val_64 = xhci_read_64(xhci, &xhci->op_regs->cmd_ring);
	val_64 = (val_64 & (u64) CMD_RING_RSVD_BITS) |
		(xhci_trb_virt_to_dma(xhci->cmd_ring->deq_seg,
				      xhci->cmd_ring->dequeue) &
		 (u64) ~CMD_RING_RSVD_BITS) |
		xhci->cmd_ring->cycle_state;
	xhci_dbg_trace(xhci, trace_xhci_dbg_init,
			"// Setting command ring address to 0x%llx",
			(long unsigned long) val_64);
	xhci_write_64(xhci, val_64, &xhci->op_regs->cmd_ring);
}

/*
 * The whole command ring must be cleared to zero when we suspend the host.
 *
 * The host doesn't save the command ring pointer in the suspend well, so we
 * need to re-program it on resume.  Unfortunately, the pointer must be 64-byte
 * aligned, because of the reserved bits in the command ring dequeue pointer
 * register.  Therefore, we can't just set the dequeue pointer back in the
 * middle of the ring (TRBs are 16-byte aligned).
 */
static void xhci_clear_command_ring(struct xhci_hcd *xhci)
{
	struct xhci_ring *ring;
	struct xhci_segment *seg;

	ring = xhci->cmd_ring;
	seg = ring->deq_seg;
	do {
		memset(seg->trbs, 0,
			sizeof(union xhci_trb) * (TRBS_PER_SEGMENT - 1));
		seg->trbs[TRBS_PER_SEGMENT - 1].link.control &=
			cpu_to_le32(~TRB_CYCLE);
		seg = seg->next;
	} while (seg != ring->deq_seg);

	xhci_initialize_ring_info(ring, 1);
	/*
	 * Reset the hardware dequeue pointer.
	 * Yes, this will need to be re-written after resume, but we're paranoid
	 * and want to make sure the hardware doesn't access bogus memory
	 * because, say, the BIOS or an SMI started the host without changing
	 * the command ring pointers.
	 */
	xhci_set_cmd_ring_deq(xhci);
}

/*
 * Disable port wake bits if do_wakeup is not set.
 *
 * Also clear a possible internal port wake state left hanging for ports that
 * detected termination but never successfully enumerated (trained to 0U).
 * Internal wake causes immediate xHCI wake after suspend. PORT_CSC write done
 * at enumeration clears this wake, force one here as well for unconnected ports
 */

static void xhci_disable_hub_port_wake(struct xhci_hcd *xhci,
				       struct xhci_hub *rhub,
				       bool do_wakeup)
{
	unsigned long flags;
	u32 t1, t2, portsc;
	int i;

	spin_lock_irqsave(&xhci->lock, flags);

	for (i = 0; i < rhub->num_ports; i++) {
		portsc = readl(rhub->ports[i]->addr);
		t1 = xhci_port_state_to_neutral(portsc);
		t2 = t1;

		/* clear wake bits if do_wake is not set */
		if (!do_wakeup)
			t2 &= ~PORT_WAKE_BITS;

		/* Don't touch csc bit if connected or connect change is set */
		if (!(portsc & (PORT_CSC | PORT_CONNECT)))
			t2 |= PORT_CSC;

		if (t1 != t2) {
			writel(t2, rhub->ports[i]->addr);
			xhci_dbg(xhci, "config port %d-%d wake bits, portsc: 0x%x, write: 0x%x\n",
				 rhub->hcd->self.busnum, i + 1, portsc, t2);
		}
	}
	spin_unlock_irqrestore(&xhci->lock, flags);
}

static bool xhci_pending_portevent(struct xhci_hcd *xhci)
{
	struct xhci_port	**ports;
	int			port_index;
	u32			status;
	u32			portsc;

	status = readl(&xhci->op_regs->status);
	if (status & STS_EINT)
		return true;
	/*
	 * Checking STS_EINT is not enough as there is a lag between a change
	 * bit being set and the Port Status Change Event that it generated
	 * being written to the Event Ring. See note in xhci 1.1 section 4.19.2.
	 */

	port_index = xhci->usb2_rhub.num_ports;
	ports = xhci->usb2_rhub.ports;
	while (port_index--) {
		portsc = readl(ports[port_index]->addr);
		if (portsc & PORT_CHANGE_MASK ||
		    (portsc & PORT_PLS_MASK) == XDEV_RESUME)
			return true;
	}
	port_index = xhci->usb3_rhub.num_ports;
	ports = xhci->usb3_rhub.ports;
	while (port_index--) {
		portsc = readl(ports[port_index]->addr);
		if (portsc & (PORT_CHANGE_MASK | PORT_CAS) ||
		    (portsc & PORT_PLS_MASK) == XDEV_RESUME)
			return true;
	}
	return false;
}

/*
 * Stop HC (not bus-specific)
 *
 * This is called when the machine transition into S3/S4 mode.
 *
 */
int xhci_suspend(struct xhci_hcd *xhci, bool do_wakeup)
{
	int			rc = 0;
	unsigned int		delay = XHCI_MAX_HALT_USEC * 2;
	struct usb_hcd		*hcd = xhci_to_hcd(xhci);
	u32			command;
	u32			res;

	if (!hcd->state)
		return 0;

	if (hcd->state != HC_STATE_SUSPENDED ||
	    (xhci->shared_hcd && xhci->shared_hcd->state != HC_STATE_SUSPENDED))
		return -EINVAL;

	/* Clear root port wake on bits if wakeup not allowed. */
	xhci_disable_hub_port_wake(xhci, &xhci->usb3_rhub, do_wakeup);
	xhci_disable_hub_port_wake(xhci, &xhci->usb2_rhub, do_wakeup);

	if (!HCD_HW_ACCESSIBLE(hcd))
		return 0;

	xhci_dbc_suspend(xhci);

	/* Don't poll the roothubs on bus suspend. */
	xhci_dbg(xhci, "%s: stopping usb%d port polling.\n",
		 __func__, hcd->self.busnum);
	clear_bit(HCD_FLAG_POLL_RH, &hcd->flags);
	del_timer_sync(&hcd->rh_timer);
	if (xhci->shared_hcd) {
		clear_bit(HCD_FLAG_POLL_RH, &xhci->shared_hcd->flags);
		del_timer_sync(&xhci->shared_hcd->rh_timer);
	}

	if (xhci->quirks & XHCI_SUSPEND_DELAY)
		usleep_range(1000, 1500);

	spin_lock_irq(&xhci->lock);
	clear_bit(HCD_FLAG_HW_ACCESSIBLE, &hcd->flags);
	if (xhci->shared_hcd)
		clear_bit(HCD_FLAG_HW_ACCESSIBLE, &xhci->shared_hcd->flags);
	/* step 1: stop endpoint */
	/* skipped assuming that port suspend has done */

	/* step 2: clear Run/Stop bit */
	command = readl(&xhci->op_regs->command);
	command &= ~CMD_RUN;
	writel(command, &xhci->op_regs->command);

	/* Some chips from Fresco Logic need an extraordinary delay */
	delay *= (xhci->quirks & XHCI_SLOW_SUSPEND) ? 10 : 1;

	if (xhci_handshake(&xhci->op_regs->status,
		      STS_HALT, STS_HALT, delay)) {
		xhci_warn(xhci, "WARN: xHC CMD_RUN timeout\n");
		spin_unlock_irq(&xhci->lock);
		return -ETIMEDOUT;
	}
	xhci_clear_command_ring(xhci);

	/* step 3: save registers */
	xhci_save_registers(xhci);

	/* step 4: set CSS flag */
	command = readl(&xhci->op_regs->command);
	command |= CMD_CSS;
	writel(command, &xhci->op_regs->command);
	xhci->broken_suspend = 0;
	if (xhci_handshake(&xhci->op_regs->status,
				STS_SAVE, 0, 20 * 1000)) {
	/*
	 * AMD SNPS xHC 3.0 occasionally does not clear the
	 * SSS bit of USBSTS and when driver tries to poll
	 * to see if the xHC clears BIT(8) which never happens
	 * and driver assumes that controller is not responding
	 * and times out. To workaround this, its good to check
	 * if SRE and HCE bits are not set (as per xhci
	 * Section 5.4.2) and bypass the timeout.
	 */
		res = readl(&xhci->op_regs->status);
		if ((xhci->quirks & XHCI_SNPS_BROKEN_SUSPEND) &&
		    (((res & STS_SRE) == 0) &&
				((res & STS_HCE) == 0))) {
			xhci->broken_suspend = 1;
		} else {
			xhci_warn(xhci, "WARN: xHC save state timeout\n");
			spin_unlock_irq(&xhci->lock);
			return -ETIMEDOUT;
		}
	}
	spin_unlock_irq(&xhci->lock);

	/*
	 * Deleting Compliance Mode Recovery Timer because the xHCI Host
	 * is about to be suspended.
	 */
	if ((xhci->quirks & XHCI_COMP_MODE_QUIRK) &&
			(!(xhci_all_ports_seen_u0(xhci)))) {
		del_timer_sync(&xhci->comp_mode_recovery_timer);
		xhci_dbg_trace(xhci, trace_xhci_dbg_quirks,
				"%s: compliance mode recovery timer deleted",
				__func__);
	}

	return rc;
}
EXPORT_SYMBOL_GPL(xhci_suspend);

/*
 * start xHC (not bus-specific)
 *
 * This is called when the machine transition from S3/S4 mode.
 *
 */
int xhci_resume(struct xhci_hcd *xhci, pm_message_t msg)
{
	bool			hibernated = (msg.event == PM_EVENT_RESTORE);
	u32			command, temp = 0;
	struct usb_hcd		*hcd = xhci_to_hcd(xhci);
	int			retval = 0;
	bool			comp_timer_running = false;
	bool			pending_portevent = false;
	bool			suspended_usb3_devs = false;
	bool			reinit_xhc = false;

	if (!hcd->state)
		return 0;

	/* Wait a bit if either of the roothubs need to settle from the
	 * transition into bus suspend.
	 */

	if (time_before(jiffies, xhci->usb2_rhub.bus_state.next_statechange) ||
	    time_before(jiffies, xhci->usb3_rhub.bus_state.next_statechange))
		msleep(100);

	set_bit(HCD_FLAG_HW_ACCESSIBLE, &hcd->flags);
	if (xhci->shared_hcd)
		set_bit(HCD_FLAG_HW_ACCESSIBLE, &xhci->shared_hcd->flags);

	spin_lock_irq(&xhci->lock);

	if (hibernated || xhci->quirks & XHCI_RESET_ON_RESUME || xhci->broken_suspend)
		reinit_xhc = true;

	if (!reinit_xhc) {
		/*
		 * Some controllers might lose power during suspend, so wait
		 * for controller not ready bit to clear, just as in xHC init.
		 */
		retval = xhci_handshake(&xhci->op_regs->status,
					STS_CNR, 0, 10 * 1000 * 1000);
		if (retval) {
			xhci_warn(xhci, "Controller not ready at resume %d\n",
				  retval);
			spin_unlock_irq(&xhci->lock);
			return retval;
		}
		/* step 1: restore register */
		xhci_restore_registers(xhci);
		/* step 2: initialize command ring buffer */
		xhci_set_cmd_ring_deq(xhci);
		/* step 3: restore state and start state*/
		/* step 3: set CRS flag */
		command = readl(&xhci->op_regs->command);
		command |= CMD_CRS;
		writel(command, &xhci->op_regs->command);
		/*
		 * Some controllers take up to 55+ ms to complete the controller
		 * restore so setting the timeout to 100ms. Xhci specification
		 * doesn't mention any timeout value.
		 */
		if (xhci_handshake(&xhci->op_regs->status,
			      STS_RESTORE, 0, 100 * 1000)) {
			xhci_warn(xhci, "WARN: xHC restore state timeout\n");
			spin_unlock_irq(&xhci->lock);
			return -ETIMEDOUT;
		}
	}

	temp = readl(&xhci->op_regs->status);

	/* re-initialize the HC on Restore Error, or Host Controller Error */
	if ((temp & (STS_SRE | STS_HCE)) &&
	    !(xhci->xhc_state & XHCI_STATE_REMOVING)) {
		reinit_xhc = true;
		if (!xhci->broken_suspend)
			xhci_warn(xhci, "xHC error in resume, USBSTS 0x%x, Reinit\n", temp);
	}

	if (reinit_xhc) {
		if ((xhci->quirks & XHCI_COMP_MODE_QUIRK) &&
				!(xhci_all_ports_seen_u0(xhci))) {
			del_timer_sync(&xhci->comp_mode_recovery_timer);
			xhci_dbg_trace(xhci, trace_xhci_dbg_quirks,
				"Compliance Mode Recovery Timer deleted!");
		}

		/* Let the USB core know _both_ roothubs lost power. */
		usb_root_hub_lost_power(xhci->main_hcd->self.root_hub);
		if (xhci->shared_hcd)
			usb_root_hub_lost_power(xhci->shared_hcd->self.root_hub);

		xhci_dbg(xhci, "Stop HCD\n");
		xhci_halt(xhci);
		xhci_zero_64b_regs(xhci);
		retval = xhci_reset(xhci, XHCI_RESET_LONG_USEC);
		spin_unlock_irq(&xhci->lock);
		if (retval)
			return retval;

		xhci_dbg(xhci, "// Disabling event ring interrupts\n");
		temp = readl(&xhci->op_regs->status);
		writel((temp & ~0x1fff) | STS_EINT, &xhci->op_regs->status);
		xhci_disable_interrupter(xhci->interrupters[0]);

		xhci_dbg(xhci, "cleaning up memory\n");
		xhci_mem_cleanup(xhci);
		xhci_debugfs_exit(xhci);
		xhci_dbg(xhci, "xhci_stop completed - status = %x\n",
			    readl(&xhci->op_regs->status));

		/* USB core calls the PCI reinit and start functions twice:
		 * first with the primary HCD, and then with the secondary HCD.
		 * If we don't do the same, the host will never be started.
		 */
		xhci_dbg(xhci, "Initialize the xhci_hcd\n");
		retval = xhci_init(hcd);
		if (retval)
			return retval;
		comp_timer_running = true;

		xhci_dbg(xhci, "Start the primary HCD\n");
		retval = xhci_run(hcd);
		if (!retval && xhci->shared_hcd) {
			xhci_dbg(xhci, "Start the secondary HCD\n");
			retval = xhci_run(xhci->shared_hcd);
		}
		if (retval)
			return retval;
		/*
		 * Resume roothubs unconditionally as PORTSC change bits are not
		 * immediately visible after xHC reset
		 */
		hcd->state = HC_STATE_SUSPENDED;

		if (xhci->shared_hcd) {
			xhci->shared_hcd->state = HC_STATE_SUSPENDED;
			usb_hcd_resume_root_hub(xhci->shared_hcd);
		}
		usb_hcd_resume_root_hub(hcd);

		goto done;
	}

	/* step 4: set Run/Stop bit */
	command = readl(&xhci->op_regs->command);
	command |= CMD_RUN;
	writel(command, &xhci->op_regs->command);
	xhci_handshake(&xhci->op_regs->status, STS_HALT,
		  0, 250 * 1000);

	/* step 5: walk topology and initialize portsc,
	 * portpmsc and portli
	 */
	/* this is done in bus_resume */

	/* step 6: restart each of the previously
	 * Running endpoints by ringing their doorbells
	 */

	spin_unlock_irq(&xhci->lock);

	xhci_dbc_resume(xhci);

	if (retval == 0) {
		/*
		 * Resume roothubs only if there are pending events.
		 * USB 3 devices resend U3 LFPS wake after a 100ms delay if
		 * the first wake signalling failed, give it that chance if
		 * there are suspended USB 3 devices.
		 */
		if (xhci->usb3_rhub.bus_state.suspended_ports ||
		    xhci->usb3_rhub.bus_state.bus_suspended)
			suspended_usb3_devs = true;

		pending_portevent = xhci_pending_portevent(xhci);

		if (suspended_usb3_devs && !pending_portevent &&
		    msg.event == PM_EVENT_AUTO_RESUME) {
			msleep(120);
			pending_portevent = xhci_pending_portevent(xhci);
		}

		if (pending_portevent) {
			if (xhci->shared_hcd)
				usb_hcd_resume_root_hub(xhci->shared_hcd);
			usb_hcd_resume_root_hub(hcd);
		}
	}
done:
	/*
	 * If system is subject to the Quirk, Compliance Mode Timer needs to
	 * be re-initialized Always after a system resume. Ports are subject
	 * to suffer the Compliance Mode issue again. It doesn't matter if
	 * ports have entered previously to U0 before system's suspension.
	 */
	if ((xhci->quirks & XHCI_COMP_MODE_QUIRK) && !comp_timer_running)
		compliance_mode_recovery_timer_init(xhci);

	if (xhci->quirks & XHCI_ASMEDIA_MODIFY_FLOWCONTROL)
		usb_asmedia_modifyflowcontrol(to_pci_dev(hcd->self.controller));

	/* Re-enable port polling. */
	xhci_dbg(xhci, "%s: starting usb%d port polling.\n",
		 __func__, hcd->self.busnum);
	if (xhci->shared_hcd) {
		set_bit(HCD_FLAG_POLL_RH, &xhci->shared_hcd->flags);
		usb_hcd_poll_rh_status(xhci->shared_hcd);
	}
	set_bit(HCD_FLAG_POLL_RH, &hcd->flags);
	usb_hcd_poll_rh_status(hcd);

	return retval;
}
EXPORT_SYMBOL_GPL(xhci_resume);
#endif	/* CONFIG_PM */

/*-------------------------------------------------------------------------*/

static int xhci_map_temp_buffer(struct usb_hcd *hcd, struct urb *urb)
{
	void *temp;
	int ret = 0;
	unsigned int buf_len;
	enum dma_data_direction dir;

	dir = usb_urb_dir_in(urb) ? DMA_FROM_DEVICE : DMA_TO_DEVICE;
	buf_len = urb->transfer_buffer_length;

	temp = kzalloc_node(buf_len, GFP_ATOMIC,
			    dev_to_node(hcd->self.sysdev));
	if (!temp)
		return -ENOMEM;

	if (usb_urb_dir_out(urb))
		sg_pcopy_to_buffer(urb->sg, urb->num_sgs,
				   temp, buf_len, 0);

	urb->transfer_buffer = temp;
	urb->transfer_dma = dma_map_single(hcd->self.sysdev,
					   urb->transfer_buffer,
					   urb->transfer_buffer_length,
					   dir);

	if (dma_mapping_error(hcd->self.sysdev,
			      urb->transfer_dma)) {
		ret = -EAGAIN;
		kfree(temp);
	} else {
		urb->transfer_flags |= URB_DMA_MAP_SINGLE;
	}

	return ret;
}

static bool xhci_urb_temp_buffer_required(struct usb_hcd *hcd,
					  struct urb *urb)
{
	bool ret = false;
	unsigned int i;
	unsigned int len = 0;
	unsigned int trb_size;
	unsigned int max_pkt;
	struct scatterlist *sg;
	struct scatterlist *tail_sg;

	tail_sg = urb->sg;
	max_pkt = usb_endpoint_maxp(&urb->ep->desc);

	if (!urb->num_sgs)
		return ret;

	if (urb->dev->speed >= USB_SPEED_SUPER)
		trb_size = TRB_CACHE_SIZE_SS;
	else
		trb_size = TRB_CACHE_SIZE_HS;

	if (urb->transfer_buffer_length != 0 &&
	    !(urb->transfer_flags & URB_NO_TRANSFER_DMA_MAP)) {
		for_each_sg(urb->sg, sg, urb->num_sgs, i) {
			len = len + sg->length;
			if (i > trb_size - 2) {
				len = len - tail_sg->length;
				if (len < max_pkt) {
					ret = true;
					break;
				}

				tail_sg = sg_next(tail_sg);
			}
		}
	}
	return ret;
}

static void xhci_unmap_temp_buf(struct usb_hcd *hcd, struct urb *urb)
{
	unsigned int len;
	unsigned int buf_len;
	enum dma_data_direction dir;

	dir = usb_urb_dir_in(urb) ? DMA_FROM_DEVICE : DMA_TO_DEVICE;

	buf_len = urb->transfer_buffer_length;

	if (IS_ENABLED(CONFIG_HAS_DMA) &&
	    (urb->transfer_flags & URB_DMA_MAP_SINGLE))
		dma_unmap_single(hcd->self.sysdev,
				 urb->transfer_dma,
				 urb->transfer_buffer_length,
				 dir);

	if (usb_urb_dir_in(urb)) {
		len = sg_pcopy_from_buffer(urb->sg, urb->num_sgs,
					   urb->transfer_buffer,
					   buf_len,
					   0);
		if (len != buf_len) {
			xhci_dbg(hcd_to_xhci(hcd),
				 "Copy from tmp buf to urb sg list failed\n");
			urb->actual_length = len;
		}
	}
	urb->transfer_flags &= ~URB_DMA_MAP_SINGLE;
	kfree(urb->transfer_buffer);
	urb->transfer_buffer = NULL;
}

/*
 * Bypass the DMA mapping if URB is suitable for Immediate Transfer (IDT),
 * we'll copy the actual data into the TRB address register. This is limited to
 * transfers up to 8 bytes on output endpoints of any kind with wMaxPacketSize
 * >= 8 bytes. If suitable for IDT only one Transfer TRB per TD is allowed.
 */
static int xhci_map_urb_for_dma(struct usb_hcd *hcd, struct urb *urb,
				gfp_t mem_flags)
{
	struct xhci_hcd *xhci;

	xhci = hcd_to_xhci(hcd);

	if (xhci_urb_suitable_for_idt(urb))
		return 0;

	if (xhci->quirks & XHCI_SG_TRB_CACHE_SIZE_QUIRK) {
		if (xhci_urb_temp_buffer_required(hcd, urb))
			return xhci_map_temp_buffer(hcd, urb);
	}
	return usb_hcd_map_urb_for_dma(hcd, urb, mem_flags);
}

static void xhci_unmap_urb_for_dma(struct usb_hcd *hcd, struct urb *urb)
{
	struct xhci_hcd *xhci;
	bool unmap_temp_buf = false;

	xhci = hcd_to_xhci(hcd);

	if (urb->num_sgs && (urb->transfer_flags & URB_DMA_MAP_SINGLE))
		unmap_temp_buf = true;

	if ((xhci->quirks & XHCI_SG_TRB_CACHE_SIZE_QUIRK) && unmap_temp_buf)
		xhci_unmap_temp_buf(hcd, urb);
	else
		usb_hcd_unmap_urb_for_dma(hcd, urb);
}

/**
 * xhci_get_endpoint_index - Used for passing endpoint bitmasks between the core and
 * HCDs.  Find the index for an endpoint given its descriptor.  Use the return
 * value to right shift 1 for the bitmask.
 *
 * Index  = (epnum * 2) + direction - 1,
 * where direction = 0 for OUT, 1 for IN.
 * For control endpoints, the IN index is used (OUT index is unused), so
 * index = (epnum * 2) + direction - 1 = (epnum * 2) + 1 - 1 = (epnum * 2)
 */
unsigned int xhci_get_endpoint_index(struct usb_endpoint_descriptor *desc)
{
	unsigned int index;
	if (usb_endpoint_xfer_control(desc))
		index = (unsigned int) (usb_endpoint_num(desc)*2);
	else
		index = (unsigned int) (usb_endpoint_num(desc)*2) +
			(usb_endpoint_dir_in(desc) ? 1 : 0) - 1;
	return index;
}
EXPORT_SYMBOL_GPL(xhci_get_endpoint_index);

/* The reverse operation to xhci_get_endpoint_index. Calculate the USB endpoint
 * address from the XHCI endpoint index.
 */
static unsigned int xhci_get_endpoint_address(unsigned int ep_index)
{
	unsigned int number = DIV_ROUND_UP(ep_index, 2);
	unsigned int direction = ep_index % 2 ? USB_DIR_OUT : USB_DIR_IN;
	return direction | number;
}

/* Find the flag for this endpoint (for use in the control context).  Use the
 * endpoint index to create a bitmask.  The slot context is bit 0, endpoint 0 is
 * bit 1, etc.
 */
static unsigned int xhci_get_endpoint_flag(struct usb_endpoint_descriptor *desc)
{
	return 1 << (xhci_get_endpoint_index(desc) + 1);
}

/* Compute the last valid endpoint context index.  Basically, this is the
 * endpoint index plus one.  For slot contexts with more than valid endpoint,
 * we find the most significant bit set in the added contexts flags.
 * e.g. ep 1 IN (with epnum 0x81) => added_ctxs = 0b1000
 * fls(0b1000) = 4, but the endpoint context index is 3, so subtract one.
 */
unsigned int xhci_last_valid_endpoint(u32 added_ctxs)
{
	return fls(added_ctxs) - 1;
}

/* Returns 1 if the arguments are OK;
 * returns 0 this is a root hub; returns -EINVAL for NULL pointers.
 */
static int xhci_check_args(struct usb_hcd *hcd, struct usb_device *udev,
		struct usb_host_endpoint *ep, int check_ep, bool check_virt_dev,
		const char *func) {
	struct xhci_hcd	*xhci;
	struct xhci_virt_device	*virt_dev;

	if (!hcd || (check_ep && !ep) || !udev) {
		pr_debug("xHCI %s called with invalid args\n", func);
		return -EINVAL;
	}
	if (!udev->parent) {
		pr_debug("xHCI %s called for root hub\n", func);
		return 0;
	}

	xhci = hcd_to_xhci(hcd);
	if (check_virt_dev) {
		if (!udev->slot_id || !xhci->devs[udev->slot_id]) {
			xhci_dbg(xhci, "xHCI %s called with unaddressed device\n",
					func);
			return -EINVAL;
		}

		virt_dev = xhci->devs[udev->slot_id];
		if (virt_dev->udev != udev) {
			xhci_dbg(xhci, "xHCI %s called with udev and "
					  "virt_dev does not match\n", func);
			return -EINVAL;
		}
	}

	if (xhci->xhc_state & XHCI_STATE_HALTED)
		return -ENODEV;

	return 1;
}

static int xhci_configure_endpoint(struct xhci_hcd *xhci,
		struct usb_device *udev, struct xhci_command *command,
		bool ctx_change, bool must_succeed);

/*
 * Full speed devices may have a max packet size greater than 8 bytes, but the
 * USB core doesn't know that until it reads the first 8 bytes of the
 * descriptor.  If the usb_device's max packet size changes after that point,
 * we need to issue an evaluate context command and wait on it.
 */
static int xhci_check_ep0_maxpacket(struct xhci_hcd *xhci, struct xhci_virt_device *vdev)
{
	struct xhci_input_control_ctx *ctrl_ctx;
	struct xhci_ep_ctx *ep_ctx;
	struct xhci_command *command;
	int max_packet_size;
	int hw_max_packet_size;
	int ret = 0;

	ep_ctx = xhci_get_ep_ctx(xhci, vdev->out_ctx, 0);
	hw_max_packet_size = MAX_PACKET_DECODED(le32_to_cpu(ep_ctx->ep_info2));
	max_packet_size = usb_endpoint_maxp(&vdev->udev->ep0.desc);

	if (hw_max_packet_size == max_packet_size)
		return 0;

	switch (max_packet_size) {
	case 8: case 16: case 32: case 64: case 9:
		xhci_dbg_trace(xhci,  trace_xhci_dbg_context_change,
				"Max Packet Size for ep 0 changed.");
		xhci_dbg_trace(xhci,  trace_xhci_dbg_context_change,
				"Max packet size in usb_device = %d",
				max_packet_size);
		xhci_dbg_trace(xhci,  trace_xhci_dbg_context_change,
				"Max packet size in xHCI HW = %d",
				hw_max_packet_size);
		xhci_dbg_trace(xhci,  trace_xhci_dbg_context_change,
				"Issuing evaluate context command.");

		command = xhci_alloc_command(xhci, true, GFP_KERNEL);
		if (!command)
			return -ENOMEM;

		command->in_ctx = vdev->in_ctx;
		ctrl_ctx = xhci_get_input_control_ctx(command->in_ctx);
		if (!ctrl_ctx) {
			xhci_warn(xhci, "%s: Could not get input context, bad type.\n",
					__func__);
			ret = -ENOMEM;
			break;
		}
		/* Set up the modified control endpoint 0 */
		xhci_endpoint_copy(xhci, vdev->in_ctx, vdev->out_ctx, 0);

		ep_ctx = xhci_get_ep_ctx(xhci, command->in_ctx, 0);
		ep_ctx->ep_info &= cpu_to_le32(~EP_STATE_MASK);/* must clear */
		ep_ctx->ep_info2 &= cpu_to_le32(~MAX_PACKET_MASK);
		ep_ctx->ep_info2 |= cpu_to_le32(MAX_PACKET(max_packet_size));

		ctrl_ctx->add_flags = cpu_to_le32(EP0_FLAG);
		ctrl_ctx->drop_flags = 0;

		ret = xhci_configure_endpoint(xhci, vdev->udev, command,
					      true, false);
		/* Clean up the input context for later use by bandwidth functions */
		ctrl_ctx->add_flags = cpu_to_le32(SLOT_FLAG);
		break;
	default:
		dev_dbg(&vdev->udev->dev, "incorrect max packet size %d for ep0\n",
			max_packet_size);
		return -EINVAL;
	}

	kfree(command->completion);
	kfree(command);

	return ret;
}

/*
 * non-error returns are a promise to giveback() the urb later
 * we drop ownership so next owner (or urb unlink) can get it
 */
static int xhci_urb_enqueue(struct usb_hcd *hcd, struct urb *urb, gfp_t mem_flags)
{
	struct xhci_hcd *xhci = hcd_to_xhci(hcd);
	unsigned long flags;
	int ret = 0;
	unsigned int slot_id, ep_index;
	unsigned int *ep_state;
	struct urb_priv	*urb_priv;
	int num_tds;

	ep_index = xhci_get_endpoint_index(&urb->ep->desc);

	if (usb_endpoint_xfer_isoc(&urb->ep->desc))
		num_tds = urb->number_of_packets;
	else if (usb_endpoint_is_bulk_out(&urb->ep->desc) &&
	    urb->transfer_buffer_length > 0 &&
	    urb->transfer_flags & URB_ZERO_PACKET &&
	    !(urb->transfer_buffer_length % usb_endpoint_maxp(&urb->ep->desc)))
		num_tds = 2;
	else
		num_tds = 1;

	urb_priv = kzalloc(struct_size(urb_priv, td, num_tds), mem_flags);
	if (!urb_priv)
		return -ENOMEM;

	urb_priv->num_tds = num_tds;
	urb_priv->num_tds_done = 0;
	urb->hcpriv = urb_priv;

	trace_xhci_urb_enqueue(urb);

	spin_lock_irqsave(&xhci->lock, flags);

	ret = xhci_check_args(hcd, urb->dev, urb->ep,
			      true, true, __func__);
	if (ret <= 0) {
		ret = ret ? ret : -EINVAL;
		goto free_priv;
	}

	slot_id = urb->dev->slot_id;

	if (!HCD_HW_ACCESSIBLE(hcd)) {
		ret = -ESHUTDOWN;
		goto free_priv;
	}

	if (xhci->devs[slot_id]->flags & VDEV_PORT_ERROR) {
		xhci_dbg(xhci, "Can't queue urb, port error, link inactive\n");
		ret = -ENODEV;
		goto free_priv;
	}

	if (xhci->xhc_state & XHCI_STATE_DYING) {
		xhci_dbg(xhci, "Ep 0x%x: URB %p submitted for non-responsive xHCI host.\n",
			 urb->ep->desc.bEndpointAddress, urb);
		ret = -ESHUTDOWN;
		goto free_priv;
	}

	ep_state = &xhci->devs[slot_id]->eps[ep_index].ep_state;

	if (*ep_state & (EP_GETTING_STREAMS | EP_GETTING_NO_STREAMS)) {
		xhci_warn(xhci, "WARN: Can't enqueue URB, ep in streams transition state %x\n",
			  *ep_state);
		ret = -EINVAL;
		goto free_priv;
	}
	if (*ep_state & EP_SOFT_CLEAR_TOGGLE) {
		xhci_warn(xhci, "Can't enqueue URB while manually clearing toggle\n");
		ret = -EINVAL;
		goto free_priv;
	}

	switch (usb_endpoint_type(&urb->ep->desc)) {

	case USB_ENDPOINT_XFER_CONTROL:
		ret = xhci_queue_ctrl_tx(xhci, GFP_ATOMIC, urb,
					 slot_id, ep_index);
		break;
	case USB_ENDPOINT_XFER_BULK:
		ret = xhci_queue_bulk_tx(xhci, GFP_ATOMIC, urb,
					 slot_id, ep_index);
		break;
	case USB_ENDPOINT_XFER_INT:
		ret = xhci_queue_intr_tx(xhci, GFP_ATOMIC, urb,
				slot_id, ep_index);
		break;
	case USB_ENDPOINT_XFER_ISOC:
		ret = xhci_queue_isoc_tx_prepare(xhci, GFP_ATOMIC, urb,
				slot_id, ep_index);
	}

	if (ret) {
free_priv:
		xhci_urb_free_priv(urb_priv);
		urb->hcpriv = NULL;
	}
	spin_unlock_irqrestore(&xhci->lock, flags);
	return ret;
}

/*
 * Remove the URB's TD from the endpoint ring.  This may cause the HC to stop
 * USB transfers, potentially stopping in the middle of a TRB buffer.  The HC
 * should pick up where it left off in the TD, unless a Set Transfer Ring
 * Dequeue Pointer is issued.
 *
 * The TRBs that make up the buffers for the canceled URB will be "removed" from
 * the ring.  Since the ring is a contiguous structure, they can't be physically
 * removed.  Instead, there are two options:
 *
 *  1) If the HC is in the middle of processing the URB to be canceled, we
 *     simply move the ring's dequeue pointer past those TRBs using the Set
 *     Transfer Ring Dequeue Pointer command.  This will be the common case,
 *     when drivers timeout on the last submitted URB and attempt to cancel.
 *
 *  2) If the HC is in the middle of a different TD, we turn the TRBs into a
 *     series of 1-TRB transfer no-op TDs.  (No-ops shouldn't be chained.)  The
 *     HC will need to invalidate the any TRBs it has cached after the stop
 *     endpoint command, as noted in the xHCI 0.95 errata.
 *
 *  3) The TD may have completed by the time the Stop Endpoint Command
 *     completes, so software needs to handle that case too.
 *
 * This function should protect against the TD enqueueing code ringing the
 * doorbell while this code is waiting for a Stop Endpoint command to complete.
 * It also needs to account for multiple cancellations on happening at the same
 * time for the same endpoint.
 *
 * Note that this function can be called in any context, or so says
 * usb_hcd_unlink_urb()
 */
static int xhci_urb_dequeue(struct usb_hcd *hcd, struct urb *urb, int status)
{
	unsigned long flags;
	int ret, i;
	u32 temp;
	struct xhci_hcd *xhci;
	struct urb_priv	*urb_priv;
	struct xhci_td *td;
	unsigned int ep_index;
	struct xhci_ring *ep_ring;
	struct xhci_virt_ep *ep;
	struct xhci_command *command;
	struct xhci_virt_device *vdev;

	xhci = hcd_to_xhci(hcd);
	spin_lock_irqsave(&xhci->lock, flags);

	trace_xhci_urb_dequeue(urb);

	/* Make sure the URB hasn't completed or been unlinked already */
	ret = usb_hcd_check_unlink_urb(hcd, urb, status);
	if (ret)
		goto done;

	/* give back URB now if we can't queue it for cancel */
	vdev = xhci->devs[urb->dev->slot_id];
	urb_priv = urb->hcpriv;
	if (!vdev || !urb_priv)
		goto err_giveback;

	ep_index = xhci_get_endpoint_index(&urb->ep->desc);
	ep = &vdev->eps[ep_index];
	ep_ring = xhci_urb_to_transfer_ring(xhci, urb);
	if (!ep || !ep_ring)
		goto err_giveback;

	/* If xHC is dead take it down and return ALL URBs in xhci_hc_died() */
	temp = readl(&xhci->op_regs->status);
	if (temp == ~(u32)0 || xhci->xhc_state & XHCI_STATE_DYING) {
		xhci_hc_died(xhci);
		goto done;
	}

	/*
	 * check ring is not re-allocated since URB was enqueued. If it is, then
	 * make sure none of the ring related pointers in this URB private data
	 * are touched, such as td_list, otherwise we overwrite freed data
	 */
	if (!td_on_ring(&urb_priv->td[0], ep_ring)) {
		xhci_err(xhci, "Canceled URB td not found on endpoint ring");
		for (i = urb_priv->num_tds_done; i < urb_priv->num_tds; i++) {
			td = &urb_priv->td[i];
			if (!list_empty(&td->cancelled_td_list))
				list_del_init(&td->cancelled_td_list);
		}
		goto err_giveback;
	}

	if (xhci->xhc_state & XHCI_STATE_HALTED) {
		xhci_dbg_trace(xhci, trace_xhci_dbg_cancel_urb,
				"HC halted, freeing TD manually.");
		for (i = urb_priv->num_tds_done;
		     i < urb_priv->num_tds;
		     i++) {
			td = &urb_priv->td[i];
			if (!list_empty(&td->td_list))
				list_del_init(&td->td_list);
			if (!list_empty(&td->cancelled_td_list))
				list_del_init(&td->cancelled_td_list);
		}
		goto err_giveback;
	}

	i = urb_priv->num_tds_done;
	if (i < urb_priv->num_tds)
		xhci_dbg_trace(xhci, trace_xhci_dbg_cancel_urb,
				"Cancel URB %p, dev %s, ep 0x%x, "
				"starting at offset 0x%llx",
				urb, urb->dev->devpath,
				urb->ep->desc.bEndpointAddress,
				(unsigned long long) xhci_trb_virt_to_dma(
					urb_priv->td[i].start_seg,
					urb_priv->td[i].first_trb));

	for (; i < urb_priv->num_tds; i++) {
		td = &urb_priv->td[i];
		/* TD can already be on cancelled list if ep halted on it */
		if (list_empty(&td->cancelled_td_list)) {
			td->cancel_status = TD_DIRTY;
			list_add_tail(&td->cancelled_td_list,
				      &ep->cancelled_td_list);
		}
	}

	/* Queue a stop endpoint command, but only if this is
	 * the first cancellation to be handled.
	 */
	if (!(ep->ep_state & EP_STOP_CMD_PENDING)) {
		command = xhci_alloc_command(xhci, false, GFP_ATOMIC);
		if (!command) {
			ret = -ENOMEM;
			goto done;
		}
		ep->ep_state |= EP_STOP_CMD_PENDING;
		xhci_queue_stop_endpoint(xhci, command, urb->dev->slot_id,
					 ep_index, 0);
		xhci_ring_cmd_db(xhci);
	}
done:
	spin_unlock_irqrestore(&xhci->lock, flags);
	return ret;

err_giveback:
	if (urb_priv)
		xhci_urb_free_priv(urb_priv);
	usb_hcd_unlink_urb_from_ep(hcd, urb);
	spin_unlock_irqrestore(&xhci->lock, flags);
	usb_hcd_giveback_urb(hcd, urb, -ESHUTDOWN);
	return ret;
}

/* Drop an endpoint from a new bandwidth configuration for this device.
 * Only one call to this function is allowed per endpoint before
 * check_bandwidth() or reset_bandwidth() must be called.
 * A call to xhci_drop_endpoint() followed by a call to xhci_add_endpoint() will
 * add the endpoint to the schedule with possibly new parameters denoted by a
 * different endpoint descriptor in usb_host_endpoint.
 * A call to xhci_add_endpoint() followed by a call to xhci_drop_endpoint() is
 * not allowed.
 *
 * The USB core will not allow URBs to be queued to an endpoint that is being
 * disabled, so there's no need for mutual exclusion to protect
 * the xhci->devs[slot_id] structure.
 */
int xhci_drop_endpoint(struct usb_hcd *hcd, struct usb_device *udev,
		       struct usb_host_endpoint *ep)
{
	struct xhci_hcd *xhci;
	struct xhci_container_ctx *in_ctx, *out_ctx;
	struct xhci_input_control_ctx *ctrl_ctx;
	unsigned int ep_index;
	struct xhci_ep_ctx *ep_ctx;
	u32 drop_flag;
	u32 new_add_flags, new_drop_flags;
	int ret;

	ret = xhci_check_args(hcd, udev, ep, 1, true, __func__);
	if (ret <= 0)
		return ret;
	xhci = hcd_to_xhci(hcd);
	if (xhci->xhc_state & XHCI_STATE_DYING)
		return -ENODEV;

	xhci_dbg(xhci, "%s called for udev %p\n", __func__, udev);
	drop_flag = xhci_get_endpoint_flag(&ep->desc);
	if (drop_flag == SLOT_FLAG || drop_flag == EP0_FLAG) {
		xhci_dbg(xhci, "xHCI %s - can't drop slot or ep 0 %#x\n",
				__func__, drop_flag);
		return 0;
	}

	in_ctx = xhci->devs[udev->slot_id]->in_ctx;
	out_ctx = xhci->devs[udev->slot_id]->out_ctx;
	ctrl_ctx = xhci_get_input_control_ctx(in_ctx);
	if (!ctrl_ctx) {
		xhci_warn(xhci, "%s: Could not get input context, bad type.\n",
				__func__);
		return 0;
	}

	ep_index = xhci_get_endpoint_index(&ep->desc);
	ep_ctx = xhci_get_ep_ctx(xhci, out_ctx, ep_index);
	/* If the HC already knows the endpoint is disabled,
	 * or the HCD has noted it is disabled, ignore this request
	 */
	if ((GET_EP_CTX_STATE(ep_ctx) == EP_STATE_DISABLED) ||
	    le32_to_cpu(ctrl_ctx->drop_flags) &
	    xhci_get_endpoint_flag(&ep->desc)) {
		/* Do not warn when called after a usb_device_reset */
		if (xhci->devs[udev->slot_id]->eps[ep_index].ring != NULL)
			xhci_warn(xhci, "xHCI %s called with disabled ep %p\n",
				  __func__, ep);
		return 0;
	}

	ctrl_ctx->drop_flags |= cpu_to_le32(drop_flag);
	new_drop_flags = le32_to_cpu(ctrl_ctx->drop_flags);

	ctrl_ctx->add_flags &= cpu_to_le32(~drop_flag);
	new_add_flags = le32_to_cpu(ctrl_ctx->add_flags);

	xhci_debugfs_remove_endpoint(xhci, xhci->devs[udev->slot_id], ep_index);

	xhci_endpoint_zero(xhci, xhci->devs[udev->slot_id], ep);

	xhci_dbg(xhci, "drop ep 0x%x, slot id %d, new drop flags = %#x, new add flags = %#x\n",
			(unsigned int) ep->desc.bEndpointAddress,
			udev->slot_id,
			(unsigned int) new_drop_flags,
			(unsigned int) new_add_flags);
	return 0;
}
EXPORT_SYMBOL_GPL(xhci_drop_endpoint);

/* Add an endpoint to a new possible bandwidth configuration for this device.
 * Only one call to this function is allowed per endpoint before
 * check_bandwidth() or reset_bandwidth() must be called.
 * A call to xhci_drop_endpoint() followed by a call to xhci_add_endpoint() will
 * add the endpoint to the schedule with possibly new parameters denoted by a
 * different endpoint descriptor in usb_host_endpoint.
 * A call to xhci_add_endpoint() followed by a call to xhci_drop_endpoint() is
 * not allowed.
 *
 * The USB core will not allow URBs to be queued to an endpoint until the
 * configuration or alt setting is installed in the device, so there's no need
 * for mutual exclusion to protect the xhci->devs[slot_id] structure.
 */
int xhci_add_endpoint(struct usb_hcd *hcd, struct usb_device *udev,
		      struct usb_host_endpoint *ep)
{
	struct xhci_hcd *xhci;
	struct xhci_container_ctx *in_ctx;
	unsigned int ep_index;
	struct xhci_input_control_ctx *ctrl_ctx;
	struct xhci_ep_ctx *ep_ctx;
	u32 added_ctxs;
	u32 new_add_flags, new_drop_flags;
	struct xhci_virt_device *virt_dev;
	int ret = 0;

	ret = xhci_check_args(hcd, udev, ep, 1, true, __func__);
	if (ret <= 0) {
		/* So we won't queue a reset ep command for a root hub */
		ep->hcpriv = NULL;
		return ret;
	}
	xhci = hcd_to_xhci(hcd);
	if (xhci->xhc_state & XHCI_STATE_DYING)
		return -ENODEV;

	added_ctxs = xhci_get_endpoint_flag(&ep->desc);
	if (added_ctxs == SLOT_FLAG || added_ctxs == EP0_FLAG) {
		/* FIXME when we have to issue an evaluate endpoint command to
		 * deal with ep0 max packet size changing once we get the
		 * descriptors
		 */
		xhci_dbg(xhci, "xHCI %s - can't add slot or ep 0 %#x\n",
				__func__, added_ctxs);
		return 0;
	}

	virt_dev = xhci->devs[udev->slot_id];
	in_ctx = virt_dev->in_ctx;
	ctrl_ctx = xhci_get_input_control_ctx(in_ctx);
	if (!ctrl_ctx) {
		xhci_warn(xhci, "%s: Could not get input context, bad type.\n",
				__func__);
		return 0;
	}

	ep_index = xhci_get_endpoint_index(&ep->desc);
	/* If this endpoint is already in use, and the upper layers are trying
	 * to add it again without dropping it, reject the addition.
	 */
	if (virt_dev->eps[ep_index].ring &&
			!(le32_to_cpu(ctrl_ctx->drop_flags) & added_ctxs)) {
		xhci_warn(xhci, "Trying to add endpoint 0x%x "
				"without dropping it.\n",
				(unsigned int) ep->desc.bEndpointAddress);
		return -EINVAL;
	}

	/* If the HCD has already noted the endpoint is enabled,
	 * ignore this request.
	 */
	if (le32_to_cpu(ctrl_ctx->add_flags) & added_ctxs) {
		xhci_warn(xhci, "xHCI %s called with enabled ep %p\n",
				__func__, ep);
		return 0;
	}

	/*
	 * Configuration and alternate setting changes must be done in
	 * process context, not interrupt context (or so documenation
	 * for usb_set_interface() and usb_set_configuration() claim).
	 */
	if (xhci_endpoint_init(xhci, virt_dev, udev, ep, GFP_NOIO) < 0) {
		dev_dbg(&udev->dev, "%s - could not initialize ep %#x\n",
				__func__, ep->desc.bEndpointAddress);
		return -ENOMEM;
	}

	ctrl_ctx->add_flags |= cpu_to_le32(added_ctxs);
	new_add_flags = le32_to_cpu(ctrl_ctx->add_flags);

	/* If xhci_endpoint_disable() was called for this endpoint, but the
	 * xHC hasn't been notified yet through the check_bandwidth() call,
	 * this re-adds a new state for the endpoint from the new endpoint
	 * descriptors.  We must drop and re-add this endpoint, so we leave the
	 * drop flags alone.
	 */
	new_drop_flags = le32_to_cpu(ctrl_ctx->drop_flags);

	/* Store the usb_device pointer for later use */
	ep->hcpriv = udev;

	ep_ctx = xhci_get_ep_ctx(xhci, virt_dev->in_ctx, ep_index);
	trace_xhci_add_endpoint(ep_ctx);

	xhci_dbg(xhci, "add ep 0x%x, slot id %d, new drop flags = %#x, new add flags = %#x\n",
			(unsigned int) ep->desc.bEndpointAddress,
			udev->slot_id,
			(unsigned int) new_drop_flags,
			(unsigned int) new_add_flags);
	return 0;
}
EXPORT_SYMBOL_GPL(xhci_add_endpoint);

static void xhci_zero_in_ctx(struct xhci_hcd *xhci, struct xhci_virt_device *virt_dev)
{
	struct xhci_input_control_ctx *ctrl_ctx;
	struct xhci_ep_ctx *ep_ctx;
	struct xhci_slot_ctx *slot_ctx;
	int i;

	ctrl_ctx = xhci_get_input_control_ctx(virt_dev->in_ctx);
	if (!ctrl_ctx) {
		xhci_warn(xhci, "%s: Could not get input context, bad type.\n",
				__func__);
		return;
	}

	/* When a device's add flag and drop flag are zero, any subsequent
	 * configure endpoint command will leave that endpoint's state
	 * untouched.  Make sure we don't leave any old state in the input
	 * endpoint contexts.
	 */
	ctrl_ctx->drop_flags = 0;
	ctrl_ctx->add_flags = 0;
	slot_ctx = xhci_get_slot_ctx(xhci, virt_dev->in_ctx);
	slot_ctx->dev_info &= cpu_to_le32(~LAST_CTX_MASK);
	/* Endpoint 0 is always valid */
	slot_ctx->dev_info |= cpu_to_le32(LAST_CTX(1));
	for (i = 1; i < 31; i++) {
		ep_ctx = xhci_get_ep_ctx(xhci, virt_dev->in_ctx, i);
		ep_ctx->ep_info = 0;
		ep_ctx->ep_info2 = 0;
		ep_ctx->deq = 0;
		ep_ctx->tx_info = 0;
	}
}

static int xhci_configure_endpoint_result(struct xhci_hcd *xhci,
		struct usb_device *udev, u32 *cmd_status)
{
	int ret;

	switch (*cmd_status) {
	case COMP_COMMAND_ABORTED:
	case COMP_COMMAND_RING_STOPPED:
		xhci_warn(xhci, "Timeout while waiting for configure endpoint command\n");
		ret = -ETIME;
		break;
	case COMP_RESOURCE_ERROR:
		dev_warn(&udev->dev,
			 "Not enough host controller resources for new device state.\n");
		ret = -ENOMEM;
		/* FIXME: can we allocate more resources for the HC? */
		break;
	case COMP_BANDWIDTH_ERROR:
	case COMP_SECONDARY_BANDWIDTH_ERROR:
		dev_warn(&udev->dev,
			 "Not enough bandwidth for new device state.\n");
		ret = -ENOSPC;
		/* FIXME: can we go back to the old state? */
		break;
	case COMP_TRB_ERROR:
		/* the HCD set up something wrong */
		dev_warn(&udev->dev, "ERROR: Endpoint drop flag = 0, "
				"add flag = 1, "
				"and endpoint is not disabled.\n");
		ret = -EINVAL;
		break;
	case COMP_INCOMPATIBLE_DEVICE_ERROR:
		dev_warn(&udev->dev,
			 "ERROR: Incompatible device for endpoint configure command.\n");
		ret = -ENODEV;
		break;
	case COMP_SUCCESS:
		xhci_dbg_trace(xhci, trace_xhci_dbg_context_change,
				"Successful Endpoint Configure command");
		ret = 0;
		break;
	default:
		xhci_err(xhci, "ERROR: unexpected command completion code 0x%x.\n",
				*cmd_status);
		ret = -EINVAL;
		break;
	}
	return ret;
}

static int xhci_evaluate_context_result(struct xhci_hcd *xhci,
		struct usb_device *udev, u32 *cmd_status)
{
	int ret;

	switch (*cmd_status) {
	case COMP_COMMAND_ABORTED:
	case COMP_COMMAND_RING_STOPPED:
		xhci_warn(xhci, "Timeout while waiting for evaluate context command\n");
		ret = -ETIME;
		break;
	case COMP_PARAMETER_ERROR:
		dev_warn(&udev->dev,
			 "WARN: xHCI driver setup invalid evaluate context command.\n");
		ret = -EINVAL;
		break;
	case COMP_SLOT_NOT_ENABLED_ERROR:
		dev_warn(&udev->dev,
			"WARN: slot not enabled for evaluate context command.\n");
		ret = -EINVAL;
		break;
	case COMP_CONTEXT_STATE_ERROR:
		dev_warn(&udev->dev,
			"WARN: invalid context state for evaluate context command.\n");
		ret = -EINVAL;
		break;
	case COMP_INCOMPATIBLE_DEVICE_ERROR:
		dev_warn(&udev->dev,
			"ERROR: Incompatible device for evaluate context command.\n");
		ret = -ENODEV;
		break;
	case COMP_MAX_EXIT_LATENCY_TOO_LARGE_ERROR:
		/* Max Exit Latency too large error */
		dev_warn(&udev->dev, "WARN: Max Exit Latency too large\n");
		ret = -EINVAL;
		break;
	case COMP_SUCCESS:
		xhci_dbg_trace(xhci, trace_xhci_dbg_context_change,
				"Successful evaluate context command");
		ret = 0;
		break;
	default:
		xhci_err(xhci, "ERROR: unexpected command completion code 0x%x.\n",
			*cmd_status);
		ret = -EINVAL;
		break;
	}
	return ret;
}

static u32 xhci_count_num_new_endpoints(struct xhci_hcd *xhci,
		struct xhci_input_control_ctx *ctrl_ctx)
{
	u32 valid_add_flags;
	u32 valid_drop_flags;

	/* Ignore the slot flag (bit 0), and the default control endpoint flag
	 * (bit 1).  The default control endpoint is added during the Address
	 * Device command and is never removed until the slot is disabled.
	 */
	valid_add_flags = le32_to_cpu(ctrl_ctx->add_flags) >> 2;
	valid_drop_flags = le32_to_cpu(ctrl_ctx->drop_flags) >> 2;

	/* Use hweight32 to count the number of ones in the add flags, or
	 * number of endpoints added.  Don't count endpoints that are changed
	 * (both added and dropped).
	 */
	return hweight32(valid_add_flags) -
		hweight32(valid_add_flags & valid_drop_flags);
}

static unsigned int xhci_count_num_dropped_endpoints(struct xhci_hcd *xhci,
		struct xhci_input_control_ctx *ctrl_ctx)
{
	u32 valid_add_flags;
	u32 valid_drop_flags;

	valid_add_flags = le32_to_cpu(ctrl_ctx->add_flags) >> 2;
	valid_drop_flags = le32_to_cpu(ctrl_ctx->drop_flags) >> 2;

	return hweight32(valid_drop_flags) -
		hweight32(valid_add_flags & valid_drop_flags);
}

/*
 * We need to reserve the new number of endpoints before the configure endpoint
 * command completes.  We can't subtract the dropped endpoints from the number
 * of active endpoints until the command completes because we can oversubscribe
 * the host in this case:
 *
 *  - the first configure endpoint command drops more endpoints than it adds
 *  - a second configure endpoint command that adds more endpoints is queued
 *  - the first configure endpoint command fails, so the config is unchanged
 *  - the second command may succeed, even though there isn't enough resources
 *
 * Must be called with xhci->lock held.
 */
static int xhci_reserve_host_resources(struct xhci_hcd *xhci,
		struct xhci_input_control_ctx *ctrl_ctx)
{
	u32 added_eps;

	added_eps = xhci_count_num_new_endpoints(xhci, ctrl_ctx);
	if (xhci->num_active_eps + added_eps > xhci->limit_active_eps) {
		xhci_dbg_trace(xhci, trace_xhci_dbg_quirks,
				"Not enough ep ctxs: "
				"%u active, need to add %u, limit is %u.",
				xhci->num_active_eps, added_eps,
				xhci->limit_active_eps);
		return -ENOMEM;
	}
	xhci->num_active_eps += added_eps;
	xhci_dbg_trace(xhci, trace_xhci_dbg_quirks,
			"Adding %u ep ctxs, %u now active.", added_eps,
			xhci->num_active_eps);
	return 0;
}

/*
 * The configure endpoint was failed by the xHC for some other reason, so we
 * need to revert the resources that failed configuration would have used.
 *
 * Must be called with xhci->lock held.
 */
static void xhci_free_host_resources(struct xhci_hcd *xhci,
		struct xhci_input_control_ctx *ctrl_ctx)
{
	u32 num_failed_eps;

	num_failed_eps = xhci_count_num_new_endpoints(xhci, ctrl_ctx);
	xhci->num_active_eps -= num_failed_eps;
	xhci_dbg_trace(xhci, trace_xhci_dbg_quirks,
			"Removing %u failed ep ctxs, %u now active.",
			num_failed_eps,
			xhci->num_active_eps);
}

/*
 * Now that the command has completed, clean up the active endpoint count by
 * subtracting out the endpoints that were dropped (but not changed).
 *
 * Must be called with xhci->lock held.
 */
static void xhci_finish_resource_reservation(struct xhci_hcd *xhci,
		struct xhci_input_control_ctx *ctrl_ctx)
{
	u32 num_dropped_eps;

	num_dropped_eps = xhci_count_num_dropped_endpoints(xhci, ctrl_ctx);
	xhci->num_active_eps -= num_dropped_eps;
	if (num_dropped_eps)
		xhci_dbg_trace(xhci, trace_xhci_dbg_quirks,
				"Removing %u dropped ep ctxs, %u now active.",
				num_dropped_eps,
				xhci->num_active_eps);
}

static unsigned int xhci_get_block_size(struct usb_device *udev)
{
	switch (udev->speed) {
	case USB_SPEED_LOW:
	case USB_SPEED_FULL:
		return FS_BLOCK;
	case USB_SPEED_HIGH:
		return HS_BLOCK;
	case USB_SPEED_SUPER:
	case USB_SPEED_SUPER_PLUS:
		return SS_BLOCK;
	case USB_SPEED_UNKNOWN:
	default:
		/* Should never happen */
		return 1;
	}
}

static unsigned int
xhci_get_largest_overhead(struct xhci_interval_bw *interval_bw)
{
	if (interval_bw->overhead[LS_OVERHEAD_TYPE])
		return LS_OVERHEAD;
	if (interval_bw->overhead[FS_OVERHEAD_TYPE])
		return FS_OVERHEAD;
	return HS_OVERHEAD;
}

/* If we are changing a LS/FS device under a HS hub,
 * make sure (if we are activating a new TT) that the HS bus has enough
 * bandwidth for this new TT.
 */
static int xhci_check_tt_bw_table(struct xhci_hcd *xhci,
		struct xhci_virt_device *virt_dev,
		int old_active_eps)
{
	struct xhci_interval_bw_table *bw_table;
	struct xhci_tt_bw_info *tt_info;

	/* Find the bandwidth table for the root port this TT is attached to. */
	bw_table = &xhci->rh_bw[virt_dev->rhub_port->hw_portnum].bw_table;
	tt_info = virt_dev->tt_info;
	/* If this TT already had active endpoints, the bandwidth for this TT
	 * has already been added.  Removing all periodic endpoints (and thus
	 * making the TT enactive) will only decrease the bandwidth used.
	 */
	if (old_active_eps)
		return 0;
	if (old_active_eps == 0 && tt_info->active_eps != 0) {
		if (bw_table->bw_used + TT_HS_OVERHEAD > HS_BW_LIMIT)
			return -ENOMEM;
		return 0;
	}
	/* Not sure why we would have no new active endpoints...
	 *
	 * Maybe because of an Evaluate Context change for a hub update or a
	 * control endpoint 0 max packet size change?
	 * FIXME: skip the bandwidth calculation in that case.
	 */
	return 0;
}

static int xhci_check_ss_bw(struct xhci_hcd *xhci,
		struct xhci_virt_device *virt_dev)
{
	unsigned int bw_reserved;

	bw_reserved = DIV_ROUND_UP(SS_BW_RESERVED*SS_BW_LIMIT_IN, 100);
	if (virt_dev->bw_table->ss_bw_in > (SS_BW_LIMIT_IN - bw_reserved))
		return -ENOMEM;

	bw_reserved = DIV_ROUND_UP(SS_BW_RESERVED*SS_BW_LIMIT_OUT, 100);
	if (virt_dev->bw_table->ss_bw_out > (SS_BW_LIMIT_OUT - bw_reserved))
		return -ENOMEM;

	return 0;
}

/*
 * This algorithm is a very conservative estimate of the worst-case scheduling
 * scenario for any one interval.  The hardware dynamically schedules the
 * packets, so we can't tell which microframe could be the limiting factor in
 * the bandwidth scheduling.  This only takes into account periodic endpoints.
 *
 * Obviously, we can't solve an NP complete problem to find the minimum worst
 * case scenario.  Instead, we come up with an estimate that is no less than
 * the worst case bandwidth used for any one microframe, but may be an
 * over-estimate.
 *
 * We walk the requirements for each endpoint by interval, starting with the
 * smallest interval, and place packets in the schedule where there is only one
 * possible way to schedule packets for that interval.  In order to simplify
 * this algorithm, we record the largest max packet size for each interval, and
 * assume all packets will be that size.
 *
 * For interval 0, we obviously must schedule all packets for each interval.
 * The bandwidth for interval 0 is just the amount of data to be transmitted
 * (the sum of all max ESIT payload sizes, plus any overhead per packet times
 * the number of packets).
 *
 * For interval 1, we have two possible microframes to schedule those packets
 * in.  For this algorithm, if we can schedule the same number of packets for
 * each possible scheduling opportunity (each microframe), we will do so.  The
 * remaining number of packets will be saved to be transmitted in the gaps in
 * the next interval's scheduling sequence.
 *
 * As we move those remaining packets to be scheduled with interval 2 packets,
 * we have to double the number of remaining packets to transmit.  This is
 * because the intervals are actually powers of 2, and we would be transmitting
 * the previous interval's packets twice in this interval.  We also have to be
 * sure that when we look at the largest max packet size for this interval, we
 * also look at the largest max packet size for the remaining packets and take
 * the greater of the two.
 *
 * The algorithm continues to evenly distribute packets in each scheduling
 * opportunity, and push the remaining packets out, until we get to the last
 * interval.  Then those packets and their associated overhead are just added
 * to the bandwidth used.
 */
static int xhci_check_bw_table(struct xhci_hcd *xhci,
		struct xhci_virt_device *virt_dev,
		int old_active_eps)
{
	unsigned int bw_reserved;
	unsigned int max_bandwidth;
	unsigned int bw_used;
	unsigned int block_size;
	struct xhci_interval_bw_table *bw_table;
	unsigned int packet_size = 0;
	unsigned int overhead = 0;
	unsigned int packets_transmitted = 0;
	unsigned int packets_remaining = 0;
	unsigned int i;

	if (virt_dev->udev->speed >= USB_SPEED_SUPER)
		return xhci_check_ss_bw(xhci, virt_dev);

	if (virt_dev->udev->speed == USB_SPEED_HIGH) {
		max_bandwidth = HS_BW_LIMIT;
		/* Convert percent of bus BW reserved to blocks reserved */
		bw_reserved = DIV_ROUND_UP(HS_BW_RESERVED * max_bandwidth, 100);
	} else {
		max_bandwidth = FS_BW_LIMIT;
		bw_reserved = DIV_ROUND_UP(FS_BW_RESERVED * max_bandwidth, 100);
	}

	bw_table = virt_dev->bw_table;
	/* We need to translate the max packet size and max ESIT payloads into
	 * the units the hardware uses.
	 */
	block_size = xhci_get_block_size(virt_dev->udev);

	/* If we are manipulating a LS/FS device under a HS hub, double check
	 * that the HS bus has enough bandwidth if we are activing a new TT.
	 */
	if (virt_dev->tt_info) {
		xhci_dbg_trace(xhci, trace_xhci_dbg_quirks,
				"Recalculating BW for rootport %u",
				virt_dev->rhub_port->hw_portnum + 1);
		if (xhci_check_tt_bw_table(xhci, virt_dev, old_active_eps)) {
			xhci_warn(xhci, "Not enough bandwidth on HS bus for "
					"newly activated TT.\n");
			return -ENOMEM;
		}
		xhci_dbg_trace(xhci, trace_xhci_dbg_quirks,
				"Recalculating BW for TT slot %u port %u",
				virt_dev->tt_info->slot_id,
				virt_dev->tt_info->ttport);
	} else {
		xhci_dbg_trace(xhci, trace_xhci_dbg_quirks,
				"Recalculating BW for rootport %u",
				virt_dev->rhub_port->hw_portnum + 1);
	}

	/* Add in how much bandwidth will be used for interval zero, or the
	 * rounded max ESIT payload + number of packets * largest overhead.
	 */
	bw_used = DIV_ROUND_UP(bw_table->interval0_esit_payload, block_size) +
		bw_table->interval_bw[0].num_packets *
		xhci_get_largest_overhead(&bw_table->interval_bw[0]);

	for (i = 1; i < XHCI_MAX_INTERVAL; i++) {
		unsigned int bw_added;
		unsigned int largest_mps;
		unsigned int interval_overhead;

		/*
		 * How many packets could we transmit in this interval?
		 * If packets didn't fit in the previous interval, we will need
		 * to transmit that many packets twice within this interval.
		 */
		packets_remaining = 2 * packets_remaining +
			bw_table->interval_bw[i].num_packets;

		/* Find the largest max packet size of this or the previous
		 * interval.
		 */
		if (list_empty(&bw_table->interval_bw[i].endpoints))
			largest_mps = 0;
		else {
			struct xhci_virt_ep *virt_ep;
			struct list_head *ep_entry;

			ep_entry = bw_table->interval_bw[i].endpoints.next;
			virt_ep = list_entry(ep_entry,
					struct xhci_virt_ep, bw_endpoint_list);
			/* Convert to blocks, rounding up */
			largest_mps = DIV_ROUND_UP(
					virt_ep->bw_info.max_packet_size,
					block_size);
		}
		if (largest_mps > packet_size)
			packet_size = largest_mps;

		/* Use the larger overhead of this or the previous interval. */
		interval_overhead = xhci_get_largest_overhead(
				&bw_table->interval_bw[i]);
		if (interval_overhead > overhead)
			overhead = interval_overhead;

		/* How many packets can we evenly distribute across
		 * (1 << (i + 1)) possible scheduling opportunities?
		 */
		packets_transmitted = packets_remaining >> (i + 1);

		/* Add in the bandwidth used for those scheduled packets */
		bw_added = packets_transmitted * (overhead + packet_size);

		/* How many packets do we have remaining to transmit? */
		packets_remaining = packets_remaining % (1 << (i + 1));

		/* What largest max packet size should those packets have? */
		/* If we've transmitted all packets, don't carry over the
		 * largest packet size.
		 */
		if (packets_remaining == 0) {
			packet_size = 0;
			overhead = 0;
		} else if (packets_transmitted > 0) {
			/* Otherwise if we do have remaining packets, and we've
			 * scheduled some packets in this interval, take the
			 * largest max packet size from endpoints with this
			 * interval.
			 */
			packet_size = largest_mps;
			overhead = interval_overhead;
		}
		/* Otherwise carry over packet_size and overhead from the last
		 * time we had a remainder.
		 */
		bw_used += bw_added;
		if (bw_used > max_bandwidth) {
			xhci_warn(xhci, "Not enough bandwidth. "
					"Proposed: %u, Max: %u\n",
				bw_used, max_bandwidth);
			return -ENOMEM;
		}
	}
	/*
	 * Ok, we know we have some packets left over after even-handedly
	 * scheduling interval 15.  We don't know which microframes they will
	 * fit into, so we over-schedule and say they will be scheduled every
	 * microframe.
	 */
	if (packets_remaining > 0)
		bw_used += overhead + packet_size;

	if (!virt_dev->tt_info && virt_dev->udev->speed == USB_SPEED_HIGH) {
		/* OK, we're manipulating a HS device attached to a
		 * root port bandwidth domain.  Include the number of active TTs
		 * in the bandwidth used.
		 */
		bw_used += TT_HS_OVERHEAD *
			xhci->rh_bw[virt_dev->rhub_port->hw_portnum].num_active_tts;
	}

	xhci_dbg_trace(xhci, trace_xhci_dbg_quirks,
		"Final bandwidth: %u, Limit: %u, Reserved: %u, "
		"Available: %u " "percent",
		bw_used, max_bandwidth, bw_reserved,
		(max_bandwidth - bw_used - bw_reserved) * 100 /
		max_bandwidth);

	bw_used += bw_reserved;
	if (bw_used > max_bandwidth) {
		xhci_warn(xhci, "Not enough bandwidth. Proposed: %u, Max: %u\n",
				bw_used, max_bandwidth);
		return -ENOMEM;
	}

	bw_table->bw_used = bw_used;
	return 0;
}

static bool xhci_is_async_ep(unsigned int ep_type)
{
	return (ep_type != ISOC_OUT_EP && ep_type != INT_OUT_EP &&
					ep_type != ISOC_IN_EP &&
					ep_type != INT_IN_EP);
}

static bool xhci_is_sync_in_ep(unsigned int ep_type)
{
	return (ep_type == ISOC_IN_EP || ep_type == INT_IN_EP);
}

static unsigned int xhci_get_ss_bw_consumed(struct xhci_bw_info *ep_bw)
{
	unsigned int mps = DIV_ROUND_UP(ep_bw->max_packet_size, SS_BLOCK);

	if (ep_bw->ep_interval == 0)
		return SS_OVERHEAD_BURST +
			(ep_bw->mult * ep_bw->num_packets *
					(SS_OVERHEAD + mps));
	return DIV_ROUND_UP(ep_bw->mult * ep_bw->num_packets *
				(SS_OVERHEAD + mps + SS_OVERHEAD_BURST),
				1 << ep_bw->ep_interval);

}

static void xhci_drop_ep_from_interval_table(struct xhci_hcd *xhci,
		struct xhci_bw_info *ep_bw,
		struct xhci_interval_bw_table *bw_table,
		struct usb_device *udev,
		struct xhci_virt_ep *virt_ep,
		struct xhci_tt_bw_info *tt_info)
{
	struct xhci_interval_bw	*interval_bw;
	int normalized_interval;

	if (xhci_is_async_ep(ep_bw->type))
		return;

	if (udev->speed >= USB_SPEED_SUPER) {
		if (xhci_is_sync_in_ep(ep_bw->type))
			xhci->devs[udev->slot_id]->bw_table->ss_bw_in -=
				xhci_get_ss_bw_consumed(ep_bw);
		else
			xhci->devs[udev->slot_id]->bw_table->ss_bw_out -=
				xhci_get_ss_bw_consumed(ep_bw);
		return;
	}

	/* SuperSpeed endpoints never get added to intervals in the table, so
	 * this check is only valid for HS/FS/LS devices.
	 */
	if (list_empty(&virt_ep->bw_endpoint_list))
		return;
	/* For LS/FS devices, we need to translate the interval expressed in
	 * microframes to frames.
	 */
	if (udev->speed == USB_SPEED_HIGH)
		normalized_interval = ep_bw->ep_interval;
	else
		normalized_interval = ep_bw->ep_interval - 3;

	if (normalized_interval == 0)
		bw_table->interval0_esit_payload -= ep_bw->max_esit_payload;
	interval_bw = &bw_table->interval_bw[normalized_interval];
	interval_bw->num_packets -= ep_bw->num_packets;
	switch (udev->speed) {
	case USB_SPEED_LOW:
		interval_bw->overhead[LS_OVERHEAD_TYPE] -= 1;
		break;
	case USB_SPEED_FULL:
		interval_bw->overhead[FS_OVERHEAD_TYPE] -= 1;
		break;
	case USB_SPEED_HIGH:
		interval_bw->overhead[HS_OVERHEAD_TYPE] -= 1;
		break;
	default:
		/* Should never happen because only LS/FS/HS endpoints will get
		 * added to the endpoint list.
		 */
		return;
	}
	if (tt_info)
		tt_info->active_eps -= 1;
	list_del_init(&virt_ep->bw_endpoint_list);
}

static void xhci_add_ep_to_interval_table(struct xhci_hcd *xhci,
		struct xhci_bw_info *ep_bw,
		struct xhci_interval_bw_table *bw_table,
		struct usb_device *udev,
		struct xhci_virt_ep *virt_ep,
		struct xhci_tt_bw_info *tt_info)
{
	struct xhci_interval_bw	*interval_bw;
	struct xhci_virt_ep *smaller_ep;
	int normalized_interval;

	if (xhci_is_async_ep(ep_bw->type))
		return;

	if (udev->speed == USB_SPEED_SUPER) {
		if (xhci_is_sync_in_ep(ep_bw->type))
			xhci->devs[udev->slot_id]->bw_table->ss_bw_in +=
				xhci_get_ss_bw_consumed(ep_bw);
		else
			xhci->devs[udev->slot_id]->bw_table->ss_bw_out +=
				xhci_get_ss_bw_consumed(ep_bw);
		return;
	}

	/* For LS/FS devices, we need to translate the interval expressed in
	 * microframes to frames.
	 */
	if (udev->speed == USB_SPEED_HIGH)
		normalized_interval = ep_bw->ep_interval;
	else
		normalized_interval = ep_bw->ep_interval - 3;

	if (normalized_interval == 0)
		bw_table->interval0_esit_payload += ep_bw->max_esit_payload;
	interval_bw = &bw_table->interval_bw[normalized_interval];
	interval_bw->num_packets += ep_bw->num_packets;
	switch (udev->speed) {
	case USB_SPEED_LOW:
		interval_bw->overhead[LS_OVERHEAD_TYPE] += 1;
		break;
	case USB_SPEED_FULL:
		interval_bw->overhead[FS_OVERHEAD_TYPE] += 1;
		break;
	case USB_SPEED_HIGH:
		interval_bw->overhead[HS_OVERHEAD_TYPE] += 1;
		break;
	default:
		/* Should never happen because only LS/FS/HS endpoints will get
		 * added to the endpoint list.
		 */
		return;
	}

	if (tt_info)
		tt_info->active_eps += 1;
	/* Insert the endpoint into the list, largest max packet size first. */
	list_for_each_entry(smaller_ep, &interval_bw->endpoints,
			bw_endpoint_list) {
		if (ep_bw->max_packet_size >=
				smaller_ep->bw_info.max_packet_size) {
			/* Add the new ep before the smaller endpoint */
			list_add_tail(&virt_ep->bw_endpoint_list,
					&smaller_ep->bw_endpoint_list);
			return;
		}
	}
	/* Add the new endpoint at the end of the list. */
	list_add_tail(&virt_ep->bw_endpoint_list,
			&interval_bw->endpoints);
}

void xhci_update_tt_active_eps(struct xhci_hcd *xhci,
		struct xhci_virt_device *virt_dev,
		int old_active_eps)
{
	struct xhci_root_port_bw_info *rh_bw_info;
	if (!virt_dev->tt_info)
		return;

	rh_bw_info = &xhci->rh_bw[virt_dev->rhub_port->hw_portnum];
	if (old_active_eps == 0 &&
				virt_dev->tt_info->active_eps != 0) {
		rh_bw_info->num_active_tts += 1;
		rh_bw_info->bw_table.bw_used += TT_HS_OVERHEAD;
	} else if (old_active_eps != 0 &&
				virt_dev->tt_info->active_eps == 0) {
		rh_bw_info->num_active_tts -= 1;
		rh_bw_info->bw_table.bw_used -= TT_HS_OVERHEAD;
	}
}

static int xhci_reserve_bandwidth(struct xhci_hcd *xhci,
		struct xhci_virt_device *virt_dev,
		struct xhci_container_ctx *in_ctx)
{
	struct xhci_bw_info ep_bw_info[31];
	int i;
	struct xhci_input_control_ctx *ctrl_ctx;
	int old_active_eps = 0;

	if (virt_dev->tt_info)
		old_active_eps = virt_dev->tt_info->active_eps;

	ctrl_ctx = xhci_get_input_control_ctx(in_ctx);
	if (!ctrl_ctx) {
		xhci_warn(xhci, "%s: Could not get input context, bad type.\n",
				__func__);
		return -ENOMEM;
	}

	for (i = 0; i < 31; i++) {
		if (!EP_IS_ADDED(ctrl_ctx, i) && !EP_IS_DROPPED(ctrl_ctx, i))
			continue;

		/* Make a copy of the BW info in case we need to revert this */
		memcpy(&ep_bw_info[i], &virt_dev->eps[i].bw_info,
				sizeof(ep_bw_info[i]));
		/* Drop the endpoint from the interval table if the endpoint is
		 * being dropped or changed.
		 */
		if (EP_IS_DROPPED(ctrl_ctx, i))
			xhci_drop_ep_from_interval_table(xhci,
					&virt_dev->eps[i].bw_info,
					virt_dev->bw_table,
					virt_dev->udev,
					&virt_dev->eps[i],
					virt_dev->tt_info);
	}
	/* Overwrite the information stored in the endpoints' bw_info */
	xhci_update_bw_info(xhci, virt_dev->in_ctx, ctrl_ctx, virt_dev);
	for (i = 0; i < 31; i++) {
		/* Add any changed or added endpoints to the interval table */
		if (EP_IS_ADDED(ctrl_ctx, i))
			xhci_add_ep_to_interval_table(xhci,
					&virt_dev->eps[i].bw_info,
					virt_dev->bw_table,
					virt_dev->udev,
					&virt_dev->eps[i],
					virt_dev->tt_info);
	}

	if (!xhci_check_bw_table(xhci, virt_dev, old_active_eps)) {
		/* Ok, this fits in the bandwidth we have.
		 * Update the number of active TTs.
		 */
		xhci_update_tt_active_eps(xhci, virt_dev, old_active_eps);
		return 0;
	}

	/* We don't have enough bandwidth for this, revert the stored info. */
	for (i = 0; i < 31; i++) {
		if (!EP_IS_ADDED(ctrl_ctx, i) && !EP_IS_DROPPED(ctrl_ctx, i))
			continue;

		/* Drop the new copies of any added or changed endpoints from
		 * the interval table.
		 */
		if (EP_IS_ADDED(ctrl_ctx, i)) {
			xhci_drop_ep_from_interval_table(xhci,
					&virt_dev->eps[i].bw_info,
					virt_dev->bw_table,
					virt_dev->udev,
					&virt_dev->eps[i],
					virt_dev->tt_info);
		}
		/* Revert the endpoint back to its old information */
		memcpy(&virt_dev->eps[i].bw_info, &ep_bw_info[i],
				sizeof(ep_bw_info[i]));
		/* Add any changed or dropped endpoints back into the table */
		if (EP_IS_DROPPED(ctrl_ctx, i))
			xhci_add_ep_to_interval_table(xhci,
					&virt_dev->eps[i].bw_info,
					virt_dev->bw_table,
					virt_dev->udev,
					&virt_dev->eps[i],
					virt_dev->tt_info);
	}
	return -ENOMEM;
}


/* Issue a configure endpoint command or evaluate context command
 * and wait for it to finish.
 */
static int xhci_configure_endpoint(struct xhci_hcd *xhci,
		struct usb_device *udev,
		struct xhci_command *command,
		bool ctx_change, bool must_succeed)
{
	int ret;
	unsigned long flags;
	struct xhci_input_control_ctx *ctrl_ctx;
	struct xhci_virt_device *virt_dev;
	struct xhci_slot_ctx *slot_ctx;

	if (!command)
		return -EINVAL;

	spin_lock_irqsave(&xhci->lock, flags);

	if (xhci->xhc_state & XHCI_STATE_DYING) {
		spin_unlock_irqrestore(&xhci->lock, flags);
		return -ESHUTDOWN;
	}

	virt_dev = xhci->devs[udev->slot_id];

	ctrl_ctx = xhci_get_input_control_ctx(command->in_ctx);
	if (!ctrl_ctx) {
		spin_unlock_irqrestore(&xhci->lock, flags);
		xhci_warn(xhci, "%s: Could not get input context, bad type.\n",
				__func__);
		return -ENOMEM;
	}

	if ((xhci->quirks & XHCI_EP_LIMIT_QUIRK) &&
			xhci_reserve_host_resources(xhci, ctrl_ctx)) {
		spin_unlock_irqrestore(&xhci->lock, flags);
		xhci_warn(xhci, "Not enough host resources, "
				"active endpoint contexts = %u\n",
				xhci->num_active_eps);
		return -ENOMEM;
	}
	if ((xhci->quirks & XHCI_SW_BW_CHECKING) && !ctx_change &&
	    xhci_reserve_bandwidth(xhci, virt_dev, command->in_ctx)) {
		if ((xhci->quirks & XHCI_EP_LIMIT_QUIRK))
			xhci_free_host_resources(xhci, ctrl_ctx);
		spin_unlock_irqrestore(&xhci->lock, flags);
		xhci_warn(xhci, "Not enough bandwidth\n");
		return -ENOMEM;
	}

	slot_ctx = xhci_get_slot_ctx(xhci, command->in_ctx);

	trace_xhci_configure_endpoint_ctrl_ctx(ctrl_ctx);
	trace_xhci_configure_endpoint(slot_ctx);

	if (!ctx_change)
		ret = xhci_queue_configure_endpoint(xhci, command,
				command->in_ctx->dma,
				udev->slot_id, must_succeed);
	else
		ret = xhci_queue_evaluate_context(xhci, command,
				command->in_ctx->dma,
				udev->slot_id, must_succeed);
	if (ret < 0) {
		if ((xhci->quirks & XHCI_EP_LIMIT_QUIRK))
			xhci_free_host_resources(xhci, ctrl_ctx);
		spin_unlock_irqrestore(&xhci->lock, flags);
		xhci_dbg_trace(xhci,  trace_xhci_dbg_context_change,
				"FIXME allocate a new ring segment");
		return -ENOMEM;
	}
	xhci_ring_cmd_db(xhci);
	spin_unlock_irqrestore(&xhci->lock, flags);

	/* Wait for the configure endpoint command to complete */
	wait_for_completion(command->completion);

	if (!ctx_change)
		ret = xhci_configure_endpoint_result(xhci, udev,
						     &command->status);
	else
		ret = xhci_evaluate_context_result(xhci, udev,
						   &command->status);

	if ((xhci->quirks & XHCI_EP_LIMIT_QUIRK)) {
		spin_lock_irqsave(&xhci->lock, flags);
		/* If the command failed, remove the reserved resources.
		 * Otherwise, clean up the estimate to include dropped eps.
		 */
		if (ret)
			xhci_free_host_resources(xhci, ctrl_ctx);
		else
			xhci_finish_resource_reservation(xhci, ctrl_ctx);
		spin_unlock_irqrestore(&xhci->lock, flags);
	}
	return ret;
}

static void xhci_check_bw_drop_ep_streams(struct xhci_hcd *xhci,
	struct xhci_virt_device *vdev, int i)
{
	struct xhci_virt_ep *ep = &vdev->eps[i];

	if (ep->ep_state & EP_HAS_STREAMS) {
		xhci_warn(xhci, "WARN: endpoint 0x%02x has streams on set_interface, freeing streams.\n",
				xhci_get_endpoint_address(i));
		xhci_free_stream_info(xhci, ep->stream_info);
		ep->stream_info = NULL;
		ep->ep_state &= ~EP_HAS_STREAMS;
	}
}

/* Called after one or more calls to xhci_add_endpoint() or
 * xhci_drop_endpoint().  If this call fails, the USB core is expected
 * to call xhci_reset_bandwidth().
 *
 * Since we are in the middle of changing either configuration or
 * installing a new alt setting, the USB core won't allow URBs to be
 * enqueued for any endpoint on the old config or interface.  Nothing
 * else should be touching the xhci->devs[slot_id] structure, so we
 * don't need to take the xhci->lock for manipulating that.
 */
int xhci_check_bandwidth(struct usb_hcd *hcd, struct usb_device *udev)
{
	int i;
	int ret = 0;
	struct xhci_hcd *xhci;
	struct xhci_virt_device	*virt_dev;
	struct xhci_input_control_ctx *ctrl_ctx;
	struct xhci_slot_ctx *slot_ctx;
	struct xhci_command *command;

	ret = xhci_check_args(hcd, udev, NULL, 0, true, __func__);
	if (ret <= 0)
		return ret;
	xhci = hcd_to_xhci(hcd);
	if ((xhci->xhc_state & XHCI_STATE_DYING) ||
		(xhci->xhc_state & XHCI_STATE_REMOVING))
		return -ENODEV;

	xhci_dbg(xhci, "%s called for udev %p\n", __func__, udev);
	virt_dev = xhci->devs[udev->slot_id];

	command = xhci_alloc_command(xhci, true, GFP_KERNEL);
	if (!command)
		return -ENOMEM;

	command->in_ctx = virt_dev->in_ctx;

	/* See section 4.6.6 - A0 = 1; A1 = D0 = D1 = 0 */
	ctrl_ctx = xhci_get_input_control_ctx(command->in_ctx);
	if (!ctrl_ctx) {
		xhci_warn(xhci, "%s: Could not get input context, bad type.\n",
				__func__);
		ret = -ENOMEM;
		goto command_cleanup;
	}
	ctrl_ctx->add_flags |= cpu_to_le32(SLOT_FLAG);
	ctrl_ctx->add_flags &= cpu_to_le32(~EP0_FLAG);
	ctrl_ctx->drop_flags &= cpu_to_le32(~(SLOT_FLAG | EP0_FLAG));

	/* Don't issue the command if there's no endpoints to update. */
	if (ctrl_ctx->add_flags == cpu_to_le32(SLOT_FLAG) &&
	    ctrl_ctx->drop_flags == 0) {
		ret = 0;
		goto command_cleanup;
	}
	/* Fix up Context Entries field. Minimum value is EP0 == BIT(1). */
	slot_ctx = xhci_get_slot_ctx(xhci, virt_dev->in_ctx);
	for (i = 31; i >= 1; i--) {
		__le32 le32 = cpu_to_le32(BIT(i));

		if ((virt_dev->eps[i-1].ring && !(ctrl_ctx->drop_flags & le32))
		    || (ctrl_ctx->add_flags & le32) || i == 1) {
			slot_ctx->dev_info &= cpu_to_le32(~LAST_CTX_MASK);
			slot_ctx->dev_info |= cpu_to_le32(LAST_CTX(i));
			break;
		}
	}

	ret = xhci_configure_endpoint(xhci, udev, command,
			false, false);
	if (ret)
		/* Callee should call reset_bandwidth() */
		goto command_cleanup;

	/* Free any rings that were dropped, but not changed. */
	for (i = 1; i < 31; i++) {
		if ((le32_to_cpu(ctrl_ctx->drop_flags) & (1 << (i + 1))) &&
		    !(le32_to_cpu(ctrl_ctx->add_flags) & (1 << (i + 1)))) {
			xhci_free_endpoint_ring(xhci, virt_dev, i);
			xhci_check_bw_drop_ep_streams(xhci, virt_dev, i);
		}
	}
	xhci_zero_in_ctx(xhci, virt_dev);
	/*
	 * Install any rings for completely new endpoints or changed endpoints,
	 * and free any old rings from changed endpoints.
	 */
	for (i = 1; i < 31; i++) {
		if (!virt_dev->eps[i].new_ring)
			continue;
		/* Only free the old ring if it exists.
		 * It may not if this is the first add of an endpoint.
		 */
		if (virt_dev->eps[i].ring) {
			xhci_free_endpoint_ring(xhci, virt_dev, i);
		}
		xhci_check_bw_drop_ep_streams(xhci, virt_dev, i);
		virt_dev->eps[i].ring = virt_dev->eps[i].new_ring;
		virt_dev->eps[i].new_ring = NULL;
		xhci_debugfs_create_endpoint(xhci, virt_dev, i);
	}
command_cleanup:
	kfree(command->completion);
	kfree(command);

	return ret;
}
EXPORT_SYMBOL_GPL(xhci_check_bandwidth);

void xhci_reset_bandwidth(struct usb_hcd *hcd, struct usb_device *udev)
{
	struct xhci_hcd *xhci;
	struct xhci_virt_device	*virt_dev;
	int i, ret;

	ret = xhci_check_args(hcd, udev, NULL, 0, true, __func__);
	if (ret <= 0)
		return;
	xhci = hcd_to_xhci(hcd);

	xhci_dbg(xhci, "%s called for udev %p\n", __func__, udev);
	virt_dev = xhci->devs[udev->slot_id];
	/* Free any rings allocated for added endpoints */
	for (i = 0; i < 31; i++) {
		if (virt_dev->eps[i].new_ring) {
			xhci_debugfs_remove_endpoint(xhci, virt_dev, i);
			xhci_ring_free(xhci, virt_dev->eps[i].new_ring);
			virt_dev->eps[i].new_ring = NULL;
		}
	}
	xhci_zero_in_ctx(xhci, virt_dev);
}
EXPORT_SYMBOL_GPL(xhci_reset_bandwidth);

static void xhci_setup_input_ctx_for_config_ep(struct xhci_hcd *xhci,
		struct xhci_container_ctx *in_ctx,
		struct xhci_container_ctx *out_ctx,
		struct xhci_input_control_ctx *ctrl_ctx,
		u32 add_flags, u32 drop_flags)
{
	ctrl_ctx->add_flags = cpu_to_le32(add_flags);
	ctrl_ctx->drop_flags = cpu_to_le32(drop_flags);
	xhci_slot_copy(xhci, in_ctx, out_ctx);
	ctrl_ctx->add_flags |= cpu_to_le32(SLOT_FLAG);
}

static void xhci_endpoint_disable(struct usb_hcd *hcd,
				  struct usb_host_endpoint *host_ep)
{
	struct xhci_hcd		*xhci;
	struct xhci_virt_device	*vdev;
	struct xhci_virt_ep	*ep;
	struct usb_device	*udev;
	unsigned long		flags;
	unsigned int		ep_index;

	xhci = hcd_to_xhci(hcd);
rescan:
	spin_lock_irqsave(&xhci->lock, flags);

	udev = (struct usb_device *)host_ep->hcpriv;
	if (!udev || !udev->slot_id)
		goto done;

	vdev = xhci->devs[udev->slot_id];
	if (!vdev)
		goto done;

	ep_index = xhci_get_endpoint_index(&host_ep->desc);
	ep = &vdev->eps[ep_index];

	/* wait for hub_tt_work to finish clearing hub TT */
	if (ep->ep_state & EP_CLEARING_TT) {
		spin_unlock_irqrestore(&xhci->lock, flags);
		schedule_timeout_uninterruptible(1);
		goto rescan;
	}

	if (ep->ep_state)
		xhci_dbg(xhci, "endpoint disable with ep_state 0x%x\n",
			 ep->ep_state);
done:
	host_ep->hcpriv = NULL;
	spin_unlock_irqrestore(&xhci->lock, flags);
}

/*
 * Called after usb core issues a clear halt control message.
 * The host side of the halt should already be cleared by a reset endpoint
 * command issued when the STALL event was received.
 *
 * The reset endpoint command may only be issued to endpoints in the halted
 * state. For software that wishes to reset the data toggle or sequence number
 * of an endpoint that isn't in the halted state this function will issue a
 * configure endpoint command with the Drop and Add bits set for the target
 * endpoint. Refer to the additional note in xhci spcification section 4.6.8.
 *
 * vdev may be lost due to xHC restore error and re-initialization during S3/S4
 * resume. A new vdev will be allocated later by xhci_discover_or_reset_device()
 */

static void xhci_endpoint_reset(struct usb_hcd *hcd,
		struct usb_host_endpoint *host_ep)
{
	struct xhci_hcd *xhci;
	struct usb_device *udev;
	struct xhci_virt_device *vdev;
	struct xhci_virt_ep *ep;
	struct xhci_input_control_ctx *ctrl_ctx;
	struct xhci_command *stop_cmd, *cfg_cmd;
	unsigned int ep_index;
	unsigned long flags;
	u32 ep_flag;
	int err;

	xhci = hcd_to_xhci(hcd);
	ep_index = xhci_get_endpoint_index(&host_ep->desc);

	/*
	 * Usb core assumes a max packet value for ep0 on FS devices until the
	 * real value is read from the descriptor. Core resets Ep0 if values
	 * mismatch. Reconfigure the xhci ep0 endpoint context here in that case
	 */
	if (usb_endpoint_xfer_control(&host_ep->desc) && ep_index == 0) {

		udev = container_of(host_ep, struct usb_device, ep0);
		if (udev->speed != USB_SPEED_FULL || !udev->slot_id)
			return;

		vdev = xhci->devs[udev->slot_id];
		if (!vdev || vdev->udev != udev)
			return;

		xhci_check_ep0_maxpacket(xhci, vdev);

		/* Nothing else should be done here for ep0 during ep reset */
		return;
	}

	if (!host_ep->hcpriv)
		return;
	udev = (struct usb_device *) host_ep->hcpriv;
	vdev = xhci->devs[udev->slot_id];

	if (!udev->slot_id || !vdev)
		return;

	ep = &vdev->eps[ep_index];

	/* Bail out if toggle is already being cleared by a endpoint reset */
	spin_lock_irqsave(&xhci->lock, flags);
	if (ep->ep_state & EP_HARD_CLEAR_TOGGLE) {
		ep->ep_state &= ~EP_HARD_CLEAR_TOGGLE;
		spin_unlock_irqrestore(&xhci->lock, flags);
		return;
	}
	spin_unlock_irqrestore(&xhci->lock, flags);
	/* Only interrupt and bulk ep's use data toggle, USB2 spec 5.5.4-> */
	if (usb_endpoint_xfer_control(&host_ep->desc) ||
	    usb_endpoint_xfer_isoc(&host_ep->desc))
		return;

	ep_flag = xhci_get_endpoint_flag(&host_ep->desc);

	if (ep_flag == SLOT_FLAG || ep_flag == EP0_FLAG)
		return;

	stop_cmd = xhci_alloc_command(xhci, true, GFP_NOWAIT);
	if (!stop_cmd)
		return;

	cfg_cmd = xhci_alloc_command_with_ctx(xhci, true, GFP_NOWAIT);
	if (!cfg_cmd)
		goto cleanup;

	spin_lock_irqsave(&xhci->lock, flags);

	/* block queuing new trbs and ringing ep doorbell */
	ep->ep_state |= EP_SOFT_CLEAR_TOGGLE;

	/*
	 * Make sure endpoint ring is empty before resetting the toggle/seq.
	 * Driver is required to synchronously cancel all transfer request.
	 * Stop the endpoint to force xHC to update the output context
	 */

	if (!list_empty(&ep->ring->td_list)) {
		dev_err(&udev->dev, "EP not empty, refuse reset\n");
		spin_unlock_irqrestore(&xhci->lock, flags);
		xhci_free_command(xhci, cfg_cmd);
		goto cleanup;
	}

	err = xhci_queue_stop_endpoint(xhci, stop_cmd, udev->slot_id,
					ep_index, 0);
	if (err < 0) {
		spin_unlock_irqrestore(&xhci->lock, flags);
		xhci_free_command(xhci, cfg_cmd);
		xhci_dbg(xhci, "%s: Failed to queue stop ep command, %d ",
				__func__, err);
		goto cleanup;
	}

	xhci_ring_cmd_db(xhci);
	spin_unlock_irqrestore(&xhci->lock, flags);

	wait_for_completion(stop_cmd->completion);

	spin_lock_irqsave(&xhci->lock, flags);

	/* config ep command clears toggle if add and drop ep flags are set */
	ctrl_ctx = xhci_get_input_control_ctx(cfg_cmd->in_ctx);
	if (!ctrl_ctx) {
		spin_unlock_irqrestore(&xhci->lock, flags);
		xhci_free_command(xhci, cfg_cmd);
		xhci_warn(xhci, "%s: Could not get input context, bad type.\n",
				__func__);
		goto cleanup;
	}

	xhci_setup_input_ctx_for_config_ep(xhci, cfg_cmd->in_ctx, vdev->out_ctx,
					   ctrl_ctx, ep_flag, ep_flag);
	xhci_endpoint_copy(xhci, cfg_cmd->in_ctx, vdev->out_ctx, ep_index);

	err = xhci_queue_configure_endpoint(xhci, cfg_cmd, cfg_cmd->in_ctx->dma,
				      udev->slot_id, false);
	if (err < 0) {
		spin_unlock_irqrestore(&xhci->lock, flags);
		xhci_free_command(xhci, cfg_cmd);
		xhci_dbg(xhci, "%s: Failed to queue config ep command, %d ",
				__func__, err);
		goto cleanup;
	}

	xhci_ring_cmd_db(xhci);
	spin_unlock_irqrestore(&xhci->lock, flags);

	wait_for_completion(cfg_cmd->completion);

	xhci_free_command(xhci, cfg_cmd);
cleanup:
	xhci_free_command(xhci, stop_cmd);
	spin_lock_irqsave(&xhci->lock, flags);
	if (ep->ep_state & EP_SOFT_CLEAR_TOGGLE)
		ep->ep_state &= ~EP_SOFT_CLEAR_TOGGLE;
	spin_unlock_irqrestore(&xhci->lock, flags);
}

static int xhci_check_streams_endpoint(struct xhci_hcd *xhci,
		struct usb_device *udev, struct usb_host_endpoint *ep,
		unsigned int slot_id)
{
	int ret;
	unsigned int ep_index;
	unsigned int ep_state;

	if (!ep)
		return -EINVAL;
	ret = xhci_check_args(xhci_to_hcd(xhci), udev, ep, 1, true, __func__);
	if (ret <= 0)
		return ret ? ret : -EINVAL;
	if (usb_ss_max_streams(&ep->ss_ep_comp) == 0) {
		xhci_warn(xhci, "WARN: SuperSpeed Endpoint Companion"
				" descriptor for ep 0x%x does not support streams\n",
				ep->desc.bEndpointAddress);
		return -EINVAL;
	}

	ep_index = xhci_get_endpoint_index(&ep->desc);
	ep_state = xhci->devs[slot_id]->eps[ep_index].ep_state;
	if (ep_state & EP_HAS_STREAMS ||
			ep_state & EP_GETTING_STREAMS) {
		xhci_warn(xhci, "WARN: SuperSpeed bulk endpoint 0x%x "
				"already has streams set up.\n",
				ep->desc.bEndpointAddress);
		xhci_warn(xhci, "Send email to xHCI maintainer and ask for "
				"dynamic stream context array reallocation.\n");
		return -EINVAL;
	}
	if (!list_empty(&xhci->devs[slot_id]->eps[ep_index].ring->td_list)) {
		xhci_warn(xhci, "Cannot setup streams for SuperSpeed bulk "
				"endpoint 0x%x; URBs are pending.\n",
				ep->desc.bEndpointAddress);
		return -EINVAL;
	}
	return 0;
}

static void xhci_calculate_streams_entries(struct xhci_hcd *xhci,
		unsigned int *num_streams, unsigned int *num_stream_ctxs)
{
	unsigned int max_streams;

	/* The stream context array size must be a power of two */
	*num_stream_ctxs = roundup_pow_of_two(*num_streams);
	/*
	 * Find out how many primary stream array entries the host controller
	 * supports.  Later we may use secondary stream arrays (similar to 2nd
	 * level page entries), but that's an optional feature for xHCI host
	 * controllers. xHCs must support at least 4 stream IDs.
	 */
	max_streams = HCC_MAX_PSA(xhci->hcc_params);
	if (*num_stream_ctxs > max_streams) {
		xhci_dbg(xhci, "xHCI HW only supports %u stream ctx entries.\n",
				max_streams);
		*num_stream_ctxs = max_streams;
		*num_streams = max_streams;
	}
}

/* Returns an error code if one of the endpoint already has streams.
 * This does not change any data structures, it only checks and gathers
 * information.
 */
static int xhci_calculate_streams_and_bitmask(struct xhci_hcd *xhci,
		struct usb_device *udev,
		struct usb_host_endpoint **eps, unsigned int num_eps,
		unsigned int *num_streams, u32 *changed_ep_bitmask)
{
	unsigned int max_streams;
	unsigned int endpoint_flag;
	int i;
	int ret;

	for (i = 0; i < num_eps; i++) {
		ret = xhci_check_streams_endpoint(xhci, udev,
				eps[i], udev->slot_id);
		if (ret < 0)
			return ret;

		max_streams = usb_ss_max_streams(&eps[i]->ss_ep_comp);
		if (max_streams < (*num_streams - 1)) {
			xhci_dbg(xhci, "Ep 0x%x only supports %u stream IDs.\n",
					eps[i]->desc.bEndpointAddress,
					max_streams);
			*num_streams = max_streams+1;
		}

		endpoint_flag = xhci_get_endpoint_flag(&eps[i]->desc);
		if (*changed_ep_bitmask & endpoint_flag)
			return -EINVAL;
		*changed_ep_bitmask |= endpoint_flag;
	}
	return 0;
}

static u32 xhci_calculate_no_streams_bitmask(struct xhci_hcd *xhci,
		struct usb_device *udev,
		struct usb_host_endpoint **eps, unsigned int num_eps)
{
	u32 changed_ep_bitmask = 0;
	unsigned int slot_id;
	unsigned int ep_index;
	unsigned int ep_state;
	int i;

	slot_id = udev->slot_id;
	if (!xhci->devs[slot_id])
		return 0;

	for (i = 0; i < num_eps; i++) {
		ep_index = xhci_get_endpoint_index(&eps[i]->desc);
		ep_state = xhci->devs[slot_id]->eps[ep_index].ep_state;
		/* Are streams already being freed for the endpoint? */
		if (ep_state & EP_GETTING_NO_STREAMS) {
			xhci_warn(xhci, "WARN Can't disable streams for "
					"endpoint 0x%x, "
					"streams are being disabled already\n",
					eps[i]->desc.bEndpointAddress);
			return 0;
		}
		/* Are there actually any streams to free? */
		if (!(ep_state & EP_HAS_STREAMS) &&
				!(ep_state & EP_GETTING_STREAMS)) {
			xhci_warn(xhci, "WARN Can't disable streams for "
					"endpoint 0x%x, "
					"streams are already disabled!\n",
					eps[i]->desc.bEndpointAddress);
			xhci_warn(xhci, "WARN xhci_free_streams() called "
					"with non-streams endpoint\n");
			return 0;
		}
		changed_ep_bitmask |= xhci_get_endpoint_flag(&eps[i]->desc);
	}
	return changed_ep_bitmask;
}

/*
 * The USB device drivers use this function (through the HCD interface in USB
 * core) to prepare a set of bulk endpoints to use streams.  Streams are used to
 * coordinate mass storage command queueing across multiple endpoints (basically
 * a stream ID == a task ID).
 *
 * Setting up streams involves allocating the same size stream context array
 * for each endpoint and issuing a configure endpoint command for all endpoints.
 *
 * Don't allow the call to succeed if one endpoint only supports one stream
 * (which means it doesn't support streams at all).
 *
 * Drivers may get less stream IDs than they asked for, if the host controller
 * hardware or endpoints claim they can't support the number of requested
 * stream IDs.
 */
static int xhci_alloc_streams(struct usb_hcd *hcd, struct usb_device *udev,
		struct usb_host_endpoint **eps, unsigned int num_eps,
		unsigned int num_streams, gfp_t mem_flags)
{
	int i, ret;
	struct xhci_hcd *xhci;
	struct xhci_virt_device *vdev;
	struct xhci_command *config_cmd;
	struct xhci_input_control_ctx *ctrl_ctx;
	unsigned int ep_index;
	unsigned int num_stream_ctxs;
	unsigned int max_packet;
	unsigned long flags;
	u32 changed_ep_bitmask = 0;

	if (!eps)
		return -EINVAL;

	/* Add one to the number of streams requested to account for
	 * stream 0 that is reserved for xHCI usage.
	 */
	num_streams += 1;
	xhci = hcd_to_xhci(hcd);
	xhci_dbg(xhci, "Driver wants %u stream IDs (including stream 0).\n",
			num_streams);

	/* MaxPSASize value 0 (2 streams) means streams are not supported */
	if ((xhci->quirks & XHCI_BROKEN_STREAMS) ||
			HCC_MAX_PSA(xhci->hcc_params) < 4) {
		xhci_dbg(xhci, "xHCI controller does not support streams.\n");
		return -ENOSYS;
	}

	config_cmd = xhci_alloc_command_with_ctx(xhci, true, mem_flags);
	if (!config_cmd)
		return -ENOMEM;

	ctrl_ctx = xhci_get_input_control_ctx(config_cmd->in_ctx);
	if (!ctrl_ctx) {
		xhci_warn(xhci, "%s: Could not get input context, bad type.\n",
				__func__);
		xhci_free_command(xhci, config_cmd);
		return -ENOMEM;
	}

	/* Check to make sure all endpoints are not already configured for
	 * streams.  While we're at it, find the maximum number of streams that
	 * all the endpoints will support and check for duplicate endpoints.
	 */
	spin_lock_irqsave(&xhci->lock, flags);
	ret = xhci_calculate_streams_and_bitmask(xhci, udev, eps,
			num_eps, &num_streams, &changed_ep_bitmask);
	if (ret < 0) {
		xhci_free_command(xhci, config_cmd);
		spin_unlock_irqrestore(&xhci->lock, flags);
		return ret;
	}
	if (num_streams <= 1) {
		xhci_warn(xhci, "WARN: endpoints can't handle "
				"more than one stream.\n");
		xhci_free_command(xhci, config_cmd);
		spin_unlock_irqrestore(&xhci->lock, flags);
		return -EINVAL;
	}
	vdev = xhci->devs[udev->slot_id];
	/* Mark each endpoint as being in transition, so
	 * xhci_urb_enqueue() will reject all URBs.
	 */
	for (i = 0; i < num_eps; i++) {
		ep_index = xhci_get_endpoint_index(&eps[i]->desc);
		vdev->eps[ep_index].ep_state |= EP_GETTING_STREAMS;
	}
	spin_unlock_irqrestore(&xhci->lock, flags);

	/* Setup internal data structures and allocate HW data structures for
	 * streams (but don't install the HW structures in the input context
	 * until we're sure all memory allocation succeeded).
	 */
	xhci_calculate_streams_entries(xhci, &num_streams, &num_stream_ctxs);
	xhci_dbg(xhci, "Need %u stream ctx entries for %u stream IDs.\n",
			num_stream_ctxs, num_streams);

	for (i = 0; i < num_eps; i++) {
		ep_index = xhci_get_endpoint_index(&eps[i]->desc);
		max_packet = usb_endpoint_maxp(&eps[i]->desc);
		vdev->eps[ep_index].stream_info = xhci_alloc_stream_info(xhci,
				num_stream_ctxs,
				num_streams,
				max_packet, mem_flags);
		if (!vdev->eps[ep_index].stream_info)
			goto cleanup;
		/* Set maxPstreams in endpoint context and update deq ptr to
		 * point to stream context array. FIXME
		 */
	}

	/* Set up the input context for a configure endpoint command. */
	for (i = 0; i < num_eps; i++) {
		struct xhci_ep_ctx *ep_ctx;

		ep_index = xhci_get_endpoint_index(&eps[i]->desc);
		ep_ctx = xhci_get_ep_ctx(xhci, config_cmd->in_ctx, ep_index);

		xhci_endpoint_copy(xhci, config_cmd->in_ctx,
				vdev->out_ctx, ep_index);
		xhci_setup_streams_ep_input_ctx(xhci, ep_ctx,
				vdev->eps[ep_index].stream_info);
	}
	/* Tell the HW to drop its old copy of the endpoint context info
	 * and add the updated copy from the input context.
	 */
	xhci_setup_input_ctx_for_config_ep(xhci, config_cmd->in_ctx,
			vdev->out_ctx, ctrl_ctx,
			changed_ep_bitmask, changed_ep_bitmask);

	/* Issue and wait for the configure endpoint command */
	ret = xhci_configure_endpoint(xhci, udev, config_cmd,
			false, false);

	/* xHC rejected the configure endpoint command for some reason, so we
	 * leave the old ring intact and free our internal streams data
	 * structure.
	 */
	if (ret < 0)
		goto cleanup;

	spin_lock_irqsave(&xhci->lock, flags);
	for (i = 0; i < num_eps; i++) {
		ep_index = xhci_get_endpoint_index(&eps[i]->desc);
		vdev->eps[ep_index].ep_state &= ~EP_GETTING_STREAMS;
		xhci_dbg(xhci, "Slot %u ep ctx %u now has streams.\n",
			 udev->slot_id, ep_index);
		vdev->eps[ep_index].ep_state |= EP_HAS_STREAMS;
	}
	xhci_free_command(xhci, config_cmd);
	spin_unlock_irqrestore(&xhci->lock, flags);

	for (i = 0; i < num_eps; i++) {
		ep_index = xhci_get_endpoint_index(&eps[i]->desc);
		xhci_debugfs_create_stream_files(xhci, vdev, ep_index);
	}
	/* Subtract 1 for stream 0, which drivers can't use */
	return num_streams - 1;

cleanup:
	/* If it didn't work, free the streams! */
	for (i = 0; i < num_eps; i++) {
		ep_index = xhci_get_endpoint_index(&eps[i]->desc);
		xhci_free_stream_info(xhci, vdev->eps[ep_index].stream_info);
		vdev->eps[ep_index].stream_info = NULL;
		/* FIXME Unset maxPstreams in endpoint context and
		 * update deq ptr to point to normal string ring.
		 */
		vdev->eps[ep_index].ep_state &= ~EP_GETTING_STREAMS;
		vdev->eps[ep_index].ep_state &= ~EP_HAS_STREAMS;
		xhci_endpoint_zero(xhci, vdev, eps[i]);
	}
	xhci_free_command(xhci, config_cmd);
	return -ENOMEM;
}

/* Transition the endpoint from using streams to being a "normal" endpoint
 * without streams.
 *
 * Modify the endpoint context state, submit a configure endpoint command,
 * and free all endpoint rings for streams if that completes successfully.
 */
static int xhci_free_streams(struct usb_hcd *hcd, struct usb_device *udev,
		struct usb_host_endpoint **eps, unsigned int num_eps,
		gfp_t mem_flags)
{
	int i, ret;
	struct xhci_hcd *xhci;
	struct xhci_virt_device *vdev;
	struct xhci_command *command;
	struct xhci_input_control_ctx *ctrl_ctx;
	unsigned int ep_index;
	unsigned long flags;
	u32 changed_ep_bitmask;

	xhci = hcd_to_xhci(hcd);
	vdev = xhci->devs[udev->slot_id];

	/* Set up a configure endpoint command to remove the streams rings */
	spin_lock_irqsave(&xhci->lock, flags);
	changed_ep_bitmask = xhci_calculate_no_streams_bitmask(xhci,
			udev, eps, num_eps);
	if (changed_ep_bitmask == 0) {
		spin_unlock_irqrestore(&xhci->lock, flags);
		return -EINVAL;
	}

	/* Use the xhci_command structure from the first endpoint.  We may have
	 * allocated too many, but the driver may call xhci_free_streams() for
	 * each endpoint it grouped into one call to xhci_alloc_streams().
	 */
	ep_index = xhci_get_endpoint_index(&eps[0]->desc);
	command = vdev->eps[ep_index].stream_info->free_streams_command;
	ctrl_ctx = xhci_get_input_control_ctx(command->in_ctx);
	if (!ctrl_ctx) {
		spin_unlock_irqrestore(&xhci->lock, flags);
		xhci_warn(xhci, "%s: Could not get input context, bad type.\n",
				__func__);
		return -EINVAL;
	}

	for (i = 0; i < num_eps; i++) {
		struct xhci_ep_ctx *ep_ctx;

		ep_index = xhci_get_endpoint_index(&eps[i]->desc);
		ep_ctx = xhci_get_ep_ctx(xhci, command->in_ctx, ep_index);
		xhci->devs[udev->slot_id]->eps[ep_index].ep_state |=
			EP_GETTING_NO_STREAMS;

		xhci_endpoint_copy(xhci, command->in_ctx,
				vdev->out_ctx, ep_index);
		xhci_setup_no_streams_ep_input_ctx(ep_ctx,
				&vdev->eps[ep_index]);
	}
	xhci_setup_input_ctx_for_config_ep(xhci, command->in_ctx,
			vdev->out_ctx, ctrl_ctx,
			changed_ep_bitmask, changed_ep_bitmask);
	spin_unlock_irqrestore(&xhci->lock, flags);

	/* Issue and wait for the configure endpoint command,
	 * which must succeed.
	 */
	ret = xhci_configure_endpoint(xhci, udev, command,
			false, true);

	/* xHC rejected the configure endpoint command for some reason, so we
	 * leave the streams rings intact.
	 */
	if (ret < 0)
		return ret;

	spin_lock_irqsave(&xhci->lock, flags);
	for (i = 0; i < num_eps; i++) {
		ep_index = xhci_get_endpoint_index(&eps[i]->desc);
		xhci_free_stream_info(xhci, vdev->eps[ep_index].stream_info);
		vdev->eps[ep_index].stream_info = NULL;
		/* FIXME Unset maxPstreams in endpoint context and
		 * update deq ptr to point to normal string ring.
		 */
		vdev->eps[ep_index].ep_state &= ~EP_GETTING_NO_STREAMS;
		vdev->eps[ep_index].ep_state &= ~EP_HAS_STREAMS;
	}
	spin_unlock_irqrestore(&xhci->lock, flags);

	return 0;
}

/*
 * Deletes endpoint resources for endpoints that were active before a Reset
 * Device command, or a Disable Slot command.  The Reset Device command leaves
 * the control endpoint intact, whereas the Disable Slot command deletes it.
 *
 * Must be called with xhci->lock held.
 */
void xhci_free_device_endpoint_resources(struct xhci_hcd *xhci,
	struct xhci_virt_device *virt_dev, bool drop_control_ep)
{
	int i;
	unsigned int num_dropped_eps = 0;
	unsigned int drop_flags = 0;

	for (i = (drop_control_ep ? 0 : 1); i < 31; i++) {
		if (virt_dev->eps[i].ring) {
			drop_flags |= 1 << i;
			num_dropped_eps++;
		}
	}
	xhci->num_active_eps -= num_dropped_eps;
	if (num_dropped_eps)
		xhci_dbg_trace(xhci, trace_xhci_dbg_quirks,
				"Dropped %u ep ctxs, flags = 0x%x, "
				"%u now active.",
				num_dropped_eps, drop_flags,
				xhci->num_active_eps);
}

/*
 * This submits a Reset Device Command, which will set the device state to 0,
 * set the device address to 0, and disable all the endpoints except the default
 * control endpoint.  The USB core should come back and call
 * xhci_address_device(), and then re-set up the configuration.  If this is
 * called because of a usb_reset_and_verify_device(), then the old alternate
 * settings will be re-installed through the normal bandwidth allocation
 * functions.
 *
 * Wait for the Reset Device command to finish.  Remove all structures
 * associated with the endpoints that were disabled.  Clear the input device
 * structure? Reset the control endpoint 0 max packet size?
 *
 * If the virt_dev to be reset does not exist or does not match the udev,
 * it means the device is lost, possibly due to the xHC restore error and
 * re-initialization during S3/S4. In this case, call xhci_alloc_dev() to
 * re-allocate the device.
 */
static int xhci_discover_or_reset_device(struct usb_hcd *hcd,
		struct usb_device *udev)
{
	int ret, i;
	unsigned long flags;
	struct xhci_hcd *xhci;
	unsigned int slot_id;
	struct xhci_virt_device *virt_dev;
	struct xhci_command *reset_device_cmd;
	struct xhci_slot_ctx *slot_ctx;
	int old_active_eps = 0;

	ret = xhci_check_args(hcd, udev, NULL, 0, false, __func__);
	if (ret <= 0)
		return ret;
	xhci = hcd_to_xhci(hcd);
	slot_id = udev->slot_id;
	virt_dev = xhci->devs[slot_id];
	if (!virt_dev) {
		xhci_dbg(xhci, "The device to be reset with slot ID %u does "
				"not exist. Re-allocate the device\n", slot_id);
		ret = xhci_alloc_dev(hcd, udev);
		if (ret == 1)
			return 0;
		else
			return -EINVAL;
	}

	if (virt_dev->tt_info)
		old_active_eps = virt_dev->tt_info->active_eps;

	if (virt_dev->udev != udev) {
		/* If the virt_dev and the udev does not match, this virt_dev
		 * may belong to another udev.
		 * Re-allocate the device.
		 */
		xhci_dbg(xhci, "The device to be reset with slot ID %u does "
				"not match the udev. Re-allocate the device\n",
				slot_id);
		ret = xhci_alloc_dev(hcd, udev);
		if (ret == 1)
			return 0;
		else
			return -EINVAL;
	}

	/* If device is not setup, there is no point in resetting it */
	slot_ctx = xhci_get_slot_ctx(xhci, virt_dev->out_ctx);
	if (GET_SLOT_STATE(le32_to_cpu(slot_ctx->dev_state)) ==
						SLOT_STATE_DISABLED)
		return 0;

	trace_xhci_discover_or_reset_device(slot_ctx);

	xhci_dbg(xhci, "Resetting device with slot ID %u\n", slot_id);
	/* Allocate the command structure that holds the struct completion.
	 * Assume we're in process context, since the normal device reset
	 * process has to wait for the device anyway.  Storage devices are
	 * reset as part of error handling, so use GFP_NOIO instead of
	 * GFP_KERNEL.
	 */
	reset_device_cmd = xhci_alloc_command(xhci, true, GFP_NOIO);
	if (!reset_device_cmd) {
		xhci_dbg(xhci, "Couldn't allocate command structure.\n");
		return -ENOMEM;
	}

	/* Attempt to submit the Reset Device command to the command ring */
	spin_lock_irqsave(&xhci->lock, flags);

	ret = xhci_queue_reset_device(xhci, reset_device_cmd, slot_id);
	if (ret) {
		xhci_dbg(xhci, "FIXME: allocate a command ring segment\n");
		spin_unlock_irqrestore(&xhci->lock, flags);
		goto command_cleanup;
	}
	xhci_ring_cmd_db(xhci);
	spin_unlock_irqrestore(&xhci->lock, flags);

	/* Wait for the Reset Device command to finish */
	wait_for_completion(reset_device_cmd->completion);

	/* The Reset Device command can't fail, according to the 0.95/0.96 spec,
	 * unless we tried to reset a slot ID that wasn't enabled,
	 * or the device wasn't in the addressed or configured state.
	 */
	ret = reset_device_cmd->status;
	switch (ret) {
	case COMP_COMMAND_ABORTED:
	case COMP_COMMAND_RING_STOPPED:
		xhci_warn(xhci, "Timeout waiting for reset device command\n");
		ret = -ETIME;
		goto command_cleanup;
	case COMP_SLOT_NOT_ENABLED_ERROR: /* 0.95 completion for bad slot ID */
	case COMP_CONTEXT_STATE_ERROR: /* 0.96 completion code for same thing */
		xhci_dbg(xhci, "Can't reset device (slot ID %u) in %s state\n",
				slot_id,
				xhci_get_slot_state(xhci, virt_dev->out_ctx));
		xhci_dbg(xhci, "Not freeing device rings.\n");
		/* Don't treat this as an error.  May change my mind later. */
		ret = 0;
		goto command_cleanup;
	case COMP_SUCCESS:
		xhci_dbg(xhci, "Successful reset device command.\n");
		break;
	default:
		if (xhci_is_vendor_info_code(xhci, ret))
			break;
		xhci_warn(xhci, "Unknown completion code %u for "
				"reset device command.\n", ret);
		ret = -EINVAL;
		goto command_cleanup;
	}

	/* Free up host controller endpoint resources */
	if ((xhci->quirks & XHCI_EP_LIMIT_QUIRK)) {
		spin_lock_irqsave(&xhci->lock, flags);
		/* Don't delete the default control endpoint resources */
		xhci_free_device_endpoint_resources(xhci, virt_dev, false);
		spin_unlock_irqrestore(&xhci->lock, flags);
	}

	/* Everything but endpoint 0 is disabled, so free the rings. */
	for (i = 1; i < 31; i++) {
		struct xhci_virt_ep *ep = &virt_dev->eps[i];

		if (ep->ep_state & EP_HAS_STREAMS) {
			xhci_warn(xhci, "WARN: endpoint 0x%02x has streams on device reset, freeing streams.\n",
					xhci_get_endpoint_address(i));
			xhci_free_stream_info(xhci, ep->stream_info);
			ep->stream_info = NULL;
			ep->ep_state &= ~EP_HAS_STREAMS;
		}

		if (ep->ring) {
			xhci_debugfs_remove_endpoint(xhci, virt_dev, i);
			xhci_free_endpoint_ring(xhci, virt_dev, i);
		}
		if (!list_empty(&virt_dev->eps[i].bw_endpoint_list))
			xhci_drop_ep_from_interval_table(xhci,
					&virt_dev->eps[i].bw_info,
					virt_dev->bw_table,
					udev,
					&virt_dev->eps[i],
					virt_dev->tt_info);
		xhci_clear_endpoint_bw_info(&virt_dev->eps[i].bw_info);
	}
	/* If necessary, update the number of active TTs on this root port */
	xhci_update_tt_active_eps(xhci, virt_dev, old_active_eps);
	virt_dev->flags = 0;
	ret = 0;

command_cleanup:
	xhci_free_command(xhci, reset_device_cmd);
	return ret;
}

/*
 * At this point, the struct usb_device is about to go away, the device has
 * disconnected, and all traffic has been stopped and the endpoints have been
 * disabled.  Free any HC data structures associated with that device.
 */
static void xhci_free_dev(struct usb_hcd *hcd, struct usb_device *udev)
{
	struct xhci_hcd *xhci = hcd_to_xhci(hcd);
	struct xhci_virt_device *virt_dev;
	struct xhci_slot_ctx *slot_ctx;
	unsigned long flags;
	int i, ret;

	/*
	 * We called pm_runtime_get_noresume when the device was attached.
	 * Decrement the counter here to allow controller to runtime suspend
	 * if no devices remain.
	 */
	if (xhci->quirks & XHCI_RESET_ON_RESUME)
		pm_runtime_put_noidle(hcd->self.controller);

	ret = xhci_check_args(hcd, udev, NULL, 0, true, __func__);
	/* If the host is halted due to driver unload, we still need to free the
	 * device.
	 */
	if (ret <= 0 && ret != -ENODEV)
		return;

	virt_dev = xhci->devs[udev->slot_id];
	slot_ctx = xhci_get_slot_ctx(xhci, virt_dev->out_ctx);
	trace_xhci_free_dev(slot_ctx);

	/* Stop any wayward timer functions (which may grab the lock) */
	for (i = 0; i < 31; i++)
		virt_dev->eps[i].ep_state &= ~EP_STOP_CMD_PENDING;
	virt_dev->udev = NULL;
	xhci_disable_slot(xhci, udev->slot_id);

	spin_lock_irqsave(&xhci->lock, flags);
	xhci_free_virt_device(xhci, udev->slot_id);
	spin_unlock_irqrestore(&xhci->lock, flags);

}

int xhci_disable_slot(struct xhci_hcd *xhci, u32 slot_id)
{
	struct xhci_command *command;
	unsigned long flags;
	u32 state;
	int ret;

	command = xhci_alloc_command(xhci, true, GFP_KERNEL);
	if (!command)
		return -ENOMEM;

	xhci_debugfs_remove_slot(xhci, slot_id);

	spin_lock_irqsave(&xhci->lock, flags);
	/* Don't disable the slot if the host controller is dead. */
	state = readl(&xhci->op_regs->status);
	if (state == 0xffffffff || (xhci->xhc_state & XHCI_STATE_DYING) ||
			(xhci->xhc_state & XHCI_STATE_HALTED)) {
		spin_unlock_irqrestore(&xhci->lock, flags);
		kfree(command);
		return -ENODEV;
	}

	ret = xhci_queue_slot_control(xhci, command, TRB_DISABLE_SLOT,
				slot_id);
	if (ret) {
		spin_unlock_irqrestore(&xhci->lock, flags);
		kfree(command);
		return ret;
	}
	xhci_ring_cmd_db(xhci);
	spin_unlock_irqrestore(&xhci->lock, flags);

	wait_for_completion(command->completion);

	if (command->status != COMP_SUCCESS)
		xhci_warn(xhci, "Unsuccessful disable slot %u command, status %d\n",
			  slot_id, command->status);

	xhci_free_command(xhci, command);

	return 0;
}

/*
 * Checks if we have enough host controller resources for the default control
 * endpoint.
 *
 * Must be called with xhci->lock held.
 */
static int xhci_reserve_host_control_ep_resources(struct xhci_hcd *xhci)
{
	if (xhci->num_active_eps + 1 > xhci->limit_active_eps) {
		xhci_dbg_trace(xhci, trace_xhci_dbg_quirks,
				"Not enough ep ctxs: "
				"%u active, need to add 1, limit is %u.",
				xhci->num_active_eps, xhci->limit_active_eps);
		return -ENOMEM;
	}
	xhci->num_active_eps += 1;
	xhci_dbg_trace(xhci, trace_xhci_dbg_quirks,
			"Adding 1 ep ctx, %u now active.",
			xhci->num_active_eps);
	return 0;
}


/*
 * Returns 0 if the xHC ran out of device slots, the Enable Slot command
 * timed out, or allocating memory failed.  Returns 1 on success.
 */
int xhci_alloc_dev(struct usb_hcd *hcd, struct usb_device *udev)
{
	struct xhci_hcd *xhci = hcd_to_xhci(hcd);
	struct xhci_virt_device *vdev;
	struct xhci_slot_ctx *slot_ctx;
	unsigned long flags;
	int ret, slot_id;
	struct xhci_command *command;

	command = xhci_alloc_command(xhci, true, GFP_KERNEL);
	if (!command)
		return 0;

	spin_lock_irqsave(&xhci->lock, flags);
	ret = xhci_queue_slot_control(xhci, command, TRB_ENABLE_SLOT, 0);
	if (ret) {
		spin_unlock_irqrestore(&xhci->lock, flags);
		xhci_dbg(xhci, "FIXME: allocate a command ring segment\n");
		xhci_free_command(xhci, command);
		return 0;
	}
	xhci_ring_cmd_db(xhci);
	spin_unlock_irqrestore(&xhci->lock, flags);

	wait_for_completion(command->completion);
	slot_id = command->slot_id;

	if (!slot_id || command->status != COMP_SUCCESS) {
		xhci_err(xhci, "Error while assigning device slot ID: %s\n",
			 xhci_trb_comp_code_string(command->status));
		xhci_err(xhci, "Max number of devices this xHCI host supports is %u.\n",
				HCS_MAX_SLOTS(
					readl(&xhci->cap_regs->hcs_params1)));
		xhci_free_command(xhci, command);
		return 0;
	}

	xhci_free_command(xhci, command);

	if ((xhci->quirks & XHCI_EP_LIMIT_QUIRK)) {
		spin_lock_irqsave(&xhci->lock, flags);
		ret = xhci_reserve_host_control_ep_resources(xhci);
		if (ret) {
			spin_unlock_irqrestore(&xhci->lock, flags);
			xhci_warn(xhci, "Not enough host resources, "
					"active endpoint contexts = %u\n",
					xhci->num_active_eps);
			goto disable_slot;
		}
		spin_unlock_irqrestore(&xhci->lock, flags);
	}
	/* Use GFP_NOIO, since this function can be called from
	 * xhci_discover_or_reset_device(), which may be called as part of
	 * mass storage driver error handling.
	 */
	if (!xhci_alloc_virt_device(xhci, slot_id, udev, GFP_NOIO)) {
		xhci_warn(xhci, "Could not allocate xHCI USB device data structures\n");
		goto disable_slot;
	}
	vdev = xhci->devs[slot_id];
	slot_ctx = xhci_get_slot_ctx(xhci, vdev->out_ctx);
	trace_xhci_alloc_dev(slot_ctx);

	udev->slot_id = slot_id;

	xhci_debugfs_create_slot(xhci, slot_id);

	/*
	 * If resetting upon resume, we can't put the controller into runtime
	 * suspend if there is a device attached.
	 */
	if (xhci->quirks & XHCI_RESET_ON_RESUME)
		pm_runtime_get_noresume(hcd->self.controller);

	/* Is this a LS or FS device under a HS hub? */
	/* Hub or peripherial? */
	return 1;

disable_slot:
	xhci_disable_slot(xhci, udev->slot_id);
	xhci_free_virt_device(xhci, udev->slot_id);

	return 0;
}

/**
 * xhci_setup_device - issues an Address Device command to assign a unique
 *			USB bus address.
 * @hcd: USB host controller data structure.
 * @udev: USB dev structure representing the connected device.
 * @setup: Enum specifying setup mode: address only or with context.
 * @timeout_ms: Max wait time (ms) for the command operation to complete.
 *
 * Return: 0 if successful; otherwise, negative error code.
 */
static int xhci_setup_device(struct usb_hcd *hcd, struct usb_device *udev,
			     enum xhci_setup_dev setup, unsigned int timeout_ms)
{
	const char *act = setup == SETUP_CONTEXT_ONLY ? "context" : "address";
	unsigned long flags;
	struct xhci_virt_device *virt_dev;
	int ret = 0;
	struct xhci_hcd *xhci = hcd_to_xhci(hcd);
	struct xhci_slot_ctx *slot_ctx;
	struct xhci_input_control_ctx *ctrl_ctx;
	u64 temp_64;
	struct xhci_command *command = NULL;

	mutex_lock(&xhci->mutex);

	if (xhci->xhc_state) {	/* dying, removing or halted */
		ret = -ESHUTDOWN;
		goto out;
	}

	if (!udev->slot_id) {
		xhci_dbg_trace(xhci, trace_xhci_dbg_address,
				"Bad Slot ID %d", udev->slot_id);
		ret = -EINVAL;
		goto out;
	}

	virt_dev = xhci->devs[udev->slot_id];

	if (WARN_ON(!virt_dev)) {
		/*
		 * In plug/unplug torture test with an NEC controller,
		 * a zero-dereference was observed once due to virt_dev = 0.
		 * Print useful debug rather than crash if it is observed again!
		 */
		xhci_warn(xhci, "Virt dev invalid for slot_id 0x%x!\n",
			udev->slot_id);
		ret = -EINVAL;
		goto out;
	}
	slot_ctx = xhci_get_slot_ctx(xhci, virt_dev->out_ctx);
	trace_xhci_setup_device_slot(slot_ctx);

	if (setup == SETUP_CONTEXT_ONLY) {
		if (GET_SLOT_STATE(le32_to_cpu(slot_ctx->dev_state)) ==
		    SLOT_STATE_DEFAULT) {
			xhci_dbg(xhci, "Slot already in default state\n");
			goto out;
		}
	}

	command = xhci_alloc_command(xhci, true, GFP_KERNEL);
	if (!command) {
		ret = -ENOMEM;
		goto out;
	}

	command->in_ctx = virt_dev->in_ctx;
	command->timeout_ms = timeout_ms;

	slot_ctx = xhci_get_slot_ctx(xhci, virt_dev->in_ctx);
	ctrl_ctx = xhci_get_input_control_ctx(virt_dev->in_ctx);
	if (!ctrl_ctx) {
		xhci_warn(xhci, "%s: Could not get input context, bad type.\n",
				__func__);
		ret = -EINVAL;
		goto out;
	}
	/*
	 * If this is the first Set Address since device plug-in or
	 * virt_device realloaction after a resume with an xHCI power loss,
	 * then set up the slot context.
	 */
	if (!slot_ctx->dev_info)
		xhci_setup_addressable_virt_dev(xhci, udev);
	/* Otherwise, update the control endpoint ring enqueue pointer. */
	else
		xhci_copy_ep0_dequeue_into_input_ctx(xhci, udev);
	ctrl_ctx->add_flags = cpu_to_le32(SLOT_FLAG | EP0_FLAG);
	ctrl_ctx->drop_flags = 0;

	trace_xhci_address_ctx(xhci, virt_dev->in_ctx,
				le32_to_cpu(slot_ctx->dev_info) >> 27);

	trace_xhci_address_ctrl_ctx(ctrl_ctx);
	spin_lock_irqsave(&xhci->lock, flags);
	trace_xhci_setup_device(virt_dev);
	ret = xhci_queue_address_device(xhci, command, virt_dev->in_ctx->dma,
					udev->slot_id, setup);
	if (ret) {
		spin_unlock_irqrestore(&xhci->lock, flags);
		xhci_dbg_trace(xhci, trace_xhci_dbg_address,
				"FIXME: allocate a command ring segment");
		goto out;
	}
	xhci_ring_cmd_db(xhci);
	spin_unlock_irqrestore(&xhci->lock, flags);

	/* ctrl tx can take up to 5 sec; XXX: need more time for xHC? */
	wait_for_completion(command->completion);

	/* FIXME: From section 4.3.4: "Software shall be responsible for timing
	 * the SetAddress() "recovery interval" required by USB and aborting the
	 * command on a timeout.
	 */
	switch (command->status) {
	case COMP_COMMAND_ABORTED:
	case COMP_COMMAND_RING_STOPPED:
		xhci_warn(xhci, "Timeout while waiting for setup device command\n");
		ret = -ETIME;
		break;
	case COMP_CONTEXT_STATE_ERROR:
	case COMP_SLOT_NOT_ENABLED_ERROR:
		xhci_err(xhci, "Setup ERROR: setup %s command for slot %d.\n",
			 act, udev->slot_id);
		ret = -EINVAL;
		break;
	case COMP_USB_TRANSACTION_ERROR:
		dev_warn(&udev->dev, "Device not responding to setup %s.\n", act);

		mutex_unlock(&xhci->mutex);
		ret = xhci_disable_slot(xhci, udev->slot_id);
		xhci_free_virt_device(xhci, udev->slot_id);
		if (!ret) {
			if (xhci_alloc_dev(hcd, udev) == 1)
				xhci_setup_addressable_virt_dev(xhci, udev);
		}
		kfree(command->completion);
		kfree(command);
		return -EPROTO;
	case COMP_INCOMPATIBLE_DEVICE_ERROR:
		dev_warn(&udev->dev,
			 "ERROR: Incompatible device for setup %s command\n", act);
		ret = -ENODEV;
		break;
	case COMP_SUCCESS:
		xhci_dbg_trace(xhci, trace_xhci_dbg_address,
			       "Successful setup %s command", act);
		break;
	default:
		xhci_err(xhci,
			 "ERROR: unexpected setup %s command completion code 0x%x.\n",
			 act, command->status);
		trace_xhci_address_ctx(xhci, virt_dev->out_ctx, 1);
		ret = -EINVAL;
		break;
	}
	if (ret)
		goto out;
	temp_64 = xhci_read_64(xhci, &xhci->op_regs->dcbaa_ptr);
	xhci_dbg_trace(xhci, trace_xhci_dbg_address,
			"Op regs DCBAA ptr = %#016llx", temp_64);
	xhci_dbg_trace(xhci, trace_xhci_dbg_address,
		"Slot ID %d dcbaa entry @%p = %#016llx",
		udev->slot_id,
		&xhci->dcbaa->dev_context_ptrs[udev->slot_id],
		(unsigned long long)
		le64_to_cpu(xhci->dcbaa->dev_context_ptrs[udev->slot_id]));
	xhci_dbg_trace(xhci, trace_xhci_dbg_address,
			"Output Context DMA address = %#08llx",
			(unsigned long long)virt_dev->out_ctx->dma);
	trace_xhci_address_ctx(xhci, virt_dev->in_ctx,
				le32_to_cpu(slot_ctx->dev_info) >> 27);
	/*
	 * USB core uses address 1 for the roothubs, so we add one to the
	 * address given back to us by the HC.
	 */
	trace_xhci_address_ctx(xhci, virt_dev->out_ctx,
				le32_to_cpu(slot_ctx->dev_info) >> 27);
	/* Zero the input context control for later use */
	ctrl_ctx->add_flags = 0;
	ctrl_ctx->drop_flags = 0;
	slot_ctx = xhci_get_slot_ctx(xhci, virt_dev->out_ctx);
	udev->devaddr = (u8)(le32_to_cpu(slot_ctx->dev_state) & DEV_ADDR_MASK);

	xhci_dbg_trace(xhci, trace_xhci_dbg_address,
		       "Internal device address = %d",
		       le32_to_cpu(slot_ctx->dev_state) & DEV_ADDR_MASK);
out:
	mutex_unlock(&xhci->mutex);
	if (command) {
		kfree(command->completion);
		kfree(command);
	}
	return ret;
}

static int xhci_address_device(struct usb_hcd *hcd, struct usb_device *udev,
			       unsigned int timeout_ms)
{
	return xhci_setup_device(hcd, udev, SETUP_CONTEXT_ADDRESS, timeout_ms);
}

static int xhci_enable_device(struct usb_hcd *hcd, struct usb_device *udev)
{
	return xhci_setup_device(hcd, udev, SETUP_CONTEXT_ONLY,
				 XHCI_CMD_DEFAULT_TIMEOUT);
}

/*
 * Transfer the port index into real index in the HW port status
 * registers. Caculate offset between the port's PORTSC register
 * and port status base. Divide the number of per port register
 * to get the real index. The raw port number bases 1.
 */
int xhci_find_raw_port_number(struct usb_hcd *hcd, int port1)
{
	struct xhci_hub *rhub;

	rhub = xhci_get_rhub(hcd);
	return rhub->ports[port1 - 1]->hw_portnum + 1;
}

/*
 * Issue an Evaluate Context command to change the Maximum Exit Latency in the
 * slot context.  If that succeeds, store the new MEL in the xhci_virt_device.
 */
static int __maybe_unused xhci_change_max_exit_latency(struct xhci_hcd *xhci,
			struct usb_device *udev, u16 max_exit_latency)
{
	struct xhci_virt_device *virt_dev;
	struct xhci_command *command;
	struct xhci_input_control_ctx *ctrl_ctx;
	struct xhci_slot_ctx *slot_ctx;
	unsigned long flags;
	int ret;

	command = xhci_alloc_command_with_ctx(xhci, true, GFP_KERNEL);
	if (!command)
		return -ENOMEM;

	spin_lock_irqsave(&xhci->lock, flags);

	virt_dev = xhci->devs[udev->slot_id];

	/*
	 * virt_dev might not exists yet if xHC resumed from hibernate (S4) and
	 * xHC was re-initialized. Exit latency will be set later after
	 * hub_port_finish_reset() is done and xhci->devs[] are re-allocated
	 */

	if (!virt_dev || max_exit_latency == virt_dev->current_mel) {
		spin_unlock_irqrestore(&xhci->lock, flags);
		xhci_free_command(xhci, command);
		return 0;
	}

	/* Attempt to issue an Evaluate Context command to change the MEL. */
	ctrl_ctx = xhci_get_input_control_ctx(command->in_ctx);
	if (!ctrl_ctx) {
		spin_unlock_irqrestore(&xhci->lock, flags);
		xhci_free_command(xhci, command);
		xhci_warn(xhci, "%s: Could not get input context, bad type.\n",
				__func__);
		return -ENOMEM;
	}

	xhci_slot_copy(xhci, command->in_ctx, virt_dev->out_ctx);
	spin_unlock_irqrestore(&xhci->lock, flags);

	ctrl_ctx->add_flags |= cpu_to_le32(SLOT_FLAG);
	slot_ctx = xhci_get_slot_ctx(xhci, command->in_ctx);
	slot_ctx->dev_info2 &= cpu_to_le32(~((u32) MAX_EXIT));
	slot_ctx->dev_info2 |= cpu_to_le32(max_exit_latency);
	slot_ctx->dev_state = 0;

	xhci_dbg_trace(xhci, trace_xhci_dbg_context_change,
			"Set up evaluate context for LPM MEL change.");

	/* Issue and wait for the evaluate context command. */
	ret = xhci_configure_endpoint(xhci, udev, command,
			true, true);

	if (!ret) {
		spin_lock_irqsave(&xhci->lock, flags);
		virt_dev->current_mel = max_exit_latency;
		spin_unlock_irqrestore(&xhci->lock, flags);
	}

	xhci_free_command(xhci, command);

	return ret;
}

#ifdef CONFIG_PM

/* BESL to HIRD Encoding array for USB2 LPM */
static int xhci_besl_encoding[16] = {125, 150, 200, 300, 400, 500, 1000, 2000,
	3000, 4000, 5000, 6000, 7000, 8000, 9000, 10000};

/* Calculate HIRD/BESL for USB2 PORTPMSC*/
static int xhci_calculate_hird_besl(struct xhci_hcd *xhci,
					struct usb_device *udev)
{
	int u2del, besl, besl_host;
	int besl_device = 0;
	u32 field;

	u2del = HCS_U2_LATENCY(xhci->hcs_params3);
	field = le32_to_cpu(udev->bos->ext_cap->bmAttributes);

	if (field & USB_BESL_SUPPORT) {
		for (besl_host = 0; besl_host < 16; besl_host++) {
			if (xhci_besl_encoding[besl_host] >= u2del)
				break;
		}
		/* Use baseline BESL value as default */
		if (field & USB_BESL_BASELINE_VALID)
			besl_device = USB_GET_BESL_BASELINE(field);
		else if (field & USB_BESL_DEEP_VALID)
			besl_device = USB_GET_BESL_DEEP(field);
	} else {
		if (u2del <= 50)
			besl_host = 0;
		else
			besl_host = (u2del - 51) / 75 + 1;
	}

	besl = besl_host + besl_device;
	if (besl > 15)
		besl = 15;

	return besl;
}

/* Calculate BESLD, L1 timeout and HIRDM for USB2 PORTHLPMC */
static int xhci_calculate_usb2_hw_lpm_params(struct usb_device *udev)
{
	u32 field;
	int l1;
	int besld = 0;
	int hirdm = 0;

	field = le32_to_cpu(udev->bos->ext_cap->bmAttributes);

	/* xHCI l1 is set in steps of 256us, xHCI 1.0 section 5.4.11.2 */
	l1 = udev->l1_params.timeout / 256;

	/* device has preferred BESLD */
	if (field & USB_BESL_DEEP_VALID) {
		besld = USB_GET_BESL_DEEP(field);
		hirdm = 1;
	}

	return PORT_BESLD(besld) | PORT_L1_TIMEOUT(l1) | PORT_HIRDM(hirdm);
}

static int xhci_set_usb2_hardware_lpm(struct usb_hcd *hcd,
			struct usb_device *udev, int enable)
{
	struct xhci_hcd	*xhci = hcd_to_xhci(hcd);
	struct xhci_port **ports;
	__le32 __iomem	*pm_addr, *hlpm_addr;
	u32		pm_val, hlpm_val, field;
	unsigned int	port_num;
	unsigned long	flags;
	int		hird, exit_latency;
	int		ret;

	if (xhci->quirks & XHCI_HW_LPM_DISABLE)
		return -EPERM;

	if (hcd->speed >= HCD_USB3 || !xhci->hw_lpm_support ||
			!udev->lpm_capable)
		return -EPERM;

	if (!udev->parent || udev->parent->parent ||
			udev->descriptor.bDeviceClass == USB_CLASS_HUB)
		return -EPERM;

	if (udev->usb2_hw_lpm_capable != 1)
		return -EPERM;

	spin_lock_irqsave(&xhci->lock, flags);

	ports = xhci->usb2_rhub.ports;
	port_num = udev->portnum - 1;
	pm_addr = ports[port_num]->addr + PORTPMSC;
	pm_val = readl(pm_addr);
	hlpm_addr = ports[port_num]->addr + PORTHLPMC;

	xhci_dbg(xhci, "%s port %d USB2 hardware LPM\n",
			enable ? "enable" : "disable", port_num + 1);

	if (enable) {
		/* Host supports BESL timeout instead of HIRD */
		if (udev->usb2_hw_lpm_besl_capable) {
			/* if device doesn't have a preferred BESL value use a
			 * default one which works with mixed HIRD and BESL
			 * systems. See XHCI_DEFAULT_BESL definition in xhci.h
			 */
			field = le32_to_cpu(udev->bos->ext_cap->bmAttributes);
			if ((field & USB_BESL_SUPPORT) &&
			    (field & USB_BESL_BASELINE_VALID))
				hird = USB_GET_BESL_BASELINE(field);
			else
				hird = udev->l1_params.besl;

			exit_latency = xhci_besl_encoding[hird];
			spin_unlock_irqrestore(&xhci->lock, flags);

			ret = xhci_change_max_exit_latency(xhci, udev,
							   exit_latency);
			if (ret < 0)
				return ret;
			spin_lock_irqsave(&xhci->lock, flags);

			hlpm_val = xhci_calculate_usb2_hw_lpm_params(udev);
			writel(hlpm_val, hlpm_addr);
			/* flush write */
			readl(hlpm_addr);
		} else {
			hird = xhci_calculate_hird_besl(xhci, udev);
		}

		pm_val &= ~PORT_HIRD_MASK;
		pm_val |= PORT_HIRD(hird) | PORT_RWE | PORT_L1DS(udev->slot_id);
		writel(pm_val, pm_addr);
		pm_val = readl(pm_addr);
		pm_val |= PORT_HLE;
		writel(pm_val, pm_addr);
		/* flush write */
		readl(pm_addr);
	} else {
		pm_val &= ~(PORT_HLE | PORT_RWE | PORT_HIRD_MASK | PORT_L1DS_MASK);
		writel(pm_val, pm_addr);
		/* flush write */
		readl(pm_addr);
		if (udev->usb2_hw_lpm_besl_capable) {
			spin_unlock_irqrestore(&xhci->lock, flags);
			xhci_change_max_exit_latency(xhci, udev, 0);
			readl_poll_timeout(ports[port_num]->addr, pm_val,
					   (pm_val & PORT_PLS_MASK) == XDEV_U0,
					   100, 10000);
			return 0;
		}
	}

	spin_unlock_irqrestore(&xhci->lock, flags);
	return 0;
}

static int xhci_update_device(struct usb_hcd *hcd, struct usb_device *udev)
{
	struct xhci_hcd	*xhci = hcd_to_xhci(hcd);
	struct xhci_port *port;
	u32 capability;

	/* Check if USB3 device at root port is tunneled over USB4 */
	if (hcd->speed >= HCD_USB3 && !udev->parent->parent) {
		port = xhci->usb3_rhub.ports[udev->portnum - 1];

		udev->tunnel_mode = xhci_port_is_tunneled(xhci, port);
		if (udev->tunnel_mode == USB_LINK_UNKNOWN)
			dev_dbg(&udev->dev, "link tunnel state unknown\n");
		else if (udev->tunnel_mode == USB_LINK_TUNNELED)
			dev_dbg(&udev->dev, "tunneled over USB4 link\n");
		else if (udev->tunnel_mode == USB_LINK_NATIVE)
			dev_dbg(&udev->dev, "native USB 3.x link\n");
		return 0;
	}

	if (hcd->speed >= HCD_USB3 || !udev->lpm_capable || !xhci->hw_lpm_support)
		return 0;

	/* we only support lpm for non-hub device connected to root hub yet */
	if (!udev->parent || udev->parent->parent ||
			udev->descriptor.bDeviceClass == USB_CLASS_HUB)
		return 0;

	port = xhci->usb2_rhub.ports[udev->portnum - 1];
	capability = port->port_cap->protocol_caps;

	if (capability & XHCI_HLC) {
		udev->usb2_hw_lpm_capable = 1;
		udev->l1_params.timeout = XHCI_L1_TIMEOUT;
		udev->l1_params.besl = XHCI_DEFAULT_BESL;
		if (capability & XHCI_BLC)
			udev->usb2_hw_lpm_besl_capable = 1;
	}

	return 0;
}

/*---------------------- USB 3.0 Link PM functions ------------------------*/

/* Service interval in nanoseconds = 2^(bInterval - 1) * 125us * 1000ns / 1us */
static unsigned long long xhci_service_interval_to_ns(
		struct usb_endpoint_descriptor *desc)
{
	return (1ULL << (desc->bInterval - 1)) * 125 * 1000;
}

static u16 xhci_get_timeout_no_hub_lpm(struct usb_device *udev,
		enum usb3_link_state state)
{
	unsigned long long sel;
	unsigned long long pel;
	unsigned int max_sel_pel;
	char *state_name;

	switch (state) {
	case USB3_LPM_U1:
		/* Convert SEL and PEL stored in nanoseconds to microseconds */
		sel = DIV_ROUND_UP(udev->u1_params.sel, 1000);
		pel = DIV_ROUND_UP(udev->u1_params.pel, 1000);
		max_sel_pel = USB3_LPM_MAX_U1_SEL_PEL;
		state_name = "U1";
		break;
	case USB3_LPM_U2:
		sel = DIV_ROUND_UP(udev->u2_params.sel, 1000);
		pel = DIV_ROUND_UP(udev->u2_params.pel, 1000);
		max_sel_pel = USB3_LPM_MAX_U2_SEL_PEL;
		state_name = "U2";
		break;
	default:
		dev_warn(&udev->dev, "%s: Can't get timeout for non-U1 or U2 state.\n",
				__func__);
		return USB3_LPM_DISABLED;
	}

	if (sel <= max_sel_pel && pel <= max_sel_pel)
		return USB3_LPM_DEVICE_INITIATED;

	if (sel > max_sel_pel)
		dev_dbg(&udev->dev, "Device-initiated %s disabled "
				"due to long SEL %llu ms\n",
				state_name, sel);
	else
		dev_dbg(&udev->dev, "Device-initiated %s disabled "
				"due to long PEL %llu ms\n",
				state_name, pel);
	return USB3_LPM_DISABLED;
}

/* The U1 timeout should be the maximum of the following values:
 *  - For control endpoints, U1 system exit latency (SEL) * 3
 *  - For bulk endpoints, U1 SEL * 5
 *  - For interrupt endpoints:
 *    - Notification EPs, U1 SEL * 3
 *    - Periodic EPs, max(105% of bInterval, U1 SEL * 2)
 *  - For isochronous endpoints, max(105% of bInterval, U1 SEL * 2)
 */
static unsigned long long xhci_calculate_intel_u1_timeout(
		struct usb_device *udev,
		struct usb_endpoint_descriptor *desc)
{
	unsigned long long timeout_ns;
	int ep_type;
	int intr_type;

	ep_type = usb_endpoint_type(desc);
	switch (ep_type) {
	case USB_ENDPOINT_XFER_CONTROL:
		timeout_ns = udev->u1_params.sel * 3;
		break;
	case USB_ENDPOINT_XFER_BULK:
		timeout_ns = udev->u1_params.sel * 5;
		break;
	case USB_ENDPOINT_XFER_INT:
		intr_type = usb_endpoint_interrupt_type(desc);
		if (intr_type == USB_ENDPOINT_INTR_NOTIFICATION) {
			timeout_ns = udev->u1_params.sel * 3;
			break;
		}
		/* Otherwise the calculation is the same as isoc eps */
		fallthrough;
	case USB_ENDPOINT_XFER_ISOC:
		timeout_ns = xhci_service_interval_to_ns(desc);
		timeout_ns = DIV_ROUND_UP_ULL(timeout_ns * 105, 100);
		if (timeout_ns < udev->u1_params.sel * 2)
			timeout_ns = udev->u1_params.sel * 2;
		break;
	default:
		return 0;
	}

	return timeout_ns;
}

/* Returns the hub-encoded U1 timeout value. */
static u16 xhci_calculate_u1_timeout(struct xhci_hcd *xhci,
		struct usb_device *udev,
		struct usb_endpoint_descriptor *desc)
{
	unsigned long long timeout_ns;

	/* Prevent U1 if service interval is shorter than U1 exit latency */
	if (usb_endpoint_xfer_int(desc) || usb_endpoint_xfer_isoc(desc)) {
		if (xhci_service_interval_to_ns(desc) <= udev->u1_params.mel) {
			dev_dbg(&udev->dev, "Disable U1, ESIT shorter than exit latency\n");
			return USB3_LPM_DISABLED;
		}
	}

	if (xhci->quirks & (XHCI_INTEL_HOST | XHCI_ZHAOXIN_HOST))
		timeout_ns = xhci_calculate_intel_u1_timeout(udev, desc);
	else
		timeout_ns = udev->u1_params.sel;

	/* The U1 timeout is encoded in 1us intervals.
	 * Don't return a timeout of zero, because that's USB3_LPM_DISABLED.
	 */
	if (timeout_ns == USB3_LPM_DISABLED)
		timeout_ns = 1;
	else
		timeout_ns = DIV_ROUND_UP_ULL(timeout_ns, 1000);

	/* If the necessary timeout value is bigger than what we can set in the
	 * USB 3.0 hub, we have to disable hub-initiated U1.
	 */
	if (timeout_ns <= USB3_LPM_U1_MAX_TIMEOUT)
		return timeout_ns;
	dev_dbg(&udev->dev, "Hub-initiated U1 disabled "
			"due to long timeout %llu ms\n", timeout_ns);
	return xhci_get_timeout_no_hub_lpm(udev, USB3_LPM_U1);
}

/* The U2 timeout should be the maximum of:
 *  - 10 ms (to avoid the bandwidth impact on the scheduler)
 *  - largest bInterval of any active periodic endpoint (to avoid going
 *    into lower power link states between intervals).
 *  - the U2 Exit Latency of the device
 */
static unsigned long long xhci_calculate_intel_u2_timeout(
		struct usb_device *udev,
		struct usb_endpoint_descriptor *desc)
{
	unsigned long long timeout_ns;
	unsigned long long u2_del_ns;

	timeout_ns = 10 * 1000 * 1000;

	if ((usb_endpoint_xfer_int(desc) || usb_endpoint_xfer_isoc(desc)) &&
			(xhci_service_interval_to_ns(desc) > timeout_ns))
		timeout_ns = xhci_service_interval_to_ns(desc);

	u2_del_ns = le16_to_cpu(udev->bos->ss_cap->bU2DevExitLat) * 1000ULL;
	if (u2_del_ns > timeout_ns)
		timeout_ns = u2_del_ns;

	return timeout_ns;
}

/* Returns the hub-encoded U2 timeout value. */
static u16 xhci_calculate_u2_timeout(struct xhci_hcd *xhci,
		struct usb_device *udev,
		struct usb_endpoint_descriptor *desc)
{
	unsigned long long timeout_ns;

	/* Prevent U2 if service interval is shorter than U2 exit latency */
	if (usb_endpoint_xfer_int(desc) || usb_endpoint_xfer_isoc(desc)) {
		if (xhci_service_interval_to_ns(desc) <= udev->u2_params.mel) {
			dev_dbg(&udev->dev, "Disable U2, ESIT shorter than exit latency\n");
			return USB3_LPM_DISABLED;
		}
	}

	if (xhci->quirks & (XHCI_INTEL_HOST | XHCI_ZHAOXIN_HOST))
		timeout_ns = xhci_calculate_intel_u2_timeout(udev, desc);
	else
		timeout_ns = udev->u2_params.sel;

	/* The U2 timeout is encoded in 256us intervals */
	timeout_ns = DIV_ROUND_UP_ULL(timeout_ns, 256 * 1000);
	/* If the necessary timeout value is bigger than what we can set in the
	 * USB 3.0 hub, we have to disable hub-initiated U2.
	 */
	if (timeout_ns <= USB3_LPM_U2_MAX_TIMEOUT)
		return timeout_ns;
	dev_dbg(&udev->dev, "Hub-initiated U2 disabled "
			"due to long timeout %llu ms\n", timeout_ns);
	return xhci_get_timeout_no_hub_lpm(udev, USB3_LPM_U2);
}

static u16 xhci_call_host_update_timeout_for_endpoint(struct xhci_hcd *xhci,
		struct usb_device *udev,
		struct usb_endpoint_descriptor *desc,
		enum usb3_link_state state,
		u16 *timeout)
{
	if (state == USB3_LPM_U1)
		return xhci_calculate_u1_timeout(xhci, udev, desc);
	else if (state == USB3_LPM_U2)
		return xhci_calculate_u2_timeout(xhci, udev, desc);

	return USB3_LPM_DISABLED;
}

static int xhci_update_timeout_for_endpoint(struct xhci_hcd *xhci,
		struct usb_device *udev,
		struct usb_endpoint_descriptor *desc,
		enum usb3_link_state state,
		u16 *timeout)
{
	u16 alt_timeout;

	alt_timeout = xhci_call_host_update_timeout_for_endpoint(xhci, udev,
		desc, state, timeout);

	/* If we found we can't enable hub-initiated LPM, and
	 * the U1 or U2 exit latency was too high to allow
	 * device-initiated LPM as well, then we will disable LPM
	 * for this device, so stop searching any further.
	 */
	if (alt_timeout == USB3_LPM_DISABLED) {
		*timeout = alt_timeout;
		return -E2BIG;
	}
	if (alt_timeout > *timeout)
		*timeout = alt_timeout;
	return 0;
}

static int xhci_update_timeout_for_interface(struct xhci_hcd *xhci,
		struct usb_device *udev,
		struct usb_host_interface *alt,
		enum usb3_link_state state,
		u16 *timeout)
{
	int j;

	for (j = 0; j < alt->desc.bNumEndpoints; j++) {
		if (xhci_update_timeout_for_endpoint(xhci, udev,
					&alt->endpoint[j].desc, state, timeout))
			return -E2BIG;
	}
	return 0;
}

static int xhci_check_tier_policy(struct xhci_hcd *xhci,
		struct usb_device *udev,
		enum usb3_link_state state)
{
	struct usb_device *parent = udev->parent;
	int tier = 1; /* roothub is tier1 */

	while (parent) {
		parent = parent->parent;
		tier++;
	}

	if (xhci->quirks & XHCI_INTEL_HOST && tier > 3)
		goto fail;
	if (xhci->quirks & XHCI_ZHAOXIN_HOST && tier > 2)
		goto fail;

	return 0;
fail:
	dev_dbg(&udev->dev, "Tier policy prevents U1/U2 LPM states for devices at tier %d\n",
			tier);
	return -E2BIG;
}

/* Returns the U1 or U2 timeout that should be enabled.
 * If the tier check or timeout setting functions return with a non-zero exit
 * code, that means the timeout value has been finalized and we shouldn't look
 * at any more endpoints.
 */
static u16 xhci_calculate_lpm_timeout(struct usb_hcd *hcd,
			struct usb_device *udev, enum usb3_link_state state)
{
	struct xhci_hcd *xhci = hcd_to_xhci(hcd);
	struct usb_host_config *config;
	char *state_name;
	int i;
	u16 timeout = USB3_LPM_DISABLED;

	if (state == USB3_LPM_U1)
		state_name = "U1";
	else if (state == USB3_LPM_U2)
		state_name = "U2";
	else {
		dev_warn(&udev->dev, "Can't enable unknown link state %i\n",
				state);
		return timeout;
	}

	/* Gather some information about the currently installed configuration
	 * and alternate interface settings.
	 */
	if (xhci_update_timeout_for_endpoint(xhci, udev, &udev->ep0.desc,
			state, &timeout))
		return timeout;

	config = udev->actconfig;
	if (!config)
		return timeout;

	for (i = 0; i < config->desc.bNumInterfaces; i++) {
		struct usb_driver *driver;
		struct usb_interface *intf = config->interface[i];

		if (!intf)
			continue;

		/* Check if any currently bound drivers want hub-initiated LPM
		 * disabled.
		 */
		if (intf->dev.driver) {
			driver = to_usb_driver(intf->dev.driver);
			if (driver && driver->disable_hub_initiated_lpm) {
				dev_dbg(&udev->dev, "Hub-initiated %s disabled at request of driver %s\n",
					state_name, driver->name);
				timeout = xhci_get_timeout_no_hub_lpm(udev,
								      state);
				if (timeout == USB3_LPM_DISABLED)
					return timeout;
			}
		}

		/* Not sure how this could happen... */
		if (!intf->cur_altsetting)
			continue;

		if (xhci_update_timeout_for_interface(xhci, udev,
					intf->cur_altsetting,
					state, &timeout))
			return timeout;
	}
	return timeout;
}

static int calculate_max_exit_latency(struct usb_device *udev,
		enum usb3_link_state state_changed,
		u16 hub_encoded_timeout)
{
	unsigned long long u1_mel_us = 0;
	unsigned long long u2_mel_us = 0;
	unsigned long long mel_us = 0;
	bool disabling_u1;
	bool disabling_u2;
	bool enabling_u1;
	bool enabling_u2;

	disabling_u1 = (state_changed == USB3_LPM_U1 &&
			hub_encoded_timeout == USB3_LPM_DISABLED);
	disabling_u2 = (state_changed == USB3_LPM_U2 &&
			hub_encoded_timeout == USB3_LPM_DISABLED);

	enabling_u1 = (state_changed == USB3_LPM_U1 &&
			hub_encoded_timeout != USB3_LPM_DISABLED);
	enabling_u2 = (state_changed == USB3_LPM_U2 &&
			hub_encoded_timeout != USB3_LPM_DISABLED);

	/* If U1 was already enabled and we're not disabling it,
	 * or we're going to enable U1, account for the U1 max exit latency.
	 */
	if ((udev->u1_params.timeout != USB3_LPM_DISABLED && !disabling_u1) ||
			enabling_u1)
		u1_mel_us = DIV_ROUND_UP(udev->u1_params.mel, 1000);
	if ((udev->u2_params.timeout != USB3_LPM_DISABLED && !disabling_u2) ||
			enabling_u2)
		u2_mel_us = DIV_ROUND_UP(udev->u2_params.mel, 1000);

	mel_us = max(u1_mel_us, u2_mel_us);

	/* xHCI host controller max exit latency field is only 16 bits wide. */
	if (mel_us > MAX_EXIT) {
		dev_warn(&udev->dev, "Link PM max exit latency of %lluus "
				"is too big.\n", mel_us);
		return -E2BIG;
	}
	return mel_us;
}

/* Returns the USB3 hub-encoded value for the U1/U2 timeout. */
static int xhci_enable_usb3_lpm_timeout(struct usb_hcd *hcd,
			struct usb_device *udev, enum usb3_link_state state)
{
	struct xhci_hcd	*xhci;
	struct xhci_port *port;
	u16 hub_encoded_timeout;
	int mel;
	int ret;

	xhci = hcd_to_xhci(hcd);
	/* The LPM timeout values are pretty host-controller specific, so don't
	 * enable hub-initiated timeouts unless the vendor has provided
	 * information about their timeout algorithm.
	 */
	if (!xhci || !(xhci->quirks & XHCI_LPM_SUPPORT) ||
			!xhci->devs[udev->slot_id])
		return USB3_LPM_DISABLED;

	if (xhci_check_tier_policy(xhci, udev, state) < 0)
		return USB3_LPM_DISABLED;

	/* If connected to root port then check port can handle lpm */
	if (udev->parent && !udev->parent->parent) {
		port = xhci->usb3_rhub.ports[udev->portnum - 1];
		if (port->lpm_incapable)
			return USB3_LPM_DISABLED;
	}

	hub_encoded_timeout = xhci_calculate_lpm_timeout(hcd, udev, state);
	mel = calculate_max_exit_latency(udev, state, hub_encoded_timeout);
	if (mel < 0) {
		/* Max Exit Latency is too big, disable LPM. */
		hub_encoded_timeout = USB3_LPM_DISABLED;
		mel = 0;
	}

	ret = xhci_change_max_exit_latency(xhci, udev, mel);
	if (ret)
		return ret;
	return hub_encoded_timeout;
}

static int xhci_disable_usb3_lpm_timeout(struct usb_hcd *hcd,
			struct usb_device *udev, enum usb3_link_state state)
{
	struct xhci_hcd	*xhci;
	u16 mel;

	xhci = hcd_to_xhci(hcd);
	if (!xhci || !(xhci->quirks & XHCI_LPM_SUPPORT) ||
			!xhci->devs[udev->slot_id])
		return 0;

	mel = calculate_max_exit_latency(udev, state, USB3_LPM_DISABLED);
	return xhci_change_max_exit_latency(xhci, udev, mel);
}
#else /* CONFIG_PM */

static int xhci_set_usb2_hardware_lpm(struct usb_hcd *hcd,
				struct usb_device *udev, int enable)
{
	return 0;
}

static int xhci_update_device(struct usb_hcd *hcd, struct usb_device *udev)
{
	return 0;
}

static int xhci_enable_usb3_lpm_timeout(struct usb_hcd *hcd,
			struct usb_device *udev, enum usb3_link_state state)
{
	return USB3_LPM_DISABLED;
}

static int xhci_disable_usb3_lpm_timeout(struct usb_hcd *hcd,
			struct usb_device *udev, enum usb3_link_state state)
{
	return 0;
}
#endif	/* CONFIG_PM */

/*-------------------------------------------------------------------------*/

/* Once a hub descriptor is fetched for a device, we need to update the xHC's
 * internal data structures for the device.
 */
int xhci_update_hub_device(struct usb_hcd *hcd, struct usb_device *hdev,
			struct usb_tt *tt, gfp_t mem_flags)
{
	struct xhci_hcd *xhci = hcd_to_xhci(hcd);
	struct xhci_virt_device *vdev;
	struct xhci_command *config_cmd;
	struct xhci_input_control_ctx *ctrl_ctx;
	struct xhci_slot_ctx *slot_ctx;
	unsigned long flags;
	unsigned think_time;
	int ret;

	/* Ignore root hubs */
	if (!hdev->parent)
		return 0;

	vdev = xhci->devs[hdev->slot_id];
	if (!vdev) {
		xhci_warn(xhci, "Cannot update hub desc for unknown device.\n");
		return -EINVAL;
	}

	config_cmd = xhci_alloc_command_with_ctx(xhci, true, mem_flags);
	if (!config_cmd)
		return -ENOMEM;

	ctrl_ctx = xhci_get_input_control_ctx(config_cmd->in_ctx);
	if (!ctrl_ctx) {
		xhci_warn(xhci, "%s: Could not get input context, bad type.\n",
				__func__);
		xhci_free_command(xhci, config_cmd);
		return -ENOMEM;
	}

	spin_lock_irqsave(&xhci->lock, flags);
	if (hdev->speed == USB_SPEED_HIGH &&
			xhci_alloc_tt_info(xhci, vdev, hdev, tt, GFP_ATOMIC)) {
		xhci_dbg(xhci, "Could not allocate xHCI TT structure.\n");
		xhci_free_command(xhci, config_cmd);
		spin_unlock_irqrestore(&xhci->lock, flags);
		return -ENOMEM;
	}

	xhci_slot_copy(xhci, config_cmd->in_ctx, vdev->out_ctx);
	ctrl_ctx->add_flags |= cpu_to_le32(SLOT_FLAG);
	slot_ctx = xhci_get_slot_ctx(xhci, config_cmd->in_ctx);
	slot_ctx->dev_info |= cpu_to_le32(DEV_HUB);
	/*
	 * refer to section 6.2.2: MTT should be 0 for full speed hub,
	 * but it may be already set to 1 when setup an xHCI virtual
	 * device, so clear it anyway.
	 */
	if (tt->multi)
		slot_ctx->dev_info |= cpu_to_le32(DEV_MTT);
	else if (hdev->speed == USB_SPEED_FULL)
		slot_ctx->dev_info &= cpu_to_le32(~DEV_MTT);

	if (xhci->hci_version > 0x95) {
		xhci_dbg(xhci, "xHCI version %x needs hub "
				"TT think time and number of ports\n",
				(unsigned int) xhci->hci_version);
		slot_ctx->dev_info2 |= cpu_to_le32(XHCI_MAX_PORTS(hdev->maxchild));
		/* Set TT think time - convert from ns to FS bit times.
		 * 0 = 8 FS bit times, 1 = 16 FS bit times,
		 * 2 = 24 FS bit times, 3 = 32 FS bit times.
		 *
		 * xHCI 1.0: this field shall be 0 if the device is not a
		 * High-spped hub.
		 */
		think_time = tt->think_time;
		if (think_time != 0)
			think_time = (think_time / 666) - 1;
		if (xhci->hci_version < 0x100 || hdev->speed == USB_SPEED_HIGH)
			slot_ctx->tt_info |=
				cpu_to_le32(TT_THINK_TIME(think_time));
	} else {
		xhci_dbg(xhci, "xHCI version %x doesn't need hub "
				"TT think time or number of ports\n",
				(unsigned int) xhci->hci_version);
	}
	slot_ctx->dev_state = 0;
	spin_unlock_irqrestore(&xhci->lock, flags);

	xhci_dbg(xhci, "Set up %s for hub device.\n",
			(xhci->hci_version > 0x95) ?
			"configure endpoint" : "evaluate context");

	/* Issue and wait for the configure endpoint or
	 * evaluate context command.
	 */
	if (xhci->hci_version > 0x95)
		ret = xhci_configure_endpoint(xhci, hdev, config_cmd,
				false, false);
	else
		ret = xhci_configure_endpoint(xhci, hdev, config_cmd,
				true, false);

	xhci_free_command(xhci, config_cmd);
	return ret;
}
EXPORT_SYMBOL_GPL(xhci_update_hub_device);

static int xhci_get_frame(struct usb_hcd *hcd)
{
	struct xhci_hcd *xhci = hcd_to_xhci(hcd);
	/* EHCI mods by the periodic size.  Why? */
	return readl(&xhci->run_regs->microframe_index) >> 3;
}

static void xhci_hcd_init_usb2_data(struct xhci_hcd *xhci, struct usb_hcd *hcd)
{
	xhci->usb2_rhub.hcd = hcd;
	hcd->speed = HCD_USB2;
	hcd->self.root_hub->speed = USB_SPEED_HIGH;
	/*
	 * USB 2.0 roothub under xHCI has an integrated TT,
	 * (rate matching hub) as opposed to having an OHCI/UHCI
	 * companion controller.
	 */
	hcd->has_tt = 1;
}

static void xhci_hcd_init_usb3_data(struct xhci_hcd *xhci, struct usb_hcd *hcd)
{
	unsigned int minor_rev;

	/*
	 * Early xHCI 1.1 spec did not mention USB 3.1 capable hosts
	 * should return 0x31 for sbrn, or that the minor revision
	 * is a two digit BCD containig minor and sub-minor numbers.
	 * This was later clarified in xHCI 1.2.
	 *
	 * Some USB 3.1 capable hosts therefore have sbrn 0x30, and
	 * minor revision set to 0x1 instead of 0x10.
	 */
	if (xhci->usb3_rhub.min_rev == 0x1)
		minor_rev = 1;
	else
		minor_rev = xhci->usb3_rhub.min_rev / 0x10;

	switch (minor_rev) {
	case 2:
		hcd->speed = HCD_USB32;
		hcd->self.root_hub->speed = USB_SPEED_SUPER_PLUS;
		hcd->self.root_hub->rx_lanes = 2;
		hcd->self.root_hub->tx_lanes = 2;
		hcd->self.root_hub->ssp_rate = USB_SSP_GEN_2x2;
		break;
	case 1:
		hcd->speed = HCD_USB31;
		hcd->self.root_hub->speed = USB_SPEED_SUPER_PLUS;
		hcd->self.root_hub->ssp_rate = USB_SSP_GEN_2x1;
		break;
	}
	xhci_info(xhci, "Host supports USB 3.%x %sSuperSpeed\n",
		  minor_rev, minor_rev ? "Enhanced " : "");

	xhci->usb3_rhub.hcd = hcd;
}

int xhci_gen_setup(struct usb_hcd *hcd, xhci_get_quirks_t get_quirks)
{
	struct xhci_hcd		*xhci;
	/*
	 * TODO: Check with DWC3 clients for sysdev according to
	 * quirks
	 */
	struct device		*dev = hcd->self.sysdev;
	int			retval;

	/* Accept arbitrarily long scatter-gather lists */
	hcd->self.sg_tablesize = ~0;

	/* support to build packet from discontinuous buffers */
	hcd->self.no_sg_constraint = 1;

	/* XHCI controllers don't stop the ep queue on short packets :| */
	hcd->self.no_stop_on_short = 1;

	xhci = hcd_to_xhci(hcd);

	if (!usb_hcd_is_primary_hcd(hcd)) {
		xhci_hcd_init_usb3_data(xhci, hcd);
		return 0;
	}

	mutex_init(&xhci->mutex);
	xhci->main_hcd = hcd;
	xhci->cap_regs = hcd->regs;
	xhci->op_regs = hcd->regs +
		HC_LENGTH(readl(&xhci->cap_regs->hc_capbase));
	xhci->run_regs = hcd->regs +
		(readl(&xhci->cap_regs->run_regs_off) & RTSOFF_MASK);
	/* Cache read-only capability registers */
	xhci->hcs_params1 = readl(&xhci->cap_regs->hcs_params1);
	xhci->hcs_params2 = readl(&xhci->cap_regs->hcs_params2);
	xhci->hcs_params3 = readl(&xhci->cap_regs->hcs_params3);
	xhci->hci_version = HC_VERSION(readl(&xhci->cap_regs->hc_capbase));
	xhci->hcc_params = readl(&xhci->cap_regs->hcc_params);
	if (xhci->hci_version > 0x100)
		xhci->hcc_params2 = readl(&xhci->cap_regs->hcc_params2);

	/* xhci-plat or xhci-pci might have set max_interrupters already */
	if ((!xhci->max_interrupters) ||
	    xhci->max_interrupters > HCS_MAX_INTRS(xhci->hcs_params1))
		xhci->max_interrupters = HCS_MAX_INTRS(xhci->hcs_params1);

	xhci->quirks |= quirks;

	if (get_quirks)
		get_quirks(dev, xhci);

	/* In xhci controllers which follow xhci 1.0 spec gives a spurious
	 * success event after a short transfer. This quirk will ignore such
	 * spurious event.
	 */
	if (xhci->hci_version > 0x96)
		xhci->quirks |= XHCI_SPURIOUS_SUCCESS;

	/* Make sure the HC is halted. */
	retval = xhci_halt(xhci);
	if (retval)
		return retval;

	xhci_zero_64b_regs(xhci);

	xhci_dbg(xhci, "Resetting HCD\n");
	/* Reset the internal HC memory state and registers. */
	retval = xhci_reset(xhci, XHCI_RESET_LONG_USEC);
	if (retval)
		return retval;
	xhci_dbg(xhci, "Reset complete\n");

	/*
	 * On some xHCI controllers (e.g. R-Car SoCs), the AC64 bit (bit 0)
	 * of HCCPARAMS1 is set to 1. However, the xHCs don't support 64-bit
	 * address memory pointers actually. So, this driver clears the AC64
	 * bit of xhci->hcc_params to call dma_set_coherent_mask(dev,
	 * DMA_BIT_MASK(32)) in this xhci_gen_setup().
	 */
	if (xhci->quirks & XHCI_NO_64BIT_SUPPORT)
		xhci->hcc_params &= ~BIT(0);

	/* Set dma_mask and coherent_dma_mask to 64-bits,
	 * if xHC supports 64-bit addressing */
	if (HCC_64BIT_ADDR(xhci->hcc_params) &&
			!dma_set_mask(dev, DMA_BIT_MASK(64))) {
		xhci_dbg(xhci, "Enabling 64-bit DMA addresses.\n");
		dma_set_coherent_mask(dev, DMA_BIT_MASK(64));
	} else {
		/*
		 * This is to avoid error in cases where a 32-bit USB
		 * controller is used on a 64-bit capable system.
		 */
		retval = dma_set_mask(dev, DMA_BIT_MASK(32));
		if (retval)
			return retval;
		xhci_dbg(xhci, "Enabling 32-bit DMA addresses.\n");
		dma_set_coherent_mask(dev, DMA_BIT_MASK(32));
	}

	xhci_dbg(xhci, "Calling HCD init\n");
	/* Initialize HCD and host controller data structures. */
	retval = xhci_init(hcd);
	if (retval)
		return retval;
	xhci_dbg(xhci, "Called HCD init\n");

	if (xhci_hcd_is_usb3(hcd))
		xhci_hcd_init_usb3_data(xhci, hcd);
	else
		xhci_hcd_init_usb2_data(xhci, hcd);

	xhci_info(xhci, "hcc params 0x%08x hci version 0x%x quirks 0x%016llx\n",
		  xhci->hcc_params, xhci->hci_version, xhci->quirks);

	return 0;
}
EXPORT_SYMBOL_GPL(xhci_gen_setup);

static void xhci_clear_tt_buffer_complete(struct usb_hcd *hcd,
		struct usb_host_endpoint *ep)
{
	struct xhci_hcd *xhci;
	struct usb_device *udev;
	unsigned int slot_id;
	unsigned int ep_index;
	unsigned long flags;

	xhci = hcd_to_xhci(hcd);

	spin_lock_irqsave(&xhci->lock, flags);
	udev = (struct usb_device *)ep->hcpriv;
	slot_id = udev->slot_id;
	ep_index = xhci_get_endpoint_index(&ep->desc);

	xhci->devs[slot_id]->eps[ep_index].ep_state &= ~EP_CLEARING_TT;
	xhci_ring_doorbell_for_active_rings(xhci, slot_id, ep_index);
	spin_unlock_irqrestore(&xhci->lock, flags);
}

static const struct hc_driver xhci_hc_driver = {
	.description =		"xhci-hcd",
	.product_desc =		"xHCI Host Controller",
	.hcd_priv_size =	sizeof(struct xhci_hcd),

	/*
	 * generic hardware linkage
	 */
	.irq =			xhci_irq,
	.flags =		HCD_MEMORY | HCD_DMA | HCD_USB3 | HCD_SHARED |
				HCD_BH,

	/*
	 * basic lifecycle operations
	 */
	.reset =		NULL, /* set in xhci_init_driver() */
	.start =		xhci_run,
	.stop =			xhci_stop,
	.shutdown =		xhci_shutdown,

	/*
	 * managing i/o requests and associated device resources
	 */
	.map_urb_for_dma =      xhci_map_urb_for_dma,
	.unmap_urb_for_dma =    xhci_unmap_urb_for_dma,
	.urb_enqueue =		xhci_urb_enqueue,
	.urb_dequeue =		xhci_urb_dequeue,
	.alloc_dev =		xhci_alloc_dev,
	.free_dev =		xhci_free_dev,
	.alloc_streams =	xhci_alloc_streams,
	.free_streams =		xhci_free_streams,
	.add_endpoint =		xhci_add_endpoint,
	.drop_endpoint =	xhci_drop_endpoint,
	.endpoint_disable =	xhci_endpoint_disable,
	.endpoint_reset =	xhci_endpoint_reset,
	.check_bandwidth =	xhci_check_bandwidth,
	.reset_bandwidth =	xhci_reset_bandwidth,
	.address_device =	xhci_address_device,
	.enable_device =	xhci_enable_device,
	.update_hub_device =	xhci_update_hub_device,
	.reset_device =		xhci_discover_or_reset_device,

	/*
	 * scheduling support
	 */
	.get_frame_number =	xhci_get_frame,

	/*
	 * root hub support
	 */
	.hub_control =		xhci_hub_control,
	.hub_status_data =	xhci_hub_status_data,
	.bus_suspend =		xhci_bus_suspend,
	.bus_resume =		xhci_bus_resume,
	.get_resuming_ports =	xhci_get_resuming_ports,

	/*
	 * call back when device connected and addressed
	 */
	.update_device =        xhci_update_device,
	.set_usb2_hw_lpm =	xhci_set_usb2_hardware_lpm,
	.enable_usb3_lpm_timeout =	xhci_enable_usb3_lpm_timeout,
	.disable_usb3_lpm_timeout =	xhci_disable_usb3_lpm_timeout,
	.find_raw_port_number =	xhci_find_raw_port_number,
	.clear_tt_buffer_complete = xhci_clear_tt_buffer_complete,
};

void xhci_init_driver(struct hc_driver *drv,
		      const struct xhci_driver_overrides *over)
{
	BUG_ON(!over);

	/* Copy the generic table to drv then apply the overrides */
	*drv = xhci_hc_driver;

	if (over) {
		drv->hcd_priv_size += over->extra_priv_size;
		if (over->reset)
			drv->reset = over->reset;
		if (over->start)
			drv->start = over->start;
		if (over->add_endpoint)
			drv->add_endpoint = over->add_endpoint;
		if (over->drop_endpoint)
			drv->drop_endpoint = over->drop_endpoint;
		if (over->check_bandwidth)
			drv->check_bandwidth = over->check_bandwidth;
		if (over->reset_bandwidth)
			drv->reset_bandwidth = over->reset_bandwidth;
		if (over->update_hub_device)
			drv->update_hub_device = over->update_hub_device;
		if (over->hub_control)
			drv->hub_control = over->hub_control;
	}
}
EXPORT_SYMBOL_GPL(xhci_init_driver);

MODULE_DESCRIPTION(DRIVER_DESC);
MODULE_AUTHOR(DRIVER_AUTHOR);
MODULE_LICENSE("GPL");

static int __init xhci_hcd_init(void)
{
	/*
	 * Check the compiler generated sizes of structures that must be laid
	 * out in specific ways for hardware access.
	 */
	BUILD_BUG_ON(sizeof(struct xhci_doorbell_array) != 256*32/8);
	BUILD_BUG_ON(sizeof(struct xhci_slot_ctx) != 8*32/8);
	BUILD_BUG_ON(sizeof(struct xhci_ep_ctx) != 8*32/8);
	/* xhci_device_control has eight fields, and also
	 * embeds one xhci_slot_ctx and 31 xhci_ep_ctx
	 */
	BUILD_BUG_ON(sizeof(struct xhci_stream_ctx) != 4*32/8);
	BUILD_BUG_ON(sizeof(union xhci_trb) != 4*32/8);
	BUILD_BUG_ON(sizeof(struct xhci_erst_entry) != 4*32/8);
	BUILD_BUG_ON(sizeof(struct xhci_cap_regs) != 8*32/8);
	BUILD_BUG_ON(sizeof(struct xhci_intr_reg) != 8*32/8);
	/* xhci_run_regs has eight fields and embeds 128 xhci_intr_regs */
	BUILD_BUG_ON(sizeof(struct xhci_run_regs) != (8+8*128)*32/8);

	if (usb_disabled())
		return -ENODEV;

	xhci_debugfs_create_root();
	xhci_dbc_init();

	return 0;
}

/*
 * If an init function is provided, an exit function must also be provided
 * to allow module unload.
 */
static void __exit xhci_hcd_fini(void)
{
	xhci_debugfs_remove_root();
	xhci_dbc_exit();
}

module_init(xhci_hcd_init);
module_exit(xhci_hcd_fini);<|MERGE_RESOLUTION|>--- conflicted
+++ resolved
@@ -228,21 +228,13 @@
 	if (xhci->quirks & XHCI_INTEL_HOST)
 		udelay(1000);
 
-<<<<<<< HEAD
-	ret = xhci_handshake(&xhci->op_regs->command,
-=======
 	ret = xhci_handshake_check_state(xhci, &xhci->op_regs->command,
->>>>>>> a686015d
 #ifdef CONFIG_USB_DWC3_OTG
 			CMD_LRESET,
 #else
 			CMD_RESET,
 #endif
-<<<<<<< HEAD
-			0, timeout_us);
-=======
 			0, timeout_us, XHCI_STATE_REMOVING);
->>>>>>> a686015d
 	if (ret)
 		return ret;
 
