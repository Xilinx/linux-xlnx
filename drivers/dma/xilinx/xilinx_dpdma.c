// SPDX-License-Identifier: GPL-2.0
/*
 * Xilinx ZynqMP DPDMA Engine driver
 *
 * Copyright (C) 2015 - 2020 Xilinx, Inc.
 *
 * Author: Hyun Woo Kwon <hyun.kwon@xilinx.com>
 */

#include <linux/bitfield.h>
#include <linux/bits.h>
#include <linux/clk.h>
#include <linux/debugfs.h>
#include <linux/delay.h>
#include <linux/dma/xilinx_dpdma.h>
#include <linux/dmaengine.h>
#include <linux/dmapool.h>
#include <linux/interrupt.h>
#include <linux/module.h>
#include <linux/of.h>
#include <linux/of_dma.h>
#include <linux/platform_device.h>
#include <linux/sched.h>
#include <linux/slab.h>
#include <linux/spinlock.h>
#include <linux/wait.h>

#include <dt-bindings/dma/xlnx-zynqmp-dpdma.h>

#include "../dmaengine.h"
#include "../virt-dma.h"

/* DPDMA registers */
#define XILINX_DPDMA_ERR_CTRL				0x000
#define XILINX_DPDMA_ISR				0x004
#define XILINX_DPDMA_IMR				0x008
#define XILINX_DPDMA_IEN				0x00c
#define XILINX_DPDMA_IDS				0x010
#define XILINX_DPDMA_INTR_DESC_DONE(n)			BIT((n) + 0)
#define XILINX_DPDMA_INTR_DESC_DONE_MASK		GENMASK(5, 0)
#define XILINX_DPDMA_INTR_NO_OSTAND(n)			BIT((n) + 6)
#define XILINX_DPDMA_INTR_NO_OSTAND_MASK		GENMASK(11, 6)
#define XILINX_DPDMA_INTR_AXI_ERR(n)			BIT((n) + 12)
#define XILINX_DPDMA_INTR_AXI_ERR_MASK			GENMASK(17, 12)
#define XILINX_DPDMA_INTR_DESC_ERR(n)			BIT((n) + 16)
#define XILINX_DPDMA_INTR_DESC_ERR_MASK			GENMASK(23, 18)
#define XILINX_DPDMA_INTR_WR_CMD_FIFO_FULL		BIT(24)
#define XILINX_DPDMA_INTR_WR_DATA_FIFO_FULL		BIT(25)
#define XILINX_DPDMA_INTR_AXI_4K_CROSS			BIT(26)
#define XILINX_DPDMA_INTR_VSYNC				BIT(27)
#define XILINX_DPDMA_INTR_CHAN_ERR_MASK			0x00041000
#define XILINX_DPDMA_INTR_CHAN_ERR			0x00fff000
#define XILINX_DPDMA_INTR_GLOBAL_ERR			0x07000000
#define XILINX_DPDMA_INTR_ERR_ALL			0x07fff000
#define XILINX_DPDMA_INTR_CHAN_MASK			0x00041041
#define XILINX_DPDMA_INTR_GLOBAL_MASK			0x0f000000
#define XILINX_DPDMA_INTR_ALL				0x0fffffff
#define XILINX_DPDMA_EISR				0x014
#define XILINX_DPDMA_EIMR				0x018
#define XILINX_DPDMA_EIEN				0x01c
#define XILINX_DPDMA_EIDS				0x020
#define XILINX_DPDMA_EINTR_INV_APB			BIT(0)
#define XILINX_DPDMA_EINTR_RD_AXI_ERR(n)		BIT((n) + 1)
#define XILINX_DPDMA_EINTR_RD_AXI_ERR_MASK		GENMASK(6, 1)
#define XILINX_DPDMA_EINTR_PRE_ERR(n)			BIT((n) + 7)
#define XILINX_DPDMA_EINTR_PRE_ERR_MASK			GENMASK(12, 7)
#define XILINX_DPDMA_EINTR_CRC_ERR(n)			BIT((n) + 13)
#define XILINX_DPDMA_EINTR_CRC_ERR_MASK			GENMASK(18, 13)
#define XILINX_DPDMA_EINTR_WR_AXI_ERR(n)		BIT((n) + 19)
#define XILINX_DPDMA_EINTR_WR_AXI_ERR_MASK		GENMASK(24, 19)
#define XILINX_DPDMA_EINTR_DESC_DONE_ERR(n)		BIT((n) + 25)
#define XILINX_DPDMA_EINTR_DESC_DONE_ERR_MASK		GENMASK(30, 25)
#define XILINX_DPDMA_EINTR_RD_CMD_FIFO_FULL		BIT(32)
#define XILINX_DPDMA_EINTR_CHAN_ERR_MASK		0x02082082
#define XILINX_DPDMA_EINTR_CHAN_ERR			0x7ffffffe
#define XILINX_DPDMA_EINTR_GLOBAL_ERR			0x80000001
#define XILINX_DPDMA_EINTR_ALL				0xffffffff
#define XILINX_DPDMA_CNTL				0x100
#define XILINX_DPDMA_GBL				0x104
#define XILINX_DPDMA_GBL_TRIG_MASK(n)			((n) << 0)
#define XILINX_DPDMA_GBL_RETRIG_MASK(n)			((n) << 6)
#define XILINX_DPDMA_ALC0_CNTL				0x108
#define XILINX_DPDMA_ALC0_STATUS			0x10c
#define XILINX_DPDMA_ALC0_MAX				0x110
#define XILINX_DPDMA_ALC0_MIN				0x114
#define XILINX_DPDMA_ALC0_ACC				0x118
#define XILINX_DPDMA_ALC0_ACC_TRAN			0x11c
#define XILINX_DPDMA_ALC1_CNTL				0x120
#define XILINX_DPDMA_ALC1_STATUS			0x124
#define XILINX_DPDMA_ALC1_MAX				0x128
#define XILINX_DPDMA_ALC1_MIN				0x12c
#define XILINX_DPDMA_ALC1_ACC				0x130
#define XILINX_DPDMA_ALC1_ACC_TRAN			0x134

/* Channel register */
#define XILINX_DPDMA_CH_BASE				0x200
#define XILINX_DPDMA_CH_OFFSET				0x100
#define XILINX_DPDMA_CH_DESC_START_ADDRE		0x000
#define XILINX_DPDMA_CH_DESC_START_ADDRE_MASK		GENMASK(15, 0)
#define XILINX_DPDMA_CH_DESC_START_ADDR			0x004
#define XILINX_DPDMA_CH_DESC_NEXT_ADDRE			0x008
#define XILINX_DPDMA_CH_DESC_NEXT_ADDR			0x00c
#define XILINX_DPDMA_CH_PYLD_CUR_ADDRE			0x010
#define XILINX_DPDMA_CH_PYLD_CUR_ADDR			0x014
#define XILINX_DPDMA_CH_CNTL				0x018
#define XILINX_DPDMA_CH_CNTL_ENABLE			BIT(0)
#define XILINX_DPDMA_CH_CNTL_PAUSE			BIT(1)
#define XILINX_DPDMA_CH_CNTL_QOS_DSCR_WR_MASK		GENMASK(5, 2)
#define XILINX_DPDMA_CH_CNTL_QOS_DSCR_RD_MASK		GENMASK(9, 6)
#define XILINX_DPDMA_CH_CNTL_QOS_DATA_RD_MASK		GENMASK(13, 10)
#define XILINX_DPDMA_CH_CNTL_QOS_VID_CLASS		11
#define XILINX_DPDMA_CH_STATUS				0x01c
#define XILINX_DPDMA_CH_STATUS_OTRAN_CNT_MASK		GENMASK(24, 21)
#define XILINX_DPDMA_CH_VDO				0x020
#define XILINX_DPDMA_CH_PYLD_SZ				0x024
#define XILINX_DPDMA_CH_DESC_ID				0x028
#define XILINX_DPDMA_CH_DESC_ID_MASK			GENMASK(15, 0)

/* DPDMA descriptor fields */
#define XILINX_DPDMA_DESC_CONTROL_PREEMBLE		0xa5
#define XILINX_DPDMA_DESC_CONTROL_COMPLETE_INTR		BIT(8)
#define XILINX_DPDMA_DESC_CONTROL_DESC_UPDATE		BIT(9)
#define XILINX_DPDMA_DESC_CONTROL_IGNORE_DONE		BIT(10)
#define XILINX_DPDMA_DESC_CONTROL_FRAG_MODE		BIT(18)
#define XILINX_DPDMA_DESC_CONTROL_LAST			BIT(19)
#define XILINX_DPDMA_DESC_CONTROL_ENABLE_CRC		BIT(20)
#define XILINX_DPDMA_DESC_CONTROL_LAST_OF_FRAME		BIT(21)
#define XILINX_DPDMA_DESC_ID_MASK			GENMASK(15, 0)
#define XILINX_DPDMA_DESC_HSIZE_STRIDE_HSIZE_MASK	GENMASK(17, 0)
#define XILINX_DPDMA_DESC_HSIZE_STRIDE_STRIDE_MASK	GENMASK(31, 18)
#define XILINX_DPDMA_DESC_ADDR_EXT_NEXT_ADDR_MASK	GENMASK(15, 0)
#define XILINX_DPDMA_DESC_ADDR_EXT_SRC_ADDR_MASK	GENMASK(31, 16)

#define XILINX_DPDMA_ALIGN_BYTES			256
#define XILINX_DPDMA_LINESIZE_ALIGN_BITS		128

#define XILINX_DPDMA_NUM_CHAN				6

struct xilinx_dpdma_chan;

/**
 * struct xilinx_dpdma_hw_desc - DPDMA hardware descriptor
 * @control: control configuration field
 * @desc_id: descriptor ID
 * @xfer_size: transfer size
 * @hsize_stride: horizontal size and stride
 * @timestamp_lsb: LSB of time stamp
 * @timestamp_msb: MSB of time stamp
 * @addr_ext: upper 16 bit of 48 bit address (next_desc and src_addr)
 * @next_desc: next descriptor 32 bit address
 * @src_addr: payload source address (1st page, 32 LSB)
 * @addr_ext_23: payload source address (2nd and 3rd pages, 16 LSBs)
 * @addr_ext_45: payload source address (4th and 5th pages, 16 LSBs)
 * @src_addr2: payload source address (2nd page, 32 LSB)
 * @src_addr3: payload source address (3rd page, 32 LSB)
 * @src_addr4: payload source address (4th page, 32 LSB)
 * @src_addr5: payload source address (5th page, 32 LSB)
 * @crc: descriptor CRC
 */
struct xilinx_dpdma_hw_desc {
	u32 control;
	u32 desc_id;
	u32 xfer_size;
	u32 hsize_stride;
	u32 timestamp_lsb;
	u32 timestamp_msb;
	u32 addr_ext;
	u32 next_desc;
	u32 src_addr;
	u32 addr_ext_23;
	u32 addr_ext_45;
	u32 src_addr2;
	u32 src_addr3;
	u32 src_addr4;
	u32 src_addr5;
	u32 crc;
} __aligned(XILINX_DPDMA_ALIGN_BYTES);

/**
 * struct xilinx_dpdma_sw_desc - DPDMA software descriptor
 * @hw: DPDMA hardware descriptor
 * @node: list node for software descriptors
 * @dma_addr: DMA address of the software descriptor
 */
struct xilinx_dpdma_sw_desc {
	struct xilinx_dpdma_hw_desc hw;
	struct list_head node;
	dma_addr_t dma_addr;
};

/**
 * struct xilinx_dpdma_tx_desc - DPDMA transaction descriptor
 * @vdesc: virtual DMA descriptor
 * @chan: DMA channel
 * @descriptors: list of software descriptors
 * @error: an error has been detected with this descriptor
 */
struct xilinx_dpdma_tx_desc {
	struct virt_dma_desc vdesc;
	struct xilinx_dpdma_chan *chan;
	struct list_head descriptors;
	bool error;
};

#define to_dpdma_tx_desc(_desc) \
	container_of(_desc, struct xilinx_dpdma_tx_desc, vdesc)

/**
 * struct xilinx_dpdma_chan - DPDMA channel
 * @vchan: virtual DMA channel
 * @reg: register base address
 * @id: channel ID
 * @wait_to_stop: queue to wait for outstanding transactions before stopping
 * @running: true if the channel is running
 * @first_frame: flag for the first frame of stream
 * @video_group: flag if multi-channel operation is needed for video channels
 * @lock: lock to access struct xilinx_dpdma_chan. Must be taken before
 *        @vchan.lock, if both are to be held.
 * @desc_pool: descriptor allocation pool
 * @err_task: error IRQ bottom half handler
 * @desc: References to descriptors being processed
 * @desc.pending: Descriptor schedule to the hardware, pending execution
 * @desc.active: Descriptor being executed by the hardware
 * @xdev: DPDMA device
 */
struct xilinx_dpdma_chan {
	struct virt_dma_chan vchan;
	void __iomem *reg;
	unsigned int id;

	wait_queue_head_t wait_to_stop;
	bool running;
	bool first_frame;
	bool video_group;

	spinlock_t lock; /* lock to access struct xilinx_dpdma_chan */
	struct dma_pool *desc_pool;
	struct tasklet_struct err_task;

	struct {
		struct xilinx_dpdma_tx_desc *pending;
		struct xilinx_dpdma_tx_desc *active;
	} desc;

	struct xilinx_dpdma_device *xdev;
};

#define to_xilinx_chan(_chan) \
	container_of(_chan, struct xilinx_dpdma_chan, vchan.chan)

/**
 * struct xilinx_dpdma_device - DPDMA device
 * @common: generic dma device structure
 * @reg: register base address
 * @dev: generic device structure
 * @irq: the interrupt number
 * @axi_clk: axi clock
 * @chan: DPDMA channels
 * @ext_addr: flag for 64 bit system (48 bit addressing)
 */
struct xilinx_dpdma_device {
	struct dma_device common;
	void __iomem *reg;
	struct device *dev;
	int irq;

	struct clk *axi_clk;
	struct xilinx_dpdma_chan *chan[XILINX_DPDMA_NUM_CHAN];

	bool ext_addr;
};

/* -----------------------------------------------------------------------------
 * DebugFS
 */
#define XILINX_DPDMA_DEBUGFS_READ_MAX_SIZE	32
#define XILINX_DPDMA_DEBUGFS_UINT16_MAX_STR	"65535"

/* Match xilinx_dpdma_testcases vs dpdma_debugfs_reqs[] entry */
enum xilinx_dpdma_testcases {
	DPDMA_TC_INTR_DONE,
	DPDMA_TC_NONE
};

struct xilinx_dpdma_debugfs {
	enum xilinx_dpdma_testcases testcase;
	u16 xilinx_dpdma_irq_done_count;
	unsigned int chan_id;
};

static struct xilinx_dpdma_debugfs dpdma_debugfs;
struct xilinx_dpdma_debugfs_request {
	const char *name;
	enum xilinx_dpdma_testcases tc;
	ssize_t (*read)(char *buf);
	int (*write)(char *args);
};

static void xilinx_dpdma_debugfs_desc_done_irq(struct xilinx_dpdma_chan *chan)
{
	if (IS_ENABLED(CONFIG_DEBUG_FS) && chan->id == dpdma_debugfs.chan_id)
		dpdma_debugfs.xilinx_dpdma_irq_done_count++;
}

static ssize_t xilinx_dpdma_debugfs_desc_done_irq_read(char *buf)
{
	size_t out_str_len;

	dpdma_debugfs.testcase = DPDMA_TC_NONE;

	out_str_len = strlen(XILINX_DPDMA_DEBUGFS_UINT16_MAX_STR);
	out_str_len = min_t(size_t, XILINX_DPDMA_DEBUGFS_READ_MAX_SIZE,
			    out_str_len + 1);
	snprintf(buf, out_str_len, "%d",
		 dpdma_debugfs.xilinx_dpdma_irq_done_count);

	return 0;
}

static int xilinx_dpdma_debugfs_desc_done_irq_write(char *args)
{
	char *arg;
	int ret;
	u32 id;

	arg = strsep(&args, " ");
	if (!arg || strncasecmp(arg, "start", 5))
		return -EINVAL;

	arg = strsep(&args, " ");
	if (!arg)
		return -EINVAL;

	ret = kstrtou32(arg, 0, &id);
	if (ret < 0)
		return ret;

	if (id < ZYNQMP_DPDMA_VIDEO0 || id > ZYNQMP_DPDMA_AUDIO1)
		return -EINVAL;

	dpdma_debugfs.testcase = DPDMA_TC_INTR_DONE;
	dpdma_debugfs.xilinx_dpdma_irq_done_count = 0;
	dpdma_debugfs.chan_id = id;

	return 0;
}

/* Match xilinx_dpdma_testcases vs dpdma_debugfs_reqs[] entry */
static struct xilinx_dpdma_debugfs_request dpdma_debugfs_reqs[] = {
	{
		.name = "DESCRIPTOR_DONE_INTR",
		.tc = DPDMA_TC_INTR_DONE,
		.read = xilinx_dpdma_debugfs_desc_done_irq_read,
		.write = xilinx_dpdma_debugfs_desc_done_irq_write,
	},
};

static ssize_t xilinx_dpdma_debugfs_read(struct file *f, char __user *buf,
					 size_t size, loff_t *pos)
{
	enum xilinx_dpdma_testcases testcase;
	char *kern_buff;
	int ret = 0;

	if (*pos != 0 || size <= 0)
		return -EINVAL;

	kern_buff = kzalloc(XILINX_DPDMA_DEBUGFS_READ_MAX_SIZE, GFP_KERNEL);
	if (!kern_buff) {
		dpdma_debugfs.testcase = DPDMA_TC_NONE;
		return -ENOMEM;
	}

	testcase = READ_ONCE(dpdma_debugfs.testcase);
	if (testcase != DPDMA_TC_NONE) {
		ret = dpdma_debugfs_reqs[testcase].read(kern_buff);
		if (ret < 0)
			goto done;
	} else {
		strscpy(kern_buff, "No testcase executed",
			XILINX_DPDMA_DEBUGFS_READ_MAX_SIZE);
	}

	size = min(size, strlen(kern_buff));
	if (copy_to_user(buf, kern_buff, size))
		ret = -EFAULT;

done:
	kfree(kern_buff);
	if (ret)
		return ret;

	*pos = size + 1;
	return size;
}

static ssize_t xilinx_dpdma_debugfs_write(struct file *f,
					  const char __user *buf, size_t size,
					  loff_t *pos)
{
	char *kern_buff, *kern_buff_start;
	char *testcase;
	unsigned int i;
	int ret;

	if (*pos != 0 || size <= 0)
		return -EINVAL;

	/* Supporting single instance of test as of now. */
	if (dpdma_debugfs.testcase != DPDMA_TC_NONE)
		return -EBUSY;

	kern_buff = kzalloc(size, GFP_KERNEL);
	if (!kern_buff)
		return -ENOMEM;
	kern_buff_start = kern_buff;

	ret = strncpy_from_user(kern_buff, buf, size);
	if (ret < 0)
		goto done;

	/* Read the testcase name from a user request. */
	testcase = strsep(&kern_buff, " ");

	for (i = 0; i < ARRAY_SIZE(dpdma_debugfs_reqs); i++) {
		if (!strcasecmp(testcase, dpdma_debugfs_reqs[i].name))
			break;
	}

	if (i == ARRAY_SIZE(dpdma_debugfs_reqs)) {
		ret = -EINVAL;
		goto done;
	}

	ret = dpdma_debugfs_reqs[i].write(kern_buff);
	if (ret < 0)
		goto done;

	ret = size;

done:
	kfree(kern_buff_start);
	return ret;
}

static const struct file_operations fops_xilinx_dpdma_dbgfs = {
	.owner = THIS_MODULE,
	.read = xilinx_dpdma_debugfs_read,
	.write = xilinx_dpdma_debugfs_write,
};

static void xilinx_dpdma_debugfs_init(struct xilinx_dpdma_device *xdev)
{
	struct dentry *dent;

	dpdma_debugfs.testcase = DPDMA_TC_NONE;

	dent = debugfs_create_file("testcase", 0444, xdev->common.dbg_dev_root,
				   NULL, &fops_xilinx_dpdma_dbgfs);
	if (IS_ERR(dent))
		dev_err(xdev->dev, "Failed to create debugfs testcase file\n");
}

/* -----------------------------------------------------------------------------
 * I/O Accessors
 */

static inline u32 dpdma_read(void __iomem *base, u32 offset)
{
	return ioread32(base + offset);
}

static inline void dpdma_write(void __iomem *base, u32 offset, u32 val)
{
	iowrite32(val, base + offset);
}

static inline void dpdma_clr(void __iomem *base, u32 offset, u32 clr)
{
	dpdma_write(base, offset, dpdma_read(base, offset) & ~clr);
}

static inline void dpdma_set(void __iomem *base, u32 offset, u32 set)
{
	dpdma_write(base, offset, dpdma_read(base, offset) | set);
}

/* -----------------------------------------------------------------------------
 * Descriptor Operations
 */

/**
 * xilinx_dpdma_sw_desc_set_dma_addrs - Set DMA addresses in the descriptor
 * @xdev: DPDMA device
 * @sw_desc: The software descriptor in which to set DMA addresses
 * @prev: The previous descriptor
 * @dma_addr: array of dma addresses
 * @num_src_addr: number of addresses in @dma_addr
 *
 * Set all the DMA addresses in the hardware descriptor corresponding to @dev
 * from @dma_addr. If a previous descriptor is specified in @prev, its next
 * descriptor DMA address is set to the DMA address of @sw_desc. @prev may be
 * identical to @sw_desc for cyclic transfers.
 */
static void xilinx_dpdma_sw_desc_set_dma_addrs(struct xilinx_dpdma_device *xdev,
					       struct xilinx_dpdma_sw_desc *sw_desc,
					       struct xilinx_dpdma_sw_desc *prev,
					       dma_addr_t dma_addr[],
					       unsigned int num_src_addr)
{
	struct xilinx_dpdma_hw_desc *hw_desc = &sw_desc->hw;
	unsigned int i;

	hw_desc->src_addr = lower_32_bits(dma_addr[0]);
	if (xdev->ext_addr)
		hw_desc->addr_ext |=
			FIELD_PREP(XILINX_DPDMA_DESC_ADDR_EXT_SRC_ADDR_MASK,
				   upper_32_bits(dma_addr[0]));

	for (i = 1; i < num_src_addr; i++) {
		u32 *addr = &hw_desc->src_addr2;

		addr[i - 1] = lower_32_bits(dma_addr[i]);

		if (xdev->ext_addr) {
			u32 *addr_ext = &hw_desc->addr_ext_23;
			u32 addr_msb;

			addr_msb = upper_32_bits(dma_addr[i]) & GENMASK(15, 0);
			addr_msb <<= 16 * ((i - 1) % 2);
			addr_ext[(i - 1) / 2] |= addr_msb;
		}
	}

	if (!prev)
		return;

	prev->hw.next_desc = lower_32_bits(sw_desc->dma_addr);
	if (xdev->ext_addr)
		prev->hw.addr_ext |=
			FIELD_PREP(XILINX_DPDMA_DESC_ADDR_EXT_NEXT_ADDR_MASK,
				   upper_32_bits(sw_desc->dma_addr));
}

/**
 * xilinx_dpdma_chan_alloc_sw_desc - Allocate a software descriptor
 * @chan: DPDMA channel
 *
 * Allocate a software descriptor from the channel's descriptor pool.
 *
 * Return: a software descriptor or NULL.
 */
static struct xilinx_dpdma_sw_desc *
xilinx_dpdma_chan_alloc_sw_desc(struct xilinx_dpdma_chan *chan)
{
	struct xilinx_dpdma_sw_desc *sw_desc;
	dma_addr_t dma_addr;

	sw_desc = dma_pool_zalloc(chan->desc_pool, GFP_ATOMIC, &dma_addr);
	if (!sw_desc)
		return NULL;

	sw_desc->dma_addr = dma_addr;

	return sw_desc;
}

/**
 * xilinx_dpdma_chan_free_sw_desc - Free a software descriptor
 * @chan: DPDMA channel
 * @sw_desc: software descriptor to free
 *
 * Free a software descriptor from the channel's descriptor pool.
 */
static void
xilinx_dpdma_chan_free_sw_desc(struct xilinx_dpdma_chan *chan,
			       struct xilinx_dpdma_sw_desc *sw_desc)
{
	dma_pool_free(chan->desc_pool, sw_desc, sw_desc->dma_addr);
}

/**
 * xilinx_dpdma_chan_dump_tx_desc - Dump a tx descriptor
 * @chan: DPDMA channel
 * @tx_desc: tx descriptor to dump
 *
 * Dump contents of a tx descriptor
 */
static void xilinx_dpdma_chan_dump_tx_desc(struct xilinx_dpdma_chan *chan,
					   struct xilinx_dpdma_tx_desc *tx_desc)
{
	struct xilinx_dpdma_sw_desc *sw_desc;
	struct device *dev = chan->xdev->dev;
	unsigned int i = 0;

	dev_dbg(dev, "------- TX descriptor dump start -------\n");
	dev_dbg(dev, "------- channel ID = %d -------\n", chan->id);

	list_for_each_entry(sw_desc, &tx_desc->descriptors, node) {
		struct xilinx_dpdma_hw_desc *hw_desc = &sw_desc->hw;

		dev_dbg(dev, "------- HW descriptor %d -------\n", i++);
		dev_dbg(dev, "descriptor DMA addr: %pad\n", &sw_desc->dma_addr);
		dev_dbg(dev, "control: 0x%08x\n", hw_desc->control);
		dev_dbg(dev, "desc_id: 0x%08x\n", hw_desc->desc_id);
		dev_dbg(dev, "xfer_size: 0x%08x\n", hw_desc->xfer_size);
		dev_dbg(dev, "hsize_stride: 0x%08x\n", hw_desc->hsize_stride);
		dev_dbg(dev, "timestamp_lsb: 0x%08x\n", hw_desc->timestamp_lsb);
		dev_dbg(dev, "timestamp_msb: 0x%08x\n", hw_desc->timestamp_msb);
		dev_dbg(dev, "addr_ext: 0x%08x\n", hw_desc->addr_ext);
		dev_dbg(dev, "next_desc: 0x%08x\n", hw_desc->next_desc);
		dev_dbg(dev, "src_addr: 0x%08x\n", hw_desc->src_addr);
		dev_dbg(dev, "addr_ext_23: 0x%08x\n", hw_desc->addr_ext_23);
		dev_dbg(dev, "addr_ext_45: 0x%08x\n", hw_desc->addr_ext_45);
		dev_dbg(dev, "src_addr2: 0x%08x\n", hw_desc->src_addr2);
		dev_dbg(dev, "src_addr3: 0x%08x\n", hw_desc->src_addr3);
		dev_dbg(dev, "src_addr4: 0x%08x\n", hw_desc->src_addr4);
		dev_dbg(dev, "src_addr5: 0x%08x\n", hw_desc->src_addr5);
		dev_dbg(dev, "crc: 0x%08x\n", hw_desc->crc);
	}

	dev_dbg(dev, "------- TX descriptor dump end -------\n");
}

/**
 * xilinx_dpdma_chan_alloc_tx_desc - Allocate a transaction descriptor
 * @chan: DPDMA channel
 *
 * Allocate a tx descriptor.
 *
 * Return: a tx descriptor or NULL.
 */
static struct xilinx_dpdma_tx_desc *
xilinx_dpdma_chan_alloc_tx_desc(struct xilinx_dpdma_chan *chan)
{
	struct xilinx_dpdma_tx_desc *tx_desc;

	tx_desc = kzalloc(sizeof(*tx_desc), GFP_NOWAIT);
	if (!tx_desc)
		return NULL;

	INIT_LIST_HEAD(&tx_desc->descriptors);
	tx_desc->chan = chan;
	tx_desc->error = false;

	return tx_desc;
}

/**
 * xilinx_dpdma_chan_free_tx_desc - Free a virtual DMA descriptor
 * @vdesc: virtual DMA descriptor
 *
 * Free the virtual DMA descriptor @vdesc including its software descriptors.
 */
static void xilinx_dpdma_chan_free_tx_desc(struct virt_dma_desc *vdesc)
{
	struct xilinx_dpdma_sw_desc *sw_desc, *next;
	struct xilinx_dpdma_tx_desc *desc;

	if (!vdesc)
		return;

	desc = to_dpdma_tx_desc(vdesc);

	list_for_each_entry_safe(sw_desc, next, &desc->descriptors, node) {
		list_del(&sw_desc->node);
		xilinx_dpdma_chan_free_sw_desc(desc->chan, sw_desc);
	}

	kfree(desc);
}

/**
 * xilinx_dpdma_chan_prep_cyclic - Prepare a cyclic dma descriptor
 * @chan: DPDMA channel
 * @buf_addr: buffer address
 * @buf_len: buffer length
 * @period_len: number of periods
 * @flags: tx flags argument passed in to prepare function
 *
 * Prepare a tx descriptor incudling internal software/hardware descriptors
 * for the given cyclic transaction.
 *
 * Return: A dma async tx descriptor on success, or NULL.
 */
static struct dma_async_tx_descriptor *
xilinx_dpdma_chan_prep_cyclic(struct xilinx_dpdma_chan *chan,
			      dma_addr_t buf_addr, size_t buf_len,
			      size_t period_len, unsigned long flags)
{
	struct xilinx_dpdma_tx_desc *tx_desc;
	struct xilinx_dpdma_sw_desc *sw_desc, *last = NULL;
	unsigned int periods = buf_len / period_len;
	unsigned int i;

	tx_desc = xilinx_dpdma_chan_alloc_tx_desc(chan);
	if (!tx_desc)
<<<<<<< HEAD
		return (void *)tx_desc;
=======
		return NULL;
>>>>>>> a686015d

	for (i = 0; i < periods; i++) {
		struct xilinx_dpdma_hw_desc *hw_desc;

		if (!IS_ALIGNED(buf_addr, XILINX_DPDMA_ALIGN_BYTES)) {
			dev_err(chan->xdev->dev,
				"buffer should be aligned at %d B\n",
				XILINX_DPDMA_ALIGN_BYTES);
			goto error;
		}

		sw_desc = xilinx_dpdma_chan_alloc_sw_desc(chan);
		if (!sw_desc)
			goto error;

		xilinx_dpdma_sw_desc_set_dma_addrs(chan->xdev, sw_desc, last,
						   &buf_addr, 1);
		hw_desc = &sw_desc->hw;
		hw_desc->xfer_size = period_len;
		hw_desc->hsize_stride =
			FIELD_PREP(XILINX_DPDMA_DESC_HSIZE_STRIDE_HSIZE_MASK,
				   period_len) |
			FIELD_PREP(XILINX_DPDMA_DESC_HSIZE_STRIDE_STRIDE_MASK,
				   period_len);
<<<<<<< HEAD
		hw_desc->control |= XILINX_DPDMA_DESC_CONTROL_PREEMBLE;
		hw_desc->control |= XILINX_DPDMA_DESC_CONTROL_IGNORE_DONE;
		hw_desc->control |= XILINX_DPDMA_DESC_CONTROL_COMPLETE_INTR;
=======
		hw_desc->control = XILINX_DPDMA_DESC_CONTROL_PREEMBLE |
				   XILINX_DPDMA_DESC_CONTROL_IGNORE_DONE |
				   XILINX_DPDMA_DESC_CONTROL_COMPLETE_INTR;
>>>>>>> a686015d

		list_add_tail(&sw_desc->node, &tx_desc->descriptors);

		buf_addr += period_len;
		last = sw_desc;
	}

	sw_desc = list_first_entry(&tx_desc->descriptors,
				   struct xilinx_dpdma_sw_desc, node);
	last->hw.next_desc = lower_32_bits(sw_desc->dma_addr);
	if (chan->xdev->ext_addr)
		last->hw.addr_ext |=
			FIELD_PREP(XILINX_DPDMA_DESC_ADDR_EXT_NEXT_ADDR_MASK,
				   upper_32_bits(sw_desc->dma_addr));

	last->hw.control |= XILINX_DPDMA_DESC_CONTROL_LAST_OF_FRAME;

	return vchan_tx_prep(&chan->vchan, &tx_desc->vdesc, flags);

error:
	xilinx_dpdma_chan_free_tx_desc(&tx_desc->vdesc);

	return NULL;
}

/**
 * xilinx_dpdma_chan_prep_interleaved_dma - Prepare an interleaved dma
 *					    descriptor
 * @chan: DPDMA channel
 * @xt: dma interleaved template
 *
 * Prepare a tx descriptor including internal software/hardware descriptors
 * based on @xt.
 *
 * Return: A DPDMA TX descriptor on success, or NULL.
 */
static struct xilinx_dpdma_tx_desc *
xilinx_dpdma_chan_prep_interleaved_dma(struct xilinx_dpdma_chan *chan,
				       struct dma_interleaved_template *xt)
{
	struct xilinx_dpdma_tx_desc *tx_desc;
	struct xilinx_dpdma_sw_desc *sw_desc;
	struct xilinx_dpdma_hw_desc *hw_desc;
	size_t hsize = xt->sgl[0].size;
	size_t stride = hsize + xt->sgl[0].icg;

	if (!IS_ALIGNED(xt->src_start, XILINX_DPDMA_ALIGN_BYTES)) {
		dev_err(chan->xdev->dev,
			"chan%u: buffer should be aligned at %d B\n",
			chan->id, XILINX_DPDMA_ALIGN_BYTES);
		return NULL;
	}

	tx_desc = xilinx_dpdma_chan_alloc_tx_desc(chan);
	if (!tx_desc)
		return NULL;

	sw_desc = xilinx_dpdma_chan_alloc_sw_desc(chan);
	if (!sw_desc) {
		xilinx_dpdma_chan_free_tx_desc(&tx_desc->vdesc);
		return NULL;
	}

	xilinx_dpdma_sw_desc_set_dma_addrs(chan->xdev, sw_desc, sw_desc,
					   &xt->src_start, 1);

	hw_desc = &sw_desc->hw;
	hsize = ALIGN(hsize, XILINX_DPDMA_LINESIZE_ALIGN_BITS / 8);
	hw_desc->xfer_size = hsize * xt->numf;
	hw_desc->hsize_stride =
		FIELD_PREP(XILINX_DPDMA_DESC_HSIZE_STRIDE_HSIZE_MASK, hsize) |
		FIELD_PREP(XILINX_DPDMA_DESC_HSIZE_STRIDE_STRIDE_MASK,
			   stride / 16);
	hw_desc->control |= XILINX_DPDMA_DESC_CONTROL_PREEMBLE;
	hw_desc->control |= XILINX_DPDMA_DESC_CONTROL_COMPLETE_INTR;
	hw_desc->control |= XILINX_DPDMA_DESC_CONTROL_IGNORE_DONE;
	hw_desc->control |= XILINX_DPDMA_DESC_CONTROL_LAST_OF_FRAME;

	list_add_tail(&sw_desc->node, &tx_desc->descriptors);

	return tx_desc;
}

/* -----------------------------------------------------------------------------
 * DPDMA Channel Operations
 */

/**
 * xilinx_dpdma_chan_enable - Enable the channel
 * @chan: DPDMA channel
 *
 * Enable the channel and its interrupts. Set the QoS values for video class.
 */
static void xilinx_dpdma_chan_enable(struct xilinx_dpdma_chan *chan)
{
	u32 reg;

	reg = (XILINX_DPDMA_INTR_CHAN_MASK << chan->id)
	    | XILINX_DPDMA_INTR_GLOBAL_MASK;
	dpdma_write(chan->xdev->reg, XILINX_DPDMA_IEN, reg);
	reg = (XILINX_DPDMA_EINTR_CHAN_ERR_MASK << chan->id)
	    | XILINX_DPDMA_INTR_GLOBAL_ERR;
	dpdma_write(chan->xdev->reg, XILINX_DPDMA_EIEN, reg);

	reg = XILINX_DPDMA_CH_CNTL_ENABLE
	    | FIELD_PREP(XILINX_DPDMA_CH_CNTL_QOS_DSCR_WR_MASK,
			 XILINX_DPDMA_CH_CNTL_QOS_VID_CLASS)
	    | FIELD_PREP(XILINX_DPDMA_CH_CNTL_QOS_DSCR_RD_MASK,
			 XILINX_DPDMA_CH_CNTL_QOS_VID_CLASS)
	    | FIELD_PREP(XILINX_DPDMA_CH_CNTL_QOS_DATA_RD_MASK,
			 XILINX_DPDMA_CH_CNTL_QOS_VID_CLASS);
	dpdma_set(chan->reg, XILINX_DPDMA_CH_CNTL, reg);
}

/**
 * xilinx_dpdma_chan_disable - Disable the channel
 * @chan: DPDMA channel
 *
 * Disable the channel and its interrupts.
 */
static void xilinx_dpdma_chan_disable(struct xilinx_dpdma_chan *chan)
{
	u32 reg;

	reg = XILINX_DPDMA_INTR_CHAN_MASK << chan->id;
	dpdma_write(chan->xdev->reg, XILINX_DPDMA_IEN, reg);
	reg = XILINX_DPDMA_EINTR_CHAN_ERR_MASK << chan->id;
	dpdma_write(chan->xdev->reg, XILINX_DPDMA_EIEN, reg);

	dpdma_clr(chan->reg, XILINX_DPDMA_CH_CNTL, XILINX_DPDMA_CH_CNTL_ENABLE);
}

/**
 * xilinx_dpdma_chan_pause - Pause the channel
 * @chan: DPDMA channel
 *
 * Pause the channel.
 */
static void xilinx_dpdma_chan_pause(struct xilinx_dpdma_chan *chan)
{
	dpdma_set(chan->reg, XILINX_DPDMA_CH_CNTL, XILINX_DPDMA_CH_CNTL_PAUSE);
}

/**
 * xilinx_dpdma_chan_unpause - Unpause the channel
 * @chan: DPDMA channel
 *
 * Unpause the channel.
 */
static void xilinx_dpdma_chan_unpause(struct xilinx_dpdma_chan *chan)
{
	dpdma_clr(chan->reg, XILINX_DPDMA_CH_CNTL, XILINX_DPDMA_CH_CNTL_PAUSE);
}

static u32 xilinx_dpdma_chan_video_group_ready(struct xilinx_dpdma_chan *chan)
{
	struct xilinx_dpdma_device *xdev = chan->xdev;
	u32 channels = 0;
	unsigned int i;

	for (i = ZYNQMP_DPDMA_VIDEO0; i <= ZYNQMP_DPDMA_VIDEO2; i++) {
		if (xdev->chan[i]->video_group && !xdev->chan[i]->running)
			return 0;

		if (xdev->chan[i]->video_group)
			channels |= BIT(i);
	}

	return channels;
}

/**
 * xilinx_dpdma_chan_queue_transfer - Queue the next transfer
 * @chan: DPDMA channel
 *
 * Queue the next descriptor, if any, to the hardware. If the channel is
 * stopped, start it first. Otherwise retrigger it with the next descriptor.
 */
static void xilinx_dpdma_chan_queue_transfer(struct xilinx_dpdma_chan *chan)
{
	struct xilinx_dpdma_device *xdev = chan->xdev;
	struct xilinx_dpdma_sw_desc *sw_desc;
	struct xilinx_dpdma_tx_desc *desc;
	struct virt_dma_desc *vdesc;
	u32 reg, channels;
	bool first_frame;

	lockdep_assert_held(&chan->lock);

	if (chan->desc.pending)
		return;

	if (!chan->running) {
		xilinx_dpdma_chan_unpause(chan);
		xilinx_dpdma_chan_enable(chan);
		chan->first_frame = true;
		chan->running = true;
	}

	vdesc = vchan_next_desc(&chan->vchan);
	if (!vdesc)
		return;

	desc = to_dpdma_tx_desc(vdesc);
	chan->desc.pending = desc;
	list_del(&desc->vdesc.node);

	/*
	 * Assign the cookie to descriptors in this transaction. Only 16 bit
	 * will be used, but it should be enough.
	 */
	list_for_each_entry(sw_desc, &desc->descriptors, node)
		sw_desc->hw.desc_id = desc->vdesc.tx.cookie
				    & XILINX_DPDMA_CH_DESC_ID_MASK;

	sw_desc = list_first_entry(&desc->descriptors,
				   struct xilinx_dpdma_sw_desc, node);
	dpdma_write(chan->reg, XILINX_DPDMA_CH_DESC_START_ADDR,
		    lower_32_bits(sw_desc->dma_addr));
	if (xdev->ext_addr)
		dpdma_write(chan->reg, XILINX_DPDMA_CH_DESC_START_ADDRE,
			    FIELD_PREP(XILINX_DPDMA_CH_DESC_START_ADDRE_MASK,
				       upper_32_bits(sw_desc->dma_addr)));

	first_frame = chan->first_frame;
	chan->first_frame = false;

	if (chan->video_group) {
		channels = xilinx_dpdma_chan_video_group_ready(chan);
		/*
		 * Trigger the transfer only when all channels in the group are
		 * ready.
		 */
		if (!channels)
			return;
	} else {
		channels = BIT(chan->id);
	}

	if (first_frame)
		reg = XILINX_DPDMA_GBL_TRIG_MASK(channels);
	else
		reg = XILINX_DPDMA_GBL_RETRIG_MASK(channels);

	dpdma_write(xdev->reg, XILINX_DPDMA_GBL, reg);
}

/**
 * xilinx_dpdma_chan_ostand - Number of outstanding transactions
 * @chan: DPDMA channel
 *
 * Read and return the number of outstanding transactions from register.
 *
 * Return: Number of outstanding transactions from the status register.
 */
static u32 xilinx_dpdma_chan_ostand(struct xilinx_dpdma_chan *chan)
{
	return FIELD_GET(XILINX_DPDMA_CH_STATUS_OTRAN_CNT_MASK,
			 dpdma_read(chan->reg, XILINX_DPDMA_CH_STATUS));
}

/**
 * xilinx_dpdma_chan_notify_no_ostand - Notify no outstanding transaction event
 * @chan: DPDMA channel
 *
 * Notify waiters for no outstanding event, so waiters can stop the channel
 * safely. This function is supposed to be called when 'no outstanding'
 * interrupt is generated. The 'no outstanding' interrupt is disabled and
 * should be re-enabled when this event is handled. If the channel status
 * register still shows some number of outstanding transactions, the interrupt
 * remains enabled.
 *
 * Return: 0 on success. On failure, -EWOULDBLOCK if there's still outstanding
 * transaction(s).
 */
static int xilinx_dpdma_chan_notify_no_ostand(struct xilinx_dpdma_chan *chan)
{
	u32 cnt;

	cnt = xilinx_dpdma_chan_ostand(chan);
	if (cnt) {
		dev_dbg(chan->xdev->dev,
			"chan%u: %d outstanding transactions\n",
			chan->id, cnt);
		return -EWOULDBLOCK;
	}

	/* Disable 'no outstanding' interrupt */
	dpdma_write(chan->xdev->reg, XILINX_DPDMA_IDS,
		    XILINX_DPDMA_INTR_NO_OSTAND(chan->id));
	wake_up(&chan->wait_to_stop);

	return 0;
}

/**
 * xilinx_dpdma_chan_wait_no_ostand - Wait for the no outstanding irq
 * @chan: DPDMA channel
 *
 * Wait for the no outstanding transaction interrupt. This functions can sleep
 * for 50ms.
 *
 * Return: 0 on success. On failure, -ETIMEOUT for time out, or the error code
 * from wait_event_interruptible_timeout().
 */
static int xilinx_dpdma_chan_wait_no_ostand(struct xilinx_dpdma_chan *chan)
{
	int ret;

	/* Wait for a no outstanding transaction interrupt upto 50msec */
	ret = wait_event_interruptible_timeout(chan->wait_to_stop,
					       !xilinx_dpdma_chan_ostand(chan),
					       msecs_to_jiffies(50));
	if (ret > 0) {
		dpdma_write(chan->xdev->reg, XILINX_DPDMA_IEN,
			    XILINX_DPDMA_INTR_NO_OSTAND(chan->id));
		return 0;
	}

	dev_err(chan->xdev->dev, "chan%u: not ready to stop: %d trans\n",
		chan->id, xilinx_dpdma_chan_ostand(chan));

	if (ret == 0)
		return -ETIMEDOUT;

	return ret;
}

/**
 * xilinx_dpdma_chan_poll_no_ostand - Poll the outstanding transaction status
 * @chan: DPDMA channel
 *
 * Poll the outstanding transaction status, and return when there's no
 * outstanding transaction. This functions can be used in the interrupt context
 * or where the atomicity is required. Calling thread may wait more than 50ms.
 *
 * Return: 0 on success, or -ETIMEDOUT.
 */
static int xilinx_dpdma_chan_poll_no_ostand(struct xilinx_dpdma_chan *chan)
{
	u32 cnt, loop = 50000;

	/* Poll at least for 50ms (20 fps). */
	do {
		cnt = xilinx_dpdma_chan_ostand(chan);
		udelay(1);
	} while (loop-- > 0 && cnt);

	if (loop) {
		dpdma_write(chan->xdev->reg, XILINX_DPDMA_IEN,
			    XILINX_DPDMA_INTR_NO_OSTAND(chan->id));
		return 0;
	}

	dev_err(chan->xdev->dev, "chan%u: not ready to stop: %d trans\n",
		chan->id, xilinx_dpdma_chan_ostand(chan));

	return -ETIMEDOUT;
}

/**
 * xilinx_dpdma_chan_stop - Stop the channel
 * @chan: DPDMA channel
 *
 * Stop a previously paused channel by first waiting for completion of all
 * outstanding transaction and then disabling the channel.
 *
 * Return: 0 on success, or -ETIMEDOUT if the channel failed to stop.
 */
static int xilinx_dpdma_chan_stop(struct xilinx_dpdma_chan *chan)
{
	unsigned long flags;
	int ret;

	ret = xilinx_dpdma_chan_wait_no_ostand(chan);
	if (ret)
		return ret;

	spin_lock_irqsave(&chan->lock, flags);
	xilinx_dpdma_chan_disable(chan);
	chan->running = false;
	spin_unlock_irqrestore(&chan->lock, flags);

	return 0;
}

/**
 * xilinx_dpdma_chan_done_irq - Handle hardware descriptor completion
 * @chan: DPDMA channel
 *
 * Handle completion of the currently active descriptor (@chan->desc.active). As
 * we currently support cyclic transfers only, this just invokes the cyclic
 * callback. The descriptor will be completed at the VSYNC interrupt when a new
 * descriptor replaces it.
 */
static void xilinx_dpdma_chan_done_irq(struct xilinx_dpdma_chan *chan)
{
	struct xilinx_dpdma_tx_desc *active;

	spin_lock(&chan->lock);

	xilinx_dpdma_debugfs_desc_done_irq(chan);

	active = chan->desc.active;
	if (active)
		vchan_cyclic_callback(&active->vdesc);
	else
		dev_warn(chan->xdev->dev,
			 "chan%u: DONE IRQ with no active descriptor!\n",
			 chan->id);

	spin_unlock(&chan->lock);
}

/**
 * xilinx_dpdma_chan_vsync_irq - Handle hardware descriptor scheduling
 * @chan: DPDMA channel
 *
 * At VSYNC the active descriptor may have been replaced by the pending
 * descriptor. Detect this through the DESC_ID and perform appropriate
 * bookkeeping.
 */
static void xilinx_dpdma_chan_vsync_irq(struct  xilinx_dpdma_chan *chan)
{
	struct xilinx_dpdma_tx_desc *pending;
	struct xilinx_dpdma_sw_desc *sw_desc;
	u32 desc_id;

	spin_lock(&chan->lock);

	pending = chan->desc.pending;
	if (!chan->running || !pending)
		goto out;

	desc_id = dpdma_read(chan->reg, XILINX_DPDMA_CH_DESC_ID)
		& XILINX_DPDMA_CH_DESC_ID_MASK;

	/* If the retrigger raced with vsync, retry at the next frame. */
	sw_desc = list_first_entry(&pending->descriptors,
				   struct xilinx_dpdma_sw_desc, node);
	if (sw_desc->hw.desc_id != desc_id) {
		dev_dbg(chan->xdev->dev,
			"chan%u: vsync race lost (%u != %u), retrying\n",
			chan->id, sw_desc->hw.desc_id, desc_id);
		goto out;
	}

	/*
	 * Complete the active descriptor, if any, promote the pending
	 * descriptor to active, and queue the next transfer, if any.
	 */
	spin_lock(&chan->vchan.lock);
	if (chan->desc.active)
		vchan_cookie_complete(&chan->desc.active->vdesc);
	chan->desc.active = pending;
	chan->desc.pending = NULL;

	xilinx_dpdma_chan_queue_transfer(chan);
	spin_unlock(&chan->vchan.lock);

out:
	spin_unlock(&chan->lock);
}

/**
 * xilinx_dpdma_chan_err - Detect any channel error
 * @chan: DPDMA channel
 * @isr: masked Interrupt Status Register
 * @eisr: Error Interrupt Status Register
 *
 * Return: true if any channel error occurs, or false otherwise.
 */
static bool
xilinx_dpdma_chan_err(struct xilinx_dpdma_chan *chan, u32 isr, u32 eisr)
{
	if (!chan)
		return false;

	if (chan->running &&
	    ((isr & (XILINX_DPDMA_INTR_CHAN_ERR_MASK << chan->id)) ||
	    (eisr & (XILINX_DPDMA_EINTR_CHAN_ERR_MASK << chan->id))))
		return true;

	return false;
}

/**
 * xilinx_dpdma_chan_handle_err - DPDMA channel error handling
 * @chan: DPDMA channel
 *
 * This function is called when any channel error or any global error occurs.
 * The function disables the paused channel by errors and determines
 * if the current active descriptor can be rescheduled depending on
 * the descriptor status.
 */
static void xilinx_dpdma_chan_handle_err(struct xilinx_dpdma_chan *chan)
{
	struct xilinx_dpdma_device *xdev = chan->xdev;
	struct xilinx_dpdma_tx_desc *active;
	unsigned long flags;

	spin_lock_irqsave(&chan->lock, flags);

	dev_dbg(xdev->dev, "chan%u: cur desc addr = 0x%04x%08x\n",
		chan->id,
		dpdma_read(chan->reg, XILINX_DPDMA_CH_DESC_START_ADDRE),
		dpdma_read(chan->reg, XILINX_DPDMA_CH_DESC_START_ADDR));
	dev_dbg(xdev->dev, "chan%u: cur payload addr = 0x%04x%08x\n",
		chan->id,
		dpdma_read(chan->reg, XILINX_DPDMA_CH_PYLD_CUR_ADDRE),
		dpdma_read(chan->reg, XILINX_DPDMA_CH_PYLD_CUR_ADDR));

	xilinx_dpdma_chan_disable(chan);
	chan->running = false;

	if (!chan->desc.active)
		goto out_unlock;

	active = chan->desc.active;
	chan->desc.active = NULL;

	xilinx_dpdma_chan_dump_tx_desc(chan, active);

	if (active->error)
		dev_dbg(xdev->dev, "chan%u: repeated error on desc\n",
			chan->id);

	/* Reschedule if there's no new descriptor */
	if (!chan->desc.pending &&
	    list_empty(&chan->vchan.desc_issued)) {
		active->error = true;
		list_add_tail(&active->vdesc.node,
			      &chan->vchan.desc_issued);
	} else {
		xilinx_dpdma_chan_free_tx_desc(&active->vdesc);
	}

out_unlock:
	spin_unlock_irqrestore(&chan->lock, flags);
}

/* -----------------------------------------------------------------------------
 * DMA Engine Operations
 */
static struct dma_async_tx_descriptor *
xilinx_dpdma_prep_dma_cyclic(struct dma_chan *dchan, dma_addr_t buf_addr,
			     size_t buf_len, size_t period_len,
			     enum dma_transfer_direction direction,
			     unsigned long flags)
{
	struct xilinx_dpdma_chan *chan = to_xilinx_chan(dchan);

	if (direction != DMA_MEM_TO_DEV)
		return NULL;

	if (buf_len % period_len)
		return NULL;

	return xilinx_dpdma_chan_prep_cyclic(chan, buf_addr, buf_len,
<<<<<<< HEAD
						 period_len, flags);
=======
					     period_len, flags);
>>>>>>> a686015d
}

static struct dma_async_tx_descriptor *
xilinx_dpdma_prep_interleaved_dma(struct dma_chan *dchan,
				  struct dma_interleaved_template *xt,
				  unsigned long flags)
{
	struct xilinx_dpdma_chan *chan = to_xilinx_chan(dchan);
	struct xilinx_dpdma_tx_desc *desc;

	if (xt->dir != DMA_MEM_TO_DEV)
		return NULL;

	if (!xt->numf || !xt->sgl[0].size)
		return NULL;

	if (!(flags & DMA_PREP_REPEAT) || !(flags & DMA_PREP_LOAD_EOT))
		return NULL;

	desc = xilinx_dpdma_chan_prep_interleaved_dma(chan, xt);
	if (!desc)
		return NULL;

	vchan_tx_prep(&chan->vchan, &desc->vdesc, flags | DMA_CTRL_ACK);

	return &desc->vdesc.tx;
}

/**
 * xilinx_dpdma_alloc_chan_resources - Allocate resources for the channel
 * @dchan: DMA channel
 *
 * Allocate a descriptor pool for the channel.
 *
 * Return: 0 on success, or -ENOMEM if failed to allocate a pool.
 */
static int xilinx_dpdma_alloc_chan_resources(struct dma_chan *dchan)
{
	struct xilinx_dpdma_chan *chan = to_xilinx_chan(dchan);
	size_t align = __alignof__(struct xilinx_dpdma_sw_desc);

	chan->desc_pool = dma_pool_create(dev_name(chan->xdev->dev),
					  chan->xdev->dev,
					  sizeof(struct xilinx_dpdma_sw_desc),
					  align, 0);
	if (!chan->desc_pool) {
		dev_err(chan->xdev->dev,
			"chan%u: failed to allocate a descriptor pool\n",
			chan->id);
		return -ENOMEM;
	}

	return 0;
}

/**
 * xilinx_dpdma_free_chan_resources - Free all resources for the channel
 * @dchan: DMA channel
 *
 * Free resources associated with the virtual DMA channel, and destroy the
 * descriptor pool.
 */
static void xilinx_dpdma_free_chan_resources(struct dma_chan *dchan)
{
	struct xilinx_dpdma_chan *chan = to_xilinx_chan(dchan);

	vchan_free_chan_resources(&chan->vchan);

	dma_pool_destroy(chan->desc_pool);
	chan->desc_pool = NULL;
}

static void xilinx_dpdma_issue_pending(struct dma_chan *dchan)
{
	struct xilinx_dpdma_chan *chan = to_xilinx_chan(dchan);
	unsigned long flags;

	spin_lock_irqsave(&chan->lock, flags);
	spin_lock(&chan->vchan.lock);
	if (vchan_issue_pending(&chan->vchan))
		xilinx_dpdma_chan_queue_transfer(chan);
	spin_unlock(&chan->vchan.lock);
	spin_unlock_irqrestore(&chan->lock, flags);
}

static int xilinx_dpdma_config(struct dma_chan *dchan,
			       struct dma_slave_config *config)
{
	struct xilinx_dpdma_chan *chan = to_xilinx_chan(dchan);
	struct xilinx_dpdma_peripheral_config *pconfig;
	unsigned long flags;

	/*
	 * The destination address doesn't need to be specified as the DPDMA is
	 * hardwired to the destination (the DP controller). The transfer
	 * width, burst size and port window size are thus meaningless, they're
	 * fixed both on the DPDMA side and on the DP controller side.
	 */

	/*
	 * Use the peripheral_config to indicate that the channel is part
	 * of a video group. This requires matching use of the custom
	 * structure in each driver.
	 */
	pconfig = config->peripheral_config;
	if (WARN_ON(pconfig && config->peripheral_size != sizeof(*pconfig)))
		return -EINVAL;

	spin_lock_irqsave(&chan->lock, flags);
	if (chan->id <= ZYNQMP_DPDMA_VIDEO2 && pconfig)
		chan->video_group = pconfig->video_group;
	spin_unlock_irqrestore(&chan->lock, flags);

	return 0;
}

static int xilinx_dpdma_pause(struct dma_chan *dchan)
{
	xilinx_dpdma_chan_pause(to_xilinx_chan(dchan));

	return 0;
}

static int xilinx_dpdma_resume(struct dma_chan *dchan)
{
	xilinx_dpdma_chan_unpause(to_xilinx_chan(dchan));

	return 0;
}

/**
 * xilinx_dpdma_terminate_all - Terminate the channel and descriptors
 * @dchan: DMA channel
 *
 * Pause the channel without waiting for ongoing transfers to complete. Waiting
 * for completion is performed by xilinx_dpdma_synchronize() that will disable
 * the channel to complete the stop.
 *
 * All the descriptors associated with the channel that are guaranteed not to
 * be touched by the hardware. The pending and active descriptor are not
 * touched, and will be freed either upon completion, or by
 * xilinx_dpdma_synchronize().
 *
 * Return: 0 on success, or -ETIMEDOUT if the channel failed to stop.
 */
static int xilinx_dpdma_terminate_all(struct dma_chan *dchan)
{
	struct xilinx_dpdma_chan *chan = to_xilinx_chan(dchan);
	struct xilinx_dpdma_device *xdev = chan->xdev;
	LIST_HEAD(descriptors);
	unsigned long flags;
	unsigned int i;

	/* Pause the channel (including the whole video group if applicable). */
	if (chan->video_group) {
		for (i = ZYNQMP_DPDMA_VIDEO0; i <= ZYNQMP_DPDMA_VIDEO2; i++) {
			if (xdev->chan[i]->video_group &&
			    xdev->chan[i]->running) {
				xilinx_dpdma_chan_pause(xdev->chan[i]);
				xdev->chan[i]->video_group = false;
			}
		}
	} else {
		xilinx_dpdma_chan_pause(chan);
	}

	/* Gather all the descriptors we can free and free them. */
	spin_lock_irqsave(&chan->vchan.lock, flags);
	vchan_get_all_descriptors(&chan->vchan, &descriptors);
	spin_unlock_irqrestore(&chan->vchan.lock, flags);

	vchan_dma_desc_free_list(&chan->vchan, &descriptors);

	return 0;
}

/**
 * xilinx_dpdma_synchronize - Synchronize callback execution
 * @dchan: DMA channel
 *
 * Synchronizing callback execution ensures that all previously issued
 * transfers have completed and all associated callbacks have been called and
 * have returned.
 *
 * This function waits for the DMA channel to stop. It assumes it has been
 * paused by a previous call to dmaengine_terminate_async(), and that no new
 * pending descriptors have been issued with dma_async_issue_pending(). The
 * behaviour is undefined otherwise.
 */
static void xilinx_dpdma_synchronize(struct dma_chan *dchan)
{
	struct xilinx_dpdma_chan *chan = to_xilinx_chan(dchan);
	unsigned long flags;

	xilinx_dpdma_chan_stop(chan);

	spin_lock_irqsave(&chan->vchan.lock, flags);
	if (chan->desc.pending) {
		vchan_terminate_vdesc(&chan->desc.pending->vdesc);
		chan->desc.pending = NULL;
	}
	if (chan->desc.active) {
		vchan_terminate_vdesc(&chan->desc.active->vdesc);
		chan->desc.active = NULL;
	}
	spin_unlock_irqrestore(&chan->vchan.lock, flags);

	vchan_synchronize(&chan->vchan);
}

/* -----------------------------------------------------------------------------
 * Interrupt and Tasklet Handling
 */

/**
 * xilinx_dpdma_err - Detect any global error
 * @isr: Interrupt Status Register
 * @eisr: Error Interrupt Status Register
 *
 * Return: True if any global error occurs, or false otherwise.
 */
static bool xilinx_dpdma_err(u32 isr, u32 eisr)
{
	if (isr & XILINX_DPDMA_INTR_GLOBAL_ERR ||
	    eisr & XILINX_DPDMA_EINTR_GLOBAL_ERR)
		return true;

	return false;
}

/**
 * xilinx_dpdma_handle_err_irq - Handle DPDMA error interrupt
 * @xdev: DPDMA device
 * @isr: masked Interrupt Status Register
 * @eisr: Error Interrupt Status Register
 *
 * Handle if any error occurs based on @isr and @eisr. This function disables
 * corresponding error interrupts, and those should be re-enabled once handling
 * is done.
 */
static void xilinx_dpdma_handle_err_irq(struct xilinx_dpdma_device *xdev,
					u32 isr, u32 eisr)
{
	bool err = xilinx_dpdma_err(isr, eisr);
	unsigned int i;

	dev_dbg_ratelimited(xdev->dev,
			    "error irq: isr = 0x%08x, eisr = 0x%08x\n",
			    isr, eisr);

	/* Disable channel error interrupts until errors are handled. */
	dpdma_write(xdev->reg, XILINX_DPDMA_IDS,
		    isr & ~XILINX_DPDMA_INTR_GLOBAL_ERR);
	dpdma_write(xdev->reg, XILINX_DPDMA_EIDS,
		    eisr & ~XILINX_DPDMA_EINTR_GLOBAL_ERR);

	for (i = 0; i < ARRAY_SIZE(xdev->chan); i++)
		if (err || xilinx_dpdma_chan_err(xdev->chan[i], isr, eisr))
			tasklet_schedule(&xdev->chan[i]->err_task);
}

/**
 * xilinx_dpdma_enable_irq - Enable interrupts
 * @xdev: DPDMA device
 *
 * Enable interrupts.
 */
static void xilinx_dpdma_enable_irq(struct xilinx_dpdma_device *xdev)
{
	dpdma_write(xdev->reg, XILINX_DPDMA_IEN, XILINX_DPDMA_INTR_ALL);
	dpdma_write(xdev->reg, XILINX_DPDMA_EIEN, XILINX_DPDMA_EINTR_ALL);
}

/**
 * xilinx_dpdma_disable_irq - Disable interrupts
 * @xdev: DPDMA device
 *
 * Disable interrupts.
 */
static void xilinx_dpdma_disable_irq(struct xilinx_dpdma_device *xdev)
{
	dpdma_write(xdev->reg, XILINX_DPDMA_IDS, XILINX_DPDMA_INTR_ALL);
	dpdma_write(xdev->reg, XILINX_DPDMA_EIDS, XILINX_DPDMA_EINTR_ALL);
}

/**
 * xilinx_dpdma_chan_err_task - Per channel tasklet for error handling
 * @t: pointer to the tasklet associated with this handler
 *
 * Per channel error handling tasklet. This function waits for the outstanding
 * transaction to complete and triggers error handling. After error handling,
 * re-enable channel error interrupts, and restart the channel if needed.
 */
static void xilinx_dpdma_chan_err_task(struct tasklet_struct *t)
{
	struct xilinx_dpdma_chan *chan = from_tasklet(chan, t, err_task);
	struct xilinx_dpdma_device *xdev = chan->xdev;
	unsigned long flags;

	/* Proceed error handling even when polling fails. */
	xilinx_dpdma_chan_poll_no_ostand(chan);

	xilinx_dpdma_chan_handle_err(chan);

	dpdma_write(xdev->reg, XILINX_DPDMA_IEN,
		    XILINX_DPDMA_INTR_CHAN_ERR_MASK << chan->id);
	dpdma_write(xdev->reg, XILINX_DPDMA_EIEN,
		    XILINX_DPDMA_EINTR_CHAN_ERR_MASK << chan->id);

	spin_lock_irqsave(&chan->lock, flags);
	spin_lock(&chan->vchan.lock);
	xilinx_dpdma_chan_queue_transfer(chan);
	spin_unlock(&chan->vchan.lock);
	spin_unlock_irqrestore(&chan->lock, flags);
}

static irqreturn_t xilinx_dpdma_irq_handler(int irq, void *data)
{
	struct xilinx_dpdma_device *xdev = data;
	unsigned long mask;
	unsigned int i;
	u32 status;
	u32 error;

	status = dpdma_read(xdev->reg, XILINX_DPDMA_ISR);
	error = dpdma_read(xdev->reg, XILINX_DPDMA_EISR);
	if (!status && !error)
		return IRQ_NONE;

	dpdma_write(xdev->reg, XILINX_DPDMA_ISR, status);
	dpdma_write(xdev->reg, XILINX_DPDMA_EISR, error);

	if (status & XILINX_DPDMA_INTR_VSYNC) {
		/*
		 * There's a single VSYNC interrupt that needs to be processed
		 * by each running channel to update the active descriptor.
		 */
		for (i = 0; i < ARRAY_SIZE(xdev->chan); i++) {
			struct xilinx_dpdma_chan *chan = xdev->chan[i];

			if (chan)
				xilinx_dpdma_chan_vsync_irq(chan);
		}
	}

	mask = FIELD_GET(XILINX_DPDMA_INTR_DESC_DONE_MASK, status);
	if (mask) {
		for_each_set_bit(i, &mask, ARRAY_SIZE(xdev->chan))
			xilinx_dpdma_chan_done_irq(xdev->chan[i]);
	}

	mask = FIELD_GET(XILINX_DPDMA_INTR_NO_OSTAND_MASK, status);
	if (mask) {
		for_each_set_bit(i, &mask, ARRAY_SIZE(xdev->chan))
			xilinx_dpdma_chan_notify_no_ostand(xdev->chan[i]);
	}

	mask = status & XILINX_DPDMA_INTR_ERR_ALL;
	if (mask || error)
		xilinx_dpdma_handle_err_irq(xdev, mask, error);

	return IRQ_HANDLED;
}

/* -----------------------------------------------------------------------------
 * Initialization & Cleanup
 */

static int xilinx_dpdma_chan_init(struct xilinx_dpdma_device *xdev,
				  unsigned int chan_id)
{
	struct xilinx_dpdma_chan *chan;

	chan = devm_kzalloc(xdev->dev, sizeof(*chan), GFP_KERNEL);
	if (!chan)
		return -ENOMEM;

	chan->id = chan_id;
	chan->reg = xdev->reg + XILINX_DPDMA_CH_BASE
		  + XILINX_DPDMA_CH_OFFSET * chan->id;
	chan->running = false;
	chan->xdev = xdev;

	spin_lock_init(&chan->lock);
	init_waitqueue_head(&chan->wait_to_stop);

	tasklet_setup(&chan->err_task, xilinx_dpdma_chan_err_task);

	chan->vchan.desc_free = xilinx_dpdma_chan_free_tx_desc;
	vchan_init(&chan->vchan, &xdev->common);

	xdev->chan[chan->id] = chan;

	return 0;
}

static void xilinx_dpdma_chan_remove(struct xilinx_dpdma_chan *chan)
{
	if (!chan)
		return;

	tasklet_kill(&chan->err_task);
	list_del(&chan->vchan.chan.device_node);
}

static struct dma_chan *of_dma_xilinx_xlate(struct of_phandle_args *dma_spec,
					    struct of_dma *ofdma)
{
	struct xilinx_dpdma_device *xdev = ofdma->of_dma_data;
	u32 chan_id = dma_spec->args[0];

	if (chan_id >= ARRAY_SIZE(xdev->chan))
		return NULL;

	if (!xdev->chan[chan_id])
		return NULL;

	return dma_get_slave_channel(&xdev->chan[chan_id]->vchan.chan);
}

static void dpdma_hw_init(struct xilinx_dpdma_device *xdev)
{
	unsigned int i;
	void __iomem *reg;

	/* Disable all interrupts */
	xilinx_dpdma_disable_irq(xdev);

	/* Stop all channels */
	for (i = 0; i < ARRAY_SIZE(xdev->chan); i++) {
		reg = xdev->reg + XILINX_DPDMA_CH_BASE
				+ XILINX_DPDMA_CH_OFFSET * i;
		dpdma_clr(reg, XILINX_DPDMA_CH_CNTL, XILINX_DPDMA_CH_CNTL_ENABLE);
	}

	/* Clear the interrupt status registers */
	dpdma_write(xdev->reg, XILINX_DPDMA_ISR, XILINX_DPDMA_INTR_ALL);
	dpdma_write(xdev->reg, XILINX_DPDMA_EISR, XILINX_DPDMA_EINTR_ALL);
}

static int xilinx_dpdma_probe(struct platform_device *pdev)
{
	struct xilinx_dpdma_device *xdev;
	struct dma_device *ddev;
	unsigned int i;
	int ret;

	xdev = devm_kzalloc(&pdev->dev, sizeof(*xdev), GFP_KERNEL);
	if (!xdev)
		return -ENOMEM;

	xdev->dev = &pdev->dev;
	xdev->ext_addr = sizeof(dma_addr_t) > 4;

	INIT_LIST_HEAD(&xdev->common.channels);

	platform_set_drvdata(pdev, xdev);

	xdev->axi_clk = devm_clk_get(xdev->dev, "axi_clk");
	if (IS_ERR(xdev->axi_clk))
		return PTR_ERR(xdev->axi_clk);

	xdev->reg = devm_platform_ioremap_resource(pdev, 0);
	if (IS_ERR(xdev->reg))
		return PTR_ERR(xdev->reg);

	dpdma_hw_init(xdev);

	xdev->irq = platform_get_irq(pdev, 0);
	if (xdev->irq < 0)
		return xdev->irq;

	ret = request_irq(xdev->irq, xilinx_dpdma_irq_handler, IRQF_SHARED,
			  dev_name(xdev->dev), xdev);
	if (ret) {
		dev_err(xdev->dev, "failed to request IRQ\n");
		return ret;
	}

	ddev = &xdev->common;
	ddev->dev = &pdev->dev;

	dma_cap_set(DMA_SLAVE, ddev->cap_mask);
	dma_cap_set(DMA_PRIVATE, ddev->cap_mask);
	dma_cap_set(DMA_CYCLIC, ddev->cap_mask);
	dma_cap_set(DMA_INTERLEAVE, ddev->cap_mask);
	dma_cap_set(DMA_REPEAT, ddev->cap_mask);
	dma_cap_set(DMA_LOAD_EOT, ddev->cap_mask);
	ddev->copy_align = fls(XILINX_DPDMA_ALIGN_BYTES - 1);

	ddev->device_alloc_chan_resources = xilinx_dpdma_alloc_chan_resources;
	ddev->device_free_chan_resources = xilinx_dpdma_free_chan_resources;
	ddev->device_prep_dma_cyclic = xilinx_dpdma_prep_dma_cyclic;
	ddev->device_prep_interleaved_dma = xilinx_dpdma_prep_interleaved_dma;
	/* TODO: Can we achieve better granularity ? */
	ddev->device_tx_status = dma_cookie_status;
	ddev->device_issue_pending = xilinx_dpdma_issue_pending;
	ddev->device_config = xilinx_dpdma_config;
	ddev->device_pause = xilinx_dpdma_pause;
	ddev->device_resume = xilinx_dpdma_resume;
	ddev->device_terminate_all = xilinx_dpdma_terminate_all;
	ddev->device_synchronize = xilinx_dpdma_synchronize;
	ddev->src_addr_widths = BIT(DMA_SLAVE_BUSWIDTH_UNDEFINED);
	ddev->directions = BIT(DMA_MEM_TO_DEV);
	ddev->residue_granularity = DMA_RESIDUE_GRANULARITY_DESCRIPTOR;

	for (i = 0; i < ARRAY_SIZE(xdev->chan); ++i) {
		ret = xilinx_dpdma_chan_init(xdev, i);
		if (ret < 0) {
			dev_err(xdev->dev, "failed to initialize channel %u\n",
				i);
			goto error;
		}
	}

	ret = clk_prepare_enable(xdev->axi_clk);
	if (ret) {
		dev_err(xdev->dev, "failed to enable the axi clock\n");
		goto error;
	}

	ret = dma_async_device_register(ddev);
	if (ret) {
		dev_err(xdev->dev, "failed to register the dma device\n");
		goto error_dma_async;
	}

	ret = of_dma_controller_register(xdev->dev->of_node,
					 of_dma_xilinx_xlate, ddev);
	if (ret) {
		dev_err(xdev->dev, "failed to register DMA to DT DMA helper\n");
		goto error_of_dma;
	}

	xilinx_dpdma_enable_irq(xdev);

	xilinx_dpdma_debugfs_init(xdev);

	dev_info(&pdev->dev, "Xilinx DPDMA engine is probed\n");

	return 0;

error_of_dma:
	dma_async_device_unregister(ddev);
error_dma_async:
	clk_disable_unprepare(xdev->axi_clk);
error:
	for (i = 0; i < ARRAY_SIZE(xdev->chan); i++)
		xilinx_dpdma_chan_remove(xdev->chan[i]);

	free_irq(xdev->irq, xdev);

	return ret;
}

static void xilinx_dpdma_remove(struct platform_device *pdev)
{
	struct xilinx_dpdma_device *xdev = platform_get_drvdata(pdev);
	unsigned int i;

	/* Start by disabling the IRQ to avoid races during cleanup. */
	free_irq(xdev->irq, xdev);

	xilinx_dpdma_disable_irq(xdev);
	of_dma_controller_free(pdev->dev.of_node);
	dma_async_device_unregister(&xdev->common);
	clk_disable_unprepare(xdev->axi_clk);

	for (i = 0; i < ARRAY_SIZE(xdev->chan); i++)
		xilinx_dpdma_chan_remove(xdev->chan[i]);
}

static const struct of_device_id xilinx_dpdma_of_match[] = {
	{ .compatible = "xlnx,zynqmp-dpdma",},
	{ /* end of table */ },
};
MODULE_DEVICE_TABLE(of, xilinx_dpdma_of_match);

static struct platform_driver xilinx_dpdma_driver = {
	.probe			= xilinx_dpdma_probe,
	.remove_new		= xilinx_dpdma_remove,
	.driver			= {
		.name		= "xilinx-zynqmp-dpdma",
		.of_match_table	= xilinx_dpdma_of_match,
	},
};

module_platform_driver(xilinx_dpdma_driver);

MODULE_AUTHOR("Xilinx, Inc.");
MODULE_DESCRIPTION("Xilinx ZynqMP DPDMA driver");
MODULE_LICENSE("GPL v2");<|MERGE_RESOLUTION|>--- conflicted
+++ resolved
@@ -695,11 +695,7 @@
 
 	tx_desc = xilinx_dpdma_chan_alloc_tx_desc(chan);
 	if (!tx_desc)
-<<<<<<< HEAD
-		return (void *)tx_desc;
-=======
 		return NULL;
->>>>>>> a686015d
 
 	for (i = 0; i < periods; i++) {
 		struct xilinx_dpdma_hw_desc *hw_desc;
@@ -724,15 +720,9 @@
 				   period_len) |
 			FIELD_PREP(XILINX_DPDMA_DESC_HSIZE_STRIDE_STRIDE_MASK,
 				   period_len);
-<<<<<<< HEAD
-		hw_desc->control |= XILINX_DPDMA_DESC_CONTROL_PREEMBLE;
-		hw_desc->control |= XILINX_DPDMA_DESC_CONTROL_IGNORE_DONE;
-		hw_desc->control |= XILINX_DPDMA_DESC_CONTROL_COMPLETE_INTR;
-=======
 		hw_desc->control = XILINX_DPDMA_DESC_CONTROL_PREEMBLE |
 				   XILINX_DPDMA_DESC_CONTROL_IGNORE_DONE |
 				   XILINX_DPDMA_DESC_CONTROL_COMPLETE_INTR;
->>>>>>> a686015d
 
 		list_add_tail(&sw_desc->node, &tx_desc->descriptors);
 
@@ -1292,11 +1282,7 @@
 		return NULL;
 
 	return xilinx_dpdma_chan_prep_cyclic(chan, buf_addr, buf_len,
-<<<<<<< HEAD
-						 period_len, flags);
-=======
 					     period_len, flags);
->>>>>>> a686015d
 }
 
 static struct dma_async_tx_descriptor *
