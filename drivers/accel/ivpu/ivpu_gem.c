// SPDX-License-Identifier: GPL-2.0-only
/*
 * Copyright (C) 2020-2023 Intel Corporation
 */

#include <linux/dma-buf.h>
#include <linux/highmem.h>
#include <linux/module.h>
#include <linux/set_memory.h>
#include <linux/xarray.h>

#include <drm/drm_cache.h>
#include <drm/drm_debugfs.h>
#include <drm/drm_file.h>
#include <drm/drm_utils.h>

#include "ivpu_drv.h"
#include "ivpu_fw.h"
#include "ivpu_gem.h"
#include "ivpu_hw.h"
#include "ivpu_mmu.h"
#include "ivpu_mmu_context.h"

MODULE_IMPORT_NS("DMA_BUF");

static const struct drm_gem_object_funcs ivpu_gem_funcs;

static inline void ivpu_dbg_bo(struct ivpu_device *vdev, struct ivpu_bo *bo, const char *action)
{
	ivpu_dbg(vdev, BO,
		 "%6s: bo %8p size %9zu ctx %d vpu_addr %9llx pages %d sgt %d mmu_mapped %d wc %d imported %d\n",
		 action, bo, ivpu_bo_size(bo), bo->ctx_id, bo->vpu_addr,
		 (bool)bo->base.pages, (bool)bo->base.sgt, bo->mmu_mapped, bo->base.map_wc,
		 (bool)drm_gem_is_imported(&bo->base.base));
}

static inline int ivpu_bo_lock(struct ivpu_bo *bo)
{
	return dma_resv_lock(bo->base.base.resv, NULL);
}

static inline void ivpu_bo_unlock(struct ivpu_bo *bo)
{
	dma_resv_unlock(bo->base.base.resv);
}

static struct sg_table *ivpu_bo_map_attachment(struct ivpu_device *vdev, struct ivpu_bo *bo)
{
<<<<<<< HEAD
	struct sg_table *sgt = bo->base.sgt;
=======
	struct sg_table *sgt;
>>>>>>> 7ea04683

	drm_WARN_ON(&vdev->drm, !bo->base.base.import_attach);

	ivpu_bo_lock(bo);

<<<<<<< HEAD
=======
	sgt = bo->base.sgt;
>>>>>>> 7ea04683
	if (!sgt) {
		sgt = dma_buf_map_attachment(bo->base.base.import_attach, DMA_BIDIRECTIONAL);
		if (IS_ERR(sgt))
			ivpu_err(vdev, "Failed to map BO in IOMMU: %ld\n", PTR_ERR(sgt));
		else
			bo->base.sgt = sgt;
	}

	ivpu_bo_unlock(bo);

	return sgt;
}

/*
 * ivpu_bo_bind() - pin the backing physical pages and map them to VPU.
 *
 * This function pins physical memory pages, then maps the physical pages
 * to IOMMU address space and finally updates the VPU MMU page tables
 * to allow the VPU to translate VPU address to IOMMU address.
 */
int __must_check ivpu_bo_bind(struct ivpu_bo *bo)
{
	struct ivpu_device *vdev = ivpu_bo_to_vdev(bo);
	struct sg_table *sgt;
	int ret = 0;

	ivpu_dbg_bo(vdev, bo, "bind");

	if (bo->base.base.import_attach)
		sgt = ivpu_bo_map_attachment(vdev, bo);
	else
		sgt = drm_gem_shmem_get_pages_sgt(&bo->base);
	if (IS_ERR(sgt)) {
		ret = PTR_ERR(sgt);
		ivpu_err(vdev, "Failed to map BO in IOMMU: %d\n", ret);
		return ret;
	}

	ivpu_bo_lock(bo);

	if (!bo->mmu_mapped) {
		drm_WARN_ON(&vdev->drm, !bo->ctx);
		ret = ivpu_mmu_context_map_sgt(vdev, bo->ctx, bo->vpu_addr, sgt,
					       ivpu_bo_is_snooped(bo));
		if (ret) {
			ivpu_err(vdev, "Failed to map BO in MMU: %d\n", ret);
			goto unlock;
		}
		bo->mmu_mapped = true;
	}

unlock:
	ivpu_bo_unlock(bo);

	return ret;
}

static int
ivpu_bo_alloc_vpu_addr(struct ivpu_bo *bo, struct ivpu_mmu_context *ctx,
		       const struct ivpu_addr_range *range)
{
	struct ivpu_device *vdev = ivpu_bo_to_vdev(bo);
	int idx, ret;

	if (!drm_dev_enter(&vdev->drm, &idx))
		return -ENODEV;

	ivpu_bo_lock(bo);

	ret = ivpu_mmu_context_insert_node(ctx, range, ivpu_bo_size(bo), &bo->mm_node);
	if (!ret) {
		bo->ctx = ctx;
		bo->ctx_id = ctx->id;
		bo->vpu_addr = bo->mm_node.start;
		ivpu_dbg_bo(vdev, bo, "vaddr");
	} else {
		ivpu_err(vdev, "Failed to add BO to context %u: %d\n", ctx->id, ret);
	}

	ivpu_bo_unlock(bo);

	drm_dev_exit(idx);

	return ret;
}

static void ivpu_bo_unbind_locked(struct ivpu_bo *bo)
{
	struct ivpu_device *vdev = ivpu_bo_to_vdev(bo);

	dma_resv_assert_held(bo->base.base.resv);

	if (bo->mmu_mapped) {
		drm_WARN_ON(&vdev->drm, !bo->ctx);
		drm_WARN_ON(&vdev->drm, !bo->vpu_addr);
		drm_WARN_ON(&vdev->drm, !bo->base.sgt);
		ivpu_mmu_context_unmap_sgt(vdev, bo->ctx, bo->vpu_addr, bo->base.sgt);
		bo->mmu_mapped = false;
	}

	if (bo->ctx) {
		ivpu_mmu_context_remove_node(bo->ctx, &bo->mm_node);
		bo->ctx = NULL;
	}

	if (drm_gem_is_imported(&bo->base.base))
		return;

	if (bo->base.sgt) {
		if (bo->base.base.import_attach) {
			dma_buf_unmap_attachment(bo->base.base.import_attach,
						 bo->base.sgt, DMA_BIDIRECTIONAL);
		} else {
			dma_unmap_sgtable(vdev->drm.dev, bo->base.sgt, DMA_BIDIRECTIONAL, 0);
			sg_free_table(bo->base.sgt);
			kfree(bo->base.sgt);
		}
		bo->base.sgt = NULL;
	}
}

void ivpu_bo_unbind_all_bos_from_context(struct ivpu_device *vdev, struct ivpu_mmu_context *ctx)
{
	struct ivpu_bo *bo;

	if (drm_WARN_ON(&vdev->drm, !ctx))
		return;

	mutex_lock(&vdev->bo_list_lock);
	list_for_each_entry(bo, &vdev->bo_list, bo_list_node) {
		ivpu_bo_lock(bo);
		if (bo->ctx == ctx) {
			ivpu_dbg_bo(vdev, bo, "unbind");
			ivpu_bo_unbind_locked(bo);
		}
		ivpu_bo_unlock(bo);
	}
	mutex_unlock(&vdev->bo_list_lock);
}

struct drm_gem_object *ivpu_gem_create_object(struct drm_device *dev, size_t size)
{
	struct ivpu_bo *bo;

	if (size == 0 || !PAGE_ALIGNED(size))
		return ERR_PTR(-EINVAL);

	bo = kzalloc(sizeof(*bo), GFP_KERNEL);
	if (!bo)
		return ERR_PTR(-ENOMEM);

	bo->base.base.funcs = &ivpu_gem_funcs;
	bo->base.pages_mark_dirty_on_put = true; /* VPU can dirty a BO anytime */

	INIT_LIST_HEAD(&bo->bo_list_node);

	return &bo->base.base;
}

struct drm_gem_object *ivpu_gem_prime_import(struct drm_device *dev,
					     struct dma_buf *dma_buf)
{
	struct ivpu_device *vdev = to_ivpu_device(dev);
	struct device *attach_dev = dev->dev;
	struct dma_buf_attachment *attach;
	struct drm_gem_object *obj;
	struct ivpu_bo *bo;
	int ret;

	attach = dma_buf_attach(dma_buf, attach_dev);
	if (IS_ERR(attach))
		return ERR_CAST(attach);

	get_dma_buf(dma_buf);

	obj = drm_gem_shmem_prime_import_sg_table(dev, attach, NULL);
	if (IS_ERR(obj)) {
		ret = PTR_ERR(obj);
		goto fail_detach;
	}

	obj->import_attach = attach;
	obj->resv = dma_buf->resv;

	bo = to_ivpu_bo(obj);

	mutex_lock(&vdev->bo_list_lock);
	list_add_tail(&bo->bo_list_node, &vdev->bo_list);
	mutex_unlock(&vdev->bo_list_lock);

	ivpu_dbg(vdev, BO, "import: bo %8p size %9zu\n", bo, ivpu_bo_size(bo));

	return obj;

fail_detach:
	dma_buf_detach(dma_buf, attach);
	dma_buf_put(dma_buf);

	return ERR_PTR(ret);
}

static struct ivpu_bo *ivpu_bo_alloc(struct ivpu_device *vdev, u64 size, u32 flags)
{
	struct drm_gem_shmem_object *shmem;
	struct ivpu_bo *bo;

	switch (flags & DRM_IVPU_BO_CACHE_MASK) {
	case DRM_IVPU_BO_CACHED:
	case DRM_IVPU_BO_WC:
		break;
	default:
		return ERR_PTR(-EINVAL);
	}

	shmem = drm_gem_shmem_create(&vdev->drm, size);
	if (IS_ERR(shmem))
		return ERR_CAST(shmem);

	bo = to_ivpu_bo(&shmem->base);
	bo->base.map_wc = flags & DRM_IVPU_BO_WC;
	bo->flags = flags;

	mutex_lock(&vdev->bo_list_lock);
	list_add_tail(&bo->bo_list_node, &vdev->bo_list);
	mutex_unlock(&vdev->bo_list_lock);

	ivpu_dbg(vdev, BO, " alloc: bo %8p size %9llu\n", bo, size);

	return bo;
}

static int ivpu_gem_bo_open(struct drm_gem_object *obj, struct drm_file *file)
{
	struct ivpu_file_priv *file_priv = file->driver_priv;
	struct ivpu_device *vdev = file_priv->vdev;
	struct ivpu_bo *bo = to_ivpu_bo(obj);
	struct ivpu_addr_range *range;

	if (bo->ctx) {
		ivpu_warn(vdev, "Can't add BO to ctx %u: already in ctx %u\n",
			  file_priv->ctx.id, bo->ctx->id);
		return -EALREADY;
	}

	if (bo->flags & DRM_IVPU_BO_SHAVE_MEM)
		range = &vdev->hw->ranges.shave;
	else if (bo->flags & DRM_IVPU_BO_DMA_MEM)
		range = &vdev->hw->ranges.dma;
	else
		range = &vdev->hw->ranges.user;

	return ivpu_bo_alloc_vpu_addr(bo, &file_priv->ctx, range);
}

static void ivpu_gem_bo_free(struct drm_gem_object *obj)
{
	struct ivpu_device *vdev = to_ivpu_device(obj->dev);
	struct ivpu_bo *bo = to_ivpu_bo(obj);

	ivpu_dbg_bo(vdev, bo, "free");

	drm_WARN_ON(&vdev->drm, list_empty(&bo->bo_list_node));

	mutex_lock(&vdev->bo_list_lock);
	list_del(&bo->bo_list_node);
	mutex_unlock(&vdev->bo_list_lock);

	drm_WARN_ON(&vdev->drm, !drm_gem_is_imported(&bo->base.base) &&
		    !dma_resv_test_signaled(obj->resv, DMA_RESV_USAGE_READ));
	drm_WARN_ON(&vdev->drm, ivpu_bo_size(bo) == 0);
	drm_WARN_ON(&vdev->drm, bo->base.vaddr);

	ivpu_bo_lock(bo);
	ivpu_bo_unbind_locked(bo);
	ivpu_bo_unlock(bo);

	drm_WARN_ON(&vdev->drm, bo->mmu_mapped);
	drm_WARN_ON(&vdev->drm, bo->ctx);

	drm_WARN_ON(obj->dev, refcount_read(&bo->base.pages_use_count) > 1);
	drm_WARN_ON(obj->dev, bo->base.base.vma_node.vm_files.rb_node);
	drm_gem_shmem_free(&bo->base);
}

static const struct drm_gem_object_funcs ivpu_gem_funcs = {
	.free = ivpu_gem_bo_free,
	.open = ivpu_gem_bo_open,
	.print_info = drm_gem_shmem_object_print_info,
	.pin = drm_gem_shmem_object_pin,
	.unpin = drm_gem_shmem_object_unpin,
	.get_sg_table = drm_gem_shmem_object_get_sg_table,
	.vmap = drm_gem_shmem_object_vmap,
	.vunmap = drm_gem_shmem_object_vunmap,
	.mmap = drm_gem_shmem_object_mmap,
	.vm_ops = &drm_gem_shmem_vm_ops,
};

int ivpu_bo_create_ioctl(struct drm_device *dev, void *data, struct drm_file *file)
{
	struct ivpu_file_priv *file_priv = file->driver_priv;
	struct ivpu_device *vdev = file_priv->vdev;
	struct drm_ivpu_bo_create *args = data;
	u64 size = PAGE_ALIGN(args->size);
	struct ivpu_bo *bo;
	int ret;

	if (args->flags & ~DRM_IVPU_BO_FLAGS)
		return -EINVAL;

	if (size == 0)
		return -EINVAL;

	bo = ivpu_bo_alloc(vdev, size, args->flags);
	if (IS_ERR(bo)) {
		ivpu_err(vdev, "Failed to allocate BO: %pe (ctx %u size %llu flags 0x%x)",
			 bo, file_priv->ctx.id, args->size, args->flags);
		return PTR_ERR(bo);
	}

	drm_WARN_ON(&vdev->drm, bo->base.base.handle_count != 0);

	ret = drm_gem_handle_create(file, &bo->base.base, &args->handle);
	if (ret) {
		ivpu_err(vdev, "Failed to create handle for BO: %pe (ctx %u size %llu flags 0x%x)",
			 bo, file_priv->ctx.id, args->size, args->flags);
	} else {
		args->vpu_addr = bo->vpu_addr;
		drm_WARN_ON(&vdev->drm, bo->base.base.handle_count != 1);
	}

	drm_gem_object_put(&bo->base.base);

	return ret;
}

struct ivpu_bo *
ivpu_bo_create(struct ivpu_device *vdev, struct ivpu_mmu_context *ctx,
	       struct ivpu_addr_range *range, u64 size, u32 flags)
{
	struct iosys_map map;
	struct ivpu_bo *bo;
	int ret;

	if (drm_WARN_ON(&vdev->drm, !range))
		return NULL;

	drm_WARN_ON(&vdev->drm, !PAGE_ALIGNED(range->start));
	drm_WARN_ON(&vdev->drm, !PAGE_ALIGNED(range->end));
	drm_WARN_ON(&vdev->drm, !PAGE_ALIGNED(size));

	bo = ivpu_bo_alloc(vdev, size, flags);
	if (IS_ERR(bo)) {
		ivpu_err(vdev, "Failed to allocate BO: %pe (vpu_addr 0x%llx size %llu flags 0x%x)",
			 bo, range->start, size, flags);
		return NULL;
	}

	ret = ivpu_bo_alloc_vpu_addr(bo, ctx, range);
	if (ret)
		goto err_put;

	ret = ivpu_bo_bind(bo);
	if (ret)
		goto err_put;

	if (flags & DRM_IVPU_BO_MAPPABLE) {
		ivpu_bo_lock(bo);
		ret = drm_gem_shmem_vmap_locked(&bo->base, &map);
		ivpu_bo_unlock(bo);

		if (ret)
			goto err_put;
	}

	return bo;

err_put:
	drm_gem_object_put(&bo->base.base);
	return NULL;
}

struct ivpu_bo *ivpu_bo_create_runtime(struct ivpu_device *vdev, u64 addr, u64 size, u32 flags)
{
	struct ivpu_addr_range range;

	if (!ivpu_is_within_range(addr, size, &vdev->hw->ranges.runtime)) {
		ivpu_err(vdev, "Invalid runtime BO address 0x%llx size %llu\n", addr, size);
		return NULL;
	}

	if (ivpu_hw_range_init(vdev, &range, addr, size))
		return NULL;

	return ivpu_bo_create(vdev, &vdev->gctx, &range, size, flags);
}

struct ivpu_bo *ivpu_bo_create_global(struct ivpu_device *vdev, u64 size, u32 flags)
{
	return ivpu_bo_create(vdev, &vdev->gctx, &vdev->hw->ranges.global, size, flags);
}

void ivpu_bo_free(struct ivpu_bo *bo)
{
	struct iosys_map map = IOSYS_MAP_INIT_VADDR(bo->base.vaddr);

	if (bo->flags & DRM_IVPU_BO_MAPPABLE) {
		ivpu_bo_lock(bo);
		drm_gem_shmem_vunmap_locked(&bo->base, &map);
		ivpu_bo_unlock(bo);
	}

	drm_gem_object_put(&bo->base.base);
}

int ivpu_bo_info_ioctl(struct drm_device *dev, void *data, struct drm_file *file)
{
	struct drm_ivpu_bo_info *args = data;
	struct drm_gem_object *obj;
	struct ivpu_bo *bo;
	int ret = 0;

	obj = drm_gem_object_lookup(file, args->handle);
	if (!obj)
		return -ENOENT;

	bo = to_ivpu_bo(obj);

	ivpu_bo_lock(bo);
	args->flags = bo->flags;
	args->mmap_offset = drm_vma_node_offset_addr(&obj->vma_node);
	args->vpu_addr = bo->vpu_addr;
	args->size = obj->size;
	ivpu_bo_unlock(bo);

	drm_gem_object_put(obj);
	return ret;
}

int ivpu_bo_wait_ioctl(struct drm_device *dev, void *data, struct drm_file *file)
{
	struct drm_ivpu_bo_wait *args = data;
	struct drm_gem_object *obj;
	unsigned long timeout;
	long ret;

	timeout = drm_timeout_abs_to_jiffies(args->timeout_ns);

	/* Add 1 jiffy to ensure the wait function never times out before intended timeout_ns */
	timeout += 1;

	obj = drm_gem_object_lookup(file, args->handle);
	if (!obj)
		return -EINVAL;

	ret = dma_resv_wait_timeout(obj->resv, DMA_RESV_USAGE_READ, true, timeout);
	if (ret == 0) {
		ret = -ETIMEDOUT;
	} else if (ret > 0) {
		ret = 0;
		args->job_status = to_ivpu_bo(obj)->job_status;
	}

	drm_gem_object_put(obj);

	return ret;
}

static void ivpu_bo_print_info(struct ivpu_bo *bo, struct drm_printer *p)
{
	ivpu_bo_lock(bo);

	drm_printf(p, "%-9p %-3u 0x%-12llx %-10lu 0x%-8x %-4u",
		   bo, bo->ctx_id, bo->vpu_addr, bo->base.base.size,
		   bo->flags, kref_read(&bo->base.base.refcount));

	if (bo->base.pages)
		drm_printf(p, " has_pages");

	if (bo->mmu_mapped)
		drm_printf(p, " mmu_mapped");

	if (drm_gem_is_imported(&bo->base.base))
		drm_printf(p, " imported");

	drm_printf(p, "\n");

	ivpu_bo_unlock(bo);
}

void ivpu_bo_list(struct drm_device *dev, struct drm_printer *p)
{
	struct ivpu_device *vdev = to_ivpu_device(dev);
	struct ivpu_bo *bo;

	drm_printf(p, "%-9s %-3s %-14s %-10s %-10s %-4s %s\n",
		   "bo", "ctx", "vpu_addr", "size", "flags", "refs", "attribs");

	mutex_lock(&vdev->bo_list_lock);
	list_for_each_entry(bo, &vdev->bo_list, bo_list_node)
		ivpu_bo_print_info(bo, p);
	mutex_unlock(&vdev->bo_list_lock);
}

void ivpu_bo_list_print(struct drm_device *dev)
{
	struct drm_printer p = drm_info_printer(dev->dev);

	ivpu_bo_list(dev, &p);
}<|MERGE_RESOLUTION|>--- conflicted
+++ resolved
@@ -46,20 +46,13 @@
 
 static struct sg_table *ivpu_bo_map_attachment(struct ivpu_device *vdev, struct ivpu_bo *bo)
 {
-<<<<<<< HEAD
-	struct sg_table *sgt = bo->base.sgt;
-=======
 	struct sg_table *sgt;
->>>>>>> 7ea04683
 
 	drm_WARN_ON(&vdev->drm, !bo->base.base.import_attach);
 
 	ivpu_bo_lock(bo);
 
-<<<<<<< HEAD
-=======
 	sgt = bo->base.sgt;
->>>>>>> 7ea04683
 	if (!sgt) {
 		sgt = dma_buf_map_attachment(bo->base.base.import_attach, DMA_BIDIRECTIONAL);
 		if (IS_ERR(sgt))
