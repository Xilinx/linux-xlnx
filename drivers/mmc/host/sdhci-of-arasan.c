// SPDX-License-Identifier: GPL-2.0-or-later
/*
 * Arasan Secure Digital Host Controller Interface.
 * Copyright (C) 2011 - 2012 Michal Simek <monstr@monstr.eu>
 * Copyright (c) 2012 Wind River Systems, Inc.
 * Copyright (C) 2013 Pengutronix e.K.
 * Copyright (C) 2013 Xilinx Inc.
 *
 * Based on sdhci-of-esdhc.c
 *
 * Copyright (c) 2007 Freescale Semiconductor, Inc.
 * Copyright (c) 2009 MontaVista Software, Inc.
 *
 * Authors: Xiaobo Xie <X.Xie@freescale.com>
 *	    Anton Vorontsov <avorontsov@ru.mvista.com>
 */

#include <linux/clk-provider.h>
#include <linux/mfd/syscon.h>
#include <linux/module.h>
#include <linux/of.h>
#include <linux/platform_device.h>
#include <linux/phy/phy.h>
#include <linux/regmap.h>
#include <linux/reset.h>
#include <linux/firmware/xlnx-zynqmp.h>

#include "cqhci.h"
#include "sdhci-cqhci.h"
#include "sdhci-pltfm.h"

#define SDHCI_ARASAN_VENDOR_REGISTER	0x78

#define SDHCI_ARASAN_ITAPDLY_REGISTER	0xF0F8
#define SDHCI_ARASAN_ITAPDLY_SEL_MASK	0xFF

#define SDHCI_ARASAN_OTAPDLY_REGISTER	0xF0FC
#define SDHCI_ARASAN_OTAPDLY_SEL_MASK	0x3F

#define SDHCI_ARASAN_CQE_BASE_ADDR	0x200
#define VENDOR_ENHANCED_STROBE		BIT(0)

#define PHY_CLK_TOO_SLOW_HZ		400000
#define MIN_PHY_CLK_HZ			50000000

#define SDHCI_ITAPDLY_CHGWIN		0x200
#define SDHCI_ITAPDLY_ENABLE		0x100
#define SDHCI_OTAPDLY_ENABLE		0x40

#define PHY_CTRL_REG1			0x270
#define PHY_CTRL_ITAPDLY_ENA_MASK	BIT(0)
#define PHY_CTRL_ITAPDLY_SEL_MASK	GENMASK(5, 1)
#define PHY_CTRL_ITAPDLY_SEL_SHIFT	1
#define PHY_CTRL_ITAP_CHG_WIN_MASK	BIT(6)
#define PHY_CTRL_OTAPDLY_ENA_MASK	BIT(8)
#define PHY_CTRL_OTAPDLY_SEL_MASK	GENMASK(15, 12)
#define PHY_CTRL_OTAPDLY_SEL_SHIFT	12
#define PHY_CTRL_STRB_SEL_MASK		GENMASK(23, 16)
#define PHY_CTRL_STRB_SEL_SHIFT		16
#define PHY_CTRL_TEST_CTRL_MASK		GENMASK(31, 24)

#define PHY_CTRL_REG2			0x274
#define PHY_CTRL_EN_DLL_MASK		BIT(0)
#define PHY_CTRL_DLL_RDY_MASK		BIT(1)
#define PHY_CTRL_FREQ_SEL_MASK		GENMASK(6, 4)
#define PHY_CTRL_FREQ_SEL_SHIFT		4
#define PHY_CTRL_SEL_DLY_TX_MASK	BIT(16)
#define PHY_CTRL_SEL_DLY_RX_MASK	BIT(17)
#define FREQSEL_200M_170M		0x0
#define FREQSEL_170M_140M	        0x1
#define FREQSEL_140M_110M	        0x2
#define FREQSEL_110M_80M	        0x3
#define FREQSEL_80M_50M			0x4
#define FREQSEL_275M_250M		0x5
#define FREQSEL_250M_225M		0x6
#define FREQSEL_225M_200M		0x7
#define PHY_DLL_TIMEOUT_MS		100

#define SDHCI_HW_RST_EN		BIT(4)

/* Default settings for ZynqMP Clock Phases */
#define ZYNQMP_ICLK_PHASE {0, 63, 63, 0, 63,  0,   0, 183, 54,  0, 0}
#define ZYNQMP_OCLK_PHASE {0, 72, 60, 0, 60, 72, 135, 48, 72, 135, 0}

#define VERSAL_ICLK_PHASE {0, 132, 132, 0, 132, 0, 0, 162, 90, 0, 0}
#define VERSAL_OCLK_PHASE {0,  60, 48, 0, 48, 72, 90, 36, 60, 90, 0}

#define VERSAL_NET_EMMC_ICLK_PHASE {0, 0, 0, 0, 0, 0, 0, 0, 39, 0, 0}
#define VERSAL_NET_EMMC_OCLK_PHASE {0, 113, 0, 0, 0, 0, 0, 0, 113, 79, 45}

#define VERSAL_NET_PHY_CTRL_STRB90_STRB180_VAL		0X77

/*
 * On some SoCs the syscon area has a feature where the upper 16-bits of
 * each 32-bit register act as a write mask for the lower 16-bits.  This allows
 * atomic updates of the register without locking.  This macro is used on SoCs
 * that have that feature.
 */
#define HIWORD_UPDATE(val, mask, shift) \
		((val) << (shift) | (mask) << ((shift) + 16))

/**
 * struct sdhci_arasan_soc_ctl_field - Field used in sdhci_arasan_soc_ctl_map
 *
 * @reg:	Offset within the syscon of the register containing this field
 * @width:	Number of bits for this field
 * @shift:	Bit offset within @reg of this field (or -1 if not avail)
 */
struct sdhci_arasan_soc_ctl_field {
	u32 reg;
	u16 width;
	s16 shift;
};

/**
 * struct sdhci_arasan_soc_ctl_map - Map in syscon to corecfg registers
 *
 * @baseclkfreq:	Where to find corecfg_baseclkfreq
 * @clockmultiplier:	Where to find corecfg_clockmultiplier
 * @support64b:		Where to find SUPPORT64B bit
 * @hiword_update:	If true, use HIWORD_UPDATE to access the syscon
 *
 * It's up to the licensee of the Arsan IP block to make these available
 * somewhere if needed.  Presumably these will be scattered somewhere that's
 * accessible via the syscon API.
 */
struct sdhci_arasan_soc_ctl_map {
	struct sdhci_arasan_soc_ctl_field	baseclkfreq;
	struct sdhci_arasan_soc_ctl_field	clockmultiplier;
	struct sdhci_arasan_soc_ctl_field	support64b;
	bool					hiword_update;
};

/**
 * struct sdhci_arasan_clk_ops - Clock Operations for Arasan SD controller
 *
 * @sdcardclk_ops:	The output clock related operations
 * @sampleclk_ops:	The sample clock related operations
 */
struct sdhci_arasan_clk_ops {
	const struct clk_ops *sdcardclk_ops;
	const struct clk_ops *sampleclk_ops;
};

/**
 * struct sdhci_arasan_clk_data - Arasan Controller Clock Data.
 *
 * @sdcardclk_hw:	Struct for the clock we might provide to a PHY.
 * @sdcardclk:		Pointer to normal 'struct clock' for sdcardclk_hw.
 * @sampleclk_hw:	Struct for the clock we might provide to a PHY.
 * @sampleclk:		Pointer to normal 'struct clock' for sampleclk_hw.
 * @clk_phase_in:	Array of Input Clock Phase Delays for all speed modes
 * @clk_phase_out:	Array of Output Clock Phase Delays for all speed modes
 * @set_clk_delays:	Function pointer for setting Clock Delays
 * @clk_of_data:	Platform specific runtime clock data storage pointer
 */
struct sdhci_arasan_clk_data {
	struct clk_hw	sdcardclk_hw;
	struct clk      *sdcardclk;
	struct clk_hw	sampleclk_hw;
	struct clk      *sampleclk;
	int		clk_phase_in[MMC_TIMING_MMC_HS400 + 1];
	int		clk_phase_out[MMC_TIMING_MMC_HS400 + 1];
	void		(*set_clk_delays)(struct sdhci_host *host);
	void		*clk_of_data;
};

/**
 * struct sdhci_arasan_data - Arasan Controller Data
 *
 * @host:		Pointer to the main SDHCI host structure.
 * @clk_ahb:		Pointer to the AHB clock
 * @phy:		Pointer to the generic phy
 * @is_phy_on:		True if the PHY is on; false if not.
 * @internal_phy_reg:	True if the PHY is within the Host controller.
 * @has_cqe:		True if controller has command queuing engine.
 * @clk_data:		Struct for the Arasan Controller Clock Data.
 * @clk_ops:		Struct for the Arasan Controller Clock Operations.
 * @soc_ctl_base:	Pointer to regmap for syscon for soc_ctl registers.
 * @soc_ctl_map:	Map to get offsets into soc_ctl registers.
 * @quirks:		Arasan deviations from spec.
 */
struct sdhci_arasan_data {
	struct sdhci_host *host;
	struct clk	*clk_ahb;
	struct phy	*phy;
	bool		is_phy_on;
	bool		internal_phy_reg;

	bool		has_cqe;
	struct sdhci_arasan_clk_data clk_data;
	const struct sdhci_arasan_clk_ops *clk_ops;

	struct regmap	*soc_ctl_base;
	const struct sdhci_arasan_soc_ctl_map *soc_ctl_map;
	unsigned int	quirks;

/* Controller does not have CD wired and will not function normally without */
#define SDHCI_ARASAN_QUIRK_FORCE_CDTEST	BIT(0)
/* Controller immediately reports SDHCI_CLOCK_INT_STABLE after enabling the
 * internal clock even when the clock isn't stable */
#define SDHCI_ARASAN_QUIRK_CLOCK_UNSTABLE BIT(1)
/*
 * Some of the Arasan variations might not have timing requirements
 * met at 25MHz for Default Speed mode, those controllers work at
 * 19MHz instead
 */
#define SDHCI_ARASAN_QUIRK_CLOCK_25_BROKEN BIT(2)
};

struct sdhci_arasan_of_data {
	const struct sdhci_arasan_soc_ctl_map *soc_ctl_map;
	const struct sdhci_pltfm_data *pdata;
	const struct sdhci_arasan_clk_ops *clk_ops;
};

static const struct sdhci_arasan_soc_ctl_map rk3399_soc_ctl_map = {
	.baseclkfreq = { .reg = 0xf000, .width = 8, .shift = 8 },
	.clockmultiplier = { .reg = 0xf02c, .width = 8, .shift = 0},
	.hiword_update = true,
};

static const struct sdhci_arasan_soc_ctl_map intel_lgm_emmc_soc_ctl_map = {
	.baseclkfreq = { .reg = 0xa0, .width = 8, .shift = 2 },
	.clockmultiplier = { .reg = 0, .width = -1, .shift = -1 },
	.hiword_update = false,
};

static const struct sdhci_arasan_soc_ctl_map intel_lgm_sdxc_soc_ctl_map = {
	.baseclkfreq = { .reg = 0x80, .width = 8, .shift = 2 },
	.clockmultiplier = { .reg = 0, .width = -1, .shift = -1 },
	.hiword_update = false,
};

static const struct sdhci_arasan_soc_ctl_map intel_keembay_soc_ctl_map = {
	.baseclkfreq = { .reg = 0x0, .width = 8, .shift = 14 },
	.clockmultiplier = { .reg = 0x4, .width = 8, .shift = 14 },
	.support64b = { .reg = 0x4, .width = 1, .shift = 24 },
	.hiword_update = false,
};

static void sdhci_arasan_phy_set_delaychain(struct sdhci_host *host, bool enable)
{
	u32 reg;

	reg = readl(host->ioaddr + PHY_CTRL_REG2);
	if (enable)
		reg |= (PHY_CTRL_SEL_DLY_TX_MASK | PHY_CTRL_SEL_DLY_RX_MASK);
	else
		reg &= ~(PHY_CTRL_SEL_DLY_TX_MASK | PHY_CTRL_SEL_DLY_RX_MASK);

	writel(reg, host->ioaddr + PHY_CTRL_REG2);
}

static int sdhci_arasan_phy_set_dll(struct sdhci_host *host, bool enable)
{
	u32 reg;

	reg = readl(host->ioaddr + PHY_CTRL_REG2);
	if (enable)
		reg |= PHY_CTRL_EN_DLL_MASK;
	else
		reg &= ~PHY_CTRL_EN_DLL_MASK;

	writel(reg, host->ioaddr + PHY_CTRL_REG2);

	if (!enable)
		return 0;

	return readl_relaxed_poll_timeout(host->ioaddr + PHY_CTRL_REG2, reg,
					  (reg & PHY_CTRL_DLL_RDY_MASK), 10,
					  1000 * PHY_DLL_TIMEOUT_MS);
}

static void sdhci_arasan_phy_dll_set_freq(struct sdhci_host *host, int clock)
{
	u32 reg, freq_sel, freq;

	freq = DIV_ROUND_CLOSEST(clock, 1000000);
	if (freq <= 200 && freq > 170)
		freq_sel = FREQSEL_200M_170M;
	else if (freq <= 170 && freq > 140)
		freq_sel = FREQSEL_170M_140M;
	else if (freq <= 140 && freq > 110)
		freq_sel = FREQSEL_140M_110M;
	else if (freq <= 110 && freq > 80)
		freq_sel = FREQSEL_110M_80M;
	else
		freq_sel = FREQSEL_80M_50M;

	reg = readl(host->ioaddr + PHY_CTRL_REG2);
	reg &= ~PHY_CTRL_FREQ_SEL_MASK;
	reg |= (freq_sel << PHY_CTRL_FREQ_SEL_SHIFT);
	writel(reg, host->ioaddr + PHY_CTRL_REG2);
}

/**
 * sdhci_arasan_syscon_write - Write to a field in soc_ctl registers
 *
 * @host:	The sdhci_host
 * @fld:	The field to write to
 * @val:	The value to write
 *
 * This function allows writing to fields in sdhci_arasan_soc_ctl_map.
 * Note that if a field is specified as not available (shift < 0) then
 * this function will silently return an error code.  It will be noisy
 * and print errors for any other (unexpected) errors.
 *
 * Return: 0 on success and error value on error
 */
static int sdhci_arasan_syscon_write(struct sdhci_host *host,
				   const struct sdhci_arasan_soc_ctl_field *fld,
				   u32 val)
{
	struct sdhci_pltfm_host *pltfm_host = sdhci_priv(host);
	struct sdhci_arasan_data *sdhci_arasan = sdhci_pltfm_priv(pltfm_host);
	struct regmap *soc_ctl_base = sdhci_arasan->soc_ctl_base;
	u32 reg = fld->reg;
	u16 width = fld->width;
	s16 shift = fld->shift;
	int ret;

	/*
	 * Silently return errors for shift < 0 so caller doesn't have
	 * to check for fields which are optional.  For fields that
	 * are required then caller needs to do something special
	 * anyway.
	 */
	if (shift < 0)
		return -EINVAL;

	if (sdhci_arasan->soc_ctl_map->hiword_update)
		ret = regmap_write(soc_ctl_base, reg,
				   HIWORD_UPDATE(val, GENMASK(width, 0),
						 shift));
	else
		ret = regmap_update_bits(soc_ctl_base, reg,
					 GENMASK(shift + width, shift),
					 val << shift);

	/* Yell about (unexpected) regmap errors */
	if (ret)
		pr_warn("%s: Regmap write fail: %d\n",
			 mmc_hostname(host->mmc), ret);

	return ret;
}

static void sdhci_arasan_set_clock(struct sdhci_host *host, unsigned int clock)
{
	struct sdhci_pltfm_host *pltfm_host = sdhci_priv(host);
	struct sdhci_arasan_data *sdhci_arasan = sdhci_pltfm_priv(pltfm_host);
	struct sdhci_arasan_clk_data *clk_data = &sdhci_arasan->clk_data;
	bool ctrl_phy = false;

	if (!IS_ERR(sdhci_arasan->phy)) {
		if (!sdhci_arasan->is_phy_on && clock <= PHY_CLK_TOO_SLOW_HZ) {
			/*
			 * If PHY off, set clock to max speed and power PHY on.
			 *
			 * Although PHY docs apparently suggest power cycling
			 * when changing the clock the PHY doesn't like to be
			 * powered on while at low speeds like those used in ID
			 * mode.  Even worse is powering the PHY on while the
			 * clock is off.
			 *
			 * To workaround the PHY limitations, the best we can
			 * do is to power it on at a faster speed and then slam
			 * through low speeds without power cycling.
			 */
			sdhci_set_clock(host, host->max_clk);
			if (phy_power_on(sdhci_arasan->phy)) {
				pr_err("%s: Cannot power on phy.\n",
				       mmc_hostname(host->mmc));
				return;
			}

			sdhci_arasan->is_phy_on = true;

			/*
			 * We'll now fall through to the below case with
			 * ctrl_phy = false (so we won't turn off/on).  The
			 * sdhci_set_clock() will set the real clock.
			 */
		} else if (clock > PHY_CLK_TOO_SLOW_HZ) {
			/*
			 * At higher clock speeds the PHY is fine being power
			 * cycled and docs say you _should_ power cycle when
			 * changing clock speeds.
			 */
			ctrl_phy = true;
		}
	}

	if (ctrl_phy && sdhci_arasan->is_phy_on) {
		phy_power_off(sdhci_arasan->phy);
		sdhci_arasan->is_phy_on = false;
	}

	if (sdhci_arasan->quirks & SDHCI_ARASAN_QUIRK_CLOCK_25_BROKEN) {
		/*
		 * Some of the Arasan variations might not have timing
		 * requirements met at 25MHz for Default Speed mode,
		 * those controllers work at 19MHz instead.
		 */
		if (clock == DEFAULT_SPEED_MAX_DTR)
			clock = (DEFAULT_SPEED_MAX_DTR * 19) / 25;
	}

	/* Set the Input and Output Clock Phase Delays */
	if (clk_data->set_clk_delays && clock > PHY_CLK_TOO_SLOW_HZ)
		clk_data->set_clk_delays(host);

	if (sdhci_arasan->internal_phy_reg && clock >= MIN_PHY_CLK_HZ) {
		sdhci_writew(host, 0, SDHCI_CLOCK_CONTROL);
		sdhci_arasan_phy_set_dll(host, 0);
		sdhci_arasan_phy_set_delaychain(host, 0);
		sdhci_arasan_phy_dll_set_freq(host, clock);
	} else if (sdhci_arasan->internal_phy_reg) {
		sdhci_writew(host, 0, SDHCI_CLOCK_CONTROL);
		sdhci_arasan_phy_set_delaychain(host, 1);
	}

	sdhci_set_clock(host, clock);

	if (sdhci_arasan->internal_phy_reg && clock >= MIN_PHY_CLK_HZ)
		sdhci_arasan_phy_set_dll(host, 1);

	if (sdhci_arasan->quirks & SDHCI_ARASAN_QUIRK_CLOCK_UNSTABLE)
		/*
		 * Some controllers immediately report SDHCI_CLOCK_INT_STABLE
		 * after enabling the clock even though the clock is not
		 * stable. Trying to use a clock without waiting here results
		 * in EILSEQ while detecting some older/slower cards. The
		 * chosen delay is the maximum delay from sdhci_set_clock.
		 */
		msleep(20);

	if (ctrl_phy) {
		if (phy_power_on(sdhci_arasan->phy)) {
			pr_err("%s: Cannot power on phy.\n",
			       mmc_hostname(host->mmc));
			return;
		}

		sdhci_arasan->is_phy_on = true;
	}
}

static void sdhci_arasan_hs400_enhanced_strobe(struct mmc_host *mmc,
					struct mmc_ios *ios)
{
	u32 vendor;
	struct sdhci_host *host = mmc_priv(mmc);

	vendor = sdhci_readl(host, SDHCI_ARASAN_VENDOR_REGISTER);
	if (ios->enhanced_strobe)
		vendor |= VENDOR_ENHANCED_STROBE;
	else
		vendor &= ~VENDOR_ENHANCED_STROBE;

	sdhci_writel(host, vendor, SDHCI_ARASAN_VENDOR_REGISTER);
}

static void sdhci_arasan_reset(struct sdhci_host *host, u8 mask)
{
	u8 ctrl;
	struct sdhci_pltfm_host *pltfm_host = sdhci_priv(host);
	struct sdhci_arasan_data *sdhci_arasan = sdhci_pltfm_priv(pltfm_host);

	sdhci_and_cqhci_reset(host, mask);

	if (sdhci_arasan->quirks & SDHCI_ARASAN_QUIRK_FORCE_CDTEST) {
		ctrl = sdhci_readb(host, SDHCI_HOST_CONTROL);
		ctrl |= SDHCI_CTRL_CDTEST_INS | SDHCI_CTRL_CDTEST_EN;
		sdhci_writeb(host, ctrl, SDHCI_HOST_CONTROL);
	}
}

static void sdhci_arasan_hw_reset(struct sdhci_host *host)
{
	u8 reg;

	reg = sdhci_readb(host, SDHCI_POWER_CONTROL);
<<<<<<< HEAD
	/* Set eMMC HW reset and disable bus power */
	sdhci_writeb(host, SDHCI_HW_RST_EN, SDHCI_POWER_CONTROL);
	/* As per eMMC spec, minimum 1us is required but give it 2us for good measure */
	usleep_range(2, 5);
=======
	reg |= SDHCI_HW_RST_EN;
	sdhci_writeb(host, reg, SDHCI_POWER_CONTROL);
	/* As per eMMC spec, minimum 1us is required but give it 2us for good measure */
	usleep_range(2, 5);
	reg &= ~SDHCI_HW_RST_EN;
>>>>>>> a686015d
	sdhci_writeb(host, reg, SDHCI_POWER_CONTROL);
	/* As per eMMC spec, minimum 200us is required but give it 300us for good measure */
	usleep_range(300, 500);
}

static int sdhci_arasan_voltage_switch(struct mmc_host *mmc,
				       struct mmc_ios *ios)
{
	switch (ios->signal_voltage) {
	case MMC_SIGNAL_VOLTAGE_180:
		/*
		 * Plese don't switch to 1V8 as arasan,5.1 doesn't
		 * actually refer to this setting to indicate the
		 * signal voltage and the state machine will be broken
		 * actually if we force to enable 1V8. That's something
		 * like broken quirk but we could work around here.
		 */
		return 0;
	case MMC_SIGNAL_VOLTAGE_330:
	case MMC_SIGNAL_VOLTAGE_120:
		/* We don't support 3V3 and 1V2 */
		break;
	}

	return -EINVAL;
}

static const struct sdhci_ops sdhci_arasan_ops = {
	.set_clock = sdhci_arasan_set_clock,
	.get_max_clock = sdhci_pltfm_clk_get_max_clock,
	.get_timeout_clock = sdhci_pltfm_clk_get_max_clock,
	.set_bus_width = sdhci_set_bus_width,
	.reset = sdhci_arasan_reset,
	.set_uhs_signaling = sdhci_set_uhs_signaling,
	.set_power = sdhci_set_power_and_bus_voltage,
	.hw_reset = sdhci_arasan_hw_reset,
};

static u32 sdhci_arasan_cqhci_irq(struct sdhci_host *host, u32 intmask)
{
	int cmd_error = 0;
	int data_error = 0;

	if (!sdhci_cqe_irq(host, intmask, &cmd_error, &data_error))
		return intmask;

	cqhci_irq(host->mmc, intmask, cmd_error, data_error);

	return 0;
}

static void sdhci_arasan_dumpregs(struct mmc_host *mmc)
{
	sdhci_dumpregs(mmc_priv(mmc));
}

static void sdhci_arasan_cqe_enable(struct mmc_host *mmc)
{
	struct sdhci_host *host = mmc_priv(mmc);
	u32 reg;

	reg = sdhci_readl(host, SDHCI_PRESENT_STATE);
	while (reg & SDHCI_DATA_AVAILABLE) {
		sdhci_readl(host, SDHCI_BUFFER);
		reg = sdhci_readl(host, SDHCI_PRESENT_STATE);
	}

	sdhci_cqe_enable(mmc);
}

static const struct cqhci_host_ops sdhci_arasan_cqhci_ops = {
	.enable         = sdhci_arasan_cqe_enable,
	.disable        = sdhci_cqe_disable,
	.dumpregs       = sdhci_arasan_dumpregs,
};

static const struct sdhci_ops sdhci_arasan_cqe_ops = {
	.set_clock = sdhci_arasan_set_clock,
	.get_max_clock = sdhci_pltfm_clk_get_max_clock,
	.get_timeout_clock = sdhci_pltfm_clk_get_max_clock,
	.set_bus_width = sdhci_set_bus_width,
	.reset = sdhci_arasan_reset,
	.set_uhs_signaling = sdhci_set_uhs_signaling,
	.set_power = sdhci_set_power_and_bus_voltage,
	.irq = sdhci_arasan_cqhci_irq,
};

static const struct sdhci_pltfm_data sdhci_arasan_cqe_pdata = {
	.ops = &sdhci_arasan_cqe_ops,
	.quirks = SDHCI_QUIRK_CAP_CLOCK_BASE_BROKEN,
	.quirks2 = SDHCI_QUIRK2_PRESET_VALUE_BROKEN |
			SDHCI_QUIRK2_CLOCK_DIV_ZERO_BROKEN,
};

#ifdef CONFIG_PM_SLEEP
/**
 * sdhci_arasan_suspend - Suspend method for the driver
 * @dev:	Address of the device structure
 *
 * Put the device in a low power state.
 *
 * Return: 0 on success and error value on error
 */
static int sdhci_arasan_suspend(struct device *dev)
{
	struct sdhci_host *host = dev_get_drvdata(dev);
	struct sdhci_pltfm_host *pltfm_host = sdhci_priv(host);
	struct sdhci_arasan_data *sdhci_arasan = sdhci_pltfm_priv(pltfm_host);
	int ret;

	if (host->tuning_mode != SDHCI_TUNING_MODE_3)
		mmc_retune_needed(host->mmc);

	if (sdhci_arasan->has_cqe) {
		ret = cqhci_suspend(host->mmc);
		if (ret)
			return ret;
	}

	ret = sdhci_suspend_host(host);
	if (ret)
		return ret;

	if (!IS_ERR(sdhci_arasan->phy) && sdhci_arasan->is_phy_on) {
		ret = phy_power_off(sdhci_arasan->phy);
		if (ret) {
			dev_err(dev, "Cannot power off phy.\n");
			if (sdhci_resume_host(host))
				dev_err(dev, "Cannot resume host.\n");

			return ret;
		}
		sdhci_arasan->is_phy_on = false;
	}

	clk_disable(pltfm_host->clk);
	clk_disable(sdhci_arasan->clk_ahb);

	return 0;
}

/**
 * sdhci_arasan_resume - Resume method for the driver
 * @dev:	Address of the device structure
 *
 * Resume operation after suspend
 *
 * Return: 0 on success and error value on error
 */
static int sdhci_arasan_resume(struct device *dev)
{
	struct sdhci_host *host = dev_get_drvdata(dev);
	struct sdhci_pltfm_host *pltfm_host = sdhci_priv(host);
	struct sdhci_arasan_data *sdhci_arasan = sdhci_pltfm_priv(pltfm_host);
	int ret;

	ret = clk_enable(sdhci_arasan->clk_ahb);
	if (ret) {
		dev_err(dev, "Cannot enable AHB clock.\n");
		return ret;
	}

	ret = clk_enable(pltfm_host->clk);
	if (ret) {
		dev_err(dev, "Cannot enable SD clock.\n");
		return ret;
	}

	if (!IS_ERR(sdhci_arasan->phy) && host->mmc->actual_clock) {
		ret = phy_power_on(sdhci_arasan->phy);
		if (ret) {
			dev_err(dev, "Cannot power on phy.\n");
			return ret;
		}
		sdhci_arasan->is_phy_on = true;
	}

	ret = sdhci_resume_host(host);
	if (ret) {
		dev_err(dev, "Cannot resume host.\n");
		return ret;
	}

	if (sdhci_arasan->has_cqe)
		return cqhci_resume(host->mmc);

	return 0;
}
#endif /* ! CONFIG_PM_SLEEP */

static SIMPLE_DEV_PM_OPS(sdhci_arasan_dev_pm_ops, sdhci_arasan_suspend,
			 sdhci_arasan_resume);

/**
 * sdhci_arasan_sdcardclk_recalc_rate - Return the card clock rate
 *
 * @hw:			Pointer to the hardware clock structure.
 * @parent_rate:		The parent rate (should be rate of clk_xin).
 *
 * Return the current actual rate of the SD card clock.  This can be used
 * to communicate with out PHY.
 *
 * Return: The card clock rate.
 */
static unsigned long sdhci_arasan_sdcardclk_recalc_rate(struct clk_hw *hw,
						      unsigned long parent_rate)
{
	struct sdhci_arasan_clk_data *clk_data =
		container_of(hw, struct sdhci_arasan_clk_data, sdcardclk_hw);
	struct sdhci_arasan_data *sdhci_arasan =
		container_of(clk_data, struct sdhci_arasan_data, clk_data);
	struct sdhci_host *host = sdhci_arasan->host;

	return host->mmc->actual_clock;
}

static const struct clk_ops arasan_sdcardclk_ops = {
	.recalc_rate = sdhci_arasan_sdcardclk_recalc_rate,
};

/**
 * sdhci_arasan_sampleclk_recalc_rate - Return the sampling clock rate
 *
 * @hw:			Pointer to the hardware clock structure.
 * @parent_rate:		The parent rate (should be rate of clk_xin).
 *
 * Return the current actual rate of the sampling clock.  This can be used
 * to communicate with out PHY.
 *
 * Return: The sample clock rate.
 */
static unsigned long sdhci_arasan_sampleclk_recalc_rate(struct clk_hw *hw,
						      unsigned long parent_rate)
{
	struct sdhci_arasan_clk_data *clk_data =
		container_of(hw, struct sdhci_arasan_clk_data, sampleclk_hw);
	struct sdhci_arasan_data *sdhci_arasan =
		container_of(clk_data, struct sdhci_arasan_data, clk_data);
	struct sdhci_host *host = sdhci_arasan->host;

	return host->mmc->actual_clock;
}

static const struct clk_ops arasan_sampleclk_ops = {
	.recalc_rate = sdhci_arasan_sampleclk_recalc_rate,
};

/**
 * sdhci_zynqmp_sdcardclk_set_phase - Set the SD Output Clock Tap Delays
 *
 * @hw:			Pointer to the hardware clock structure.
 * @degrees:		The clock phase shift between 0 - 359.
 *
 * Set the SD Output Clock Tap Delays for Output path
 *
 * Return: 0 on success and error value on error
 */
static int sdhci_zynqmp_sdcardclk_set_phase(struct clk_hw *hw, int degrees)
{
	struct sdhci_arasan_clk_data *clk_data =
		container_of(hw, struct sdhci_arasan_clk_data, sdcardclk_hw);
	struct sdhci_arasan_data *sdhci_arasan =
		container_of(clk_data, struct sdhci_arasan_data, clk_data);
	struct sdhci_host *host = sdhci_arasan->host;
	const char *clk_name = clk_hw_get_name(hw);
	u32 node_id = !strcmp(clk_name, "clk_out_sd0") ? NODE_SD_0 : NODE_SD_1;
	u8 tap_delay, tap_max = 0;
	int ret;

	/* This is applicable for SDHCI_SPEC_300 and above */
	if (host->version < SDHCI_SPEC_300)
		return 0;

	switch (host->timing) {
	case MMC_TIMING_MMC_HS:
	case MMC_TIMING_SD_HS:
	case MMC_TIMING_UHS_SDR25:
	case MMC_TIMING_UHS_DDR50:
	case MMC_TIMING_MMC_DDR52:
		/* For 50MHz clock, 30 Taps are available */
		tap_max = 30;
		break;
	case MMC_TIMING_UHS_SDR50:
		/* For 100MHz clock, 15 Taps are available */
		tap_max = 15;
		break;
	case MMC_TIMING_UHS_SDR104:
	case MMC_TIMING_MMC_HS200:
		/* For 200MHz clock, 8 Taps are available */
		tap_max = 8;
		break;
	default:
		break;
	}

	tap_delay = (degrees * tap_max) / 360;

	/* Set the Clock Phase */
	ret = zynqmp_pm_set_sd_tapdelay(node_id, PM_TAPDELAY_OUTPUT, tap_delay);
	if (ret)
		pr_err("Error setting Output Tap Delay\n");

	/* Release DLL Reset */
	zynqmp_pm_sd_dll_reset(node_id, PM_DLL_RESET_RELEASE);

	return ret;
}

static const struct clk_ops zynqmp_sdcardclk_ops = {
	.recalc_rate = sdhci_arasan_sdcardclk_recalc_rate,
	.set_phase = sdhci_zynqmp_sdcardclk_set_phase,
};

/**
 * sdhci_zynqmp_sampleclk_set_phase - Set the SD Input Clock Tap Delays
 *
 * @hw:			Pointer to the hardware clock structure.
 * @degrees:		The clock phase shift between 0 - 359.
 *
 * Set the SD Input Clock Tap Delays for Input path
 *
 * Return: 0 on success and error value on error
 */
static int sdhci_zynqmp_sampleclk_set_phase(struct clk_hw *hw, int degrees)
{
	struct sdhci_arasan_clk_data *clk_data =
		container_of(hw, struct sdhci_arasan_clk_data, sampleclk_hw);
	struct sdhci_arasan_data *sdhci_arasan =
		container_of(clk_data, struct sdhci_arasan_data, clk_data);
	struct sdhci_host *host = sdhci_arasan->host;
	const char *clk_name = clk_hw_get_name(hw);
	u32 node_id = !strcmp(clk_name, "clk_in_sd0") ? NODE_SD_0 : NODE_SD_1;
	u8 tap_delay, tap_max = 0;
	int ret;

	/* This is applicable for SDHCI_SPEC_300 and above */
	if (host->version < SDHCI_SPEC_300)
		return 0;

	/* Assert DLL Reset */
	zynqmp_pm_sd_dll_reset(node_id, PM_DLL_RESET_ASSERT);

	switch (host->timing) {
	case MMC_TIMING_MMC_HS:
	case MMC_TIMING_SD_HS:
	case MMC_TIMING_UHS_SDR25:
	case MMC_TIMING_UHS_DDR50:
	case MMC_TIMING_MMC_DDR52:
		/* For 50MHz clock, 120 Taps are available */
		tap_max = 120;
		break;
	case MMC_TIMING_UHS_SDR50:
		/* For 100MHz clock, 60 Taps are available */
		tap_max = 60;
		break;
	case MMC_TIMING_UHS_SDR104:
	case MMC_TIMING_MMC_HS200:
		/* For 200MHz clock, 30 Taps are available */
		tap_max = 30;
		break;
	default:
		break;
	}

	tap_delay = (degrees * tap_max) / 360;

	/* Set the Clock Phase */
	ret = zynqmp_pm_set_sd_tapdelay(node_id, PM_TAPDELAY_INPUT, tap_delay);
	if (ret)
		pr_err("Error setting Input Tap Delay\n");

	return ret;
}

static const struct clk_ops zynqmp_sampleclk_ops = {
	.recalc_rate = sdhci_arasan_sampleclk_recalc_rate,
	.set_phase = sdhci_zynqmp_sampleclk_set_phase,
};

/**
 * sdhci_versal_sdcardclk_set_phase - Set the SD Output Clock Tap Delays
 *
 * @hw:			Pointer to the hardware clock structure.
 * @degrees:		The clock phase shift between 0 - 359.
 *
 * Set the SD Output Clock Tap Delays for Output path
 *
 * Return: 0 on success and error value on error
 */
static int sdhci_versal_sdcardclk_set_phase(struct clk_hw *hw, int degrees)
{
	struct sdhci_arasan_clk_data *clk_data =
		container_of(hw, struct sdhci_arasan_clk_data, sdcardclk_hw);
	struct sdhci_arasan_data *sdhci_arasan =
		container_of(clk_data, struct sdhci_arasan_data, clk_data);
	struct sdhci_host *host = sdhci_arasan->host;
	u8 tap_delay, tap_max = 0;

	/* This is applicable for SDHCI_SPEC_300 and above */
	if (host->version < SDHCI_SPEC_300)
		return 0;

	switch (host->timing) {
	case MMC_TIMING_MMC_HS:
	case MMC_TIMING_SD_HS:
	case MMC_TIMING_UHS_SDR25:
	case MMC_TIMING_UHS_DDR50:
	case MMC_TIMING_MMC_DDR52:
		/* For 50MHz clock, 30 Taps are available */
		tap_max = 30;
		break;
	case MMC_TIMING_UHS_SDR50:
		/* For 100MHz clock, 15 Taps are available */
		tap_max = 15;
		break;
	case MMC_TIMING_UHS_SDR104:
	case MMC_TIMING_MMC_HS200:
		/* For 200MHz clock, 8 Taps are available */
		tap_max = 8;
		break;
	default:
		break;
	}

	tap_delay = (degrees * tap_max) / 360;

	/* Set the Clock Phase */
	if (tap_delay) {
		u32 regval;

		regval = sdhci_readl(host, SDHCI_ARASAN_OTAPDLY_REGISTER);
		regval |= SDHCI_OTAPDLY_ENABLE;
		sdhci_writel(host, regval, SDHCI_ARASAN_OTAPDLY_REGISTER);
		regval &= ~SDHCI_ARASAN_OTAPDLY_SEL_MASK;
		regval |= tap_delay;
		sdhci_writel(host, regval, SDHCI_ARASAN_OTAPDLY_REGISTER);
	}

	return 0;
}

static const struct clk_ops versal_sdcardclk_ops = {
	.recalc_rate = sdhci_arasan_sdcardclk_recalc_rate,
	.set_phase = sdhci_versal_sdcardclk_set_phase,
};

/**
 * sdhci_versal_sampleclk_set_phase - Set the SD Input Clock Tap Delays
 *
 * @hw:			Pointer to the hardware clock structure.
 * @degrees:		The clock phase shift between 0 - 359.
 *
 * Set the SD Input Clock Tap Delays for Input path
 *
 * Return: 0 on success and error value on error
 */
static int sdhci_versal_sampleclk_set_phase(struct clk_hw *hw, int degrees)
{
	struct sdhci_arasan_clk_data *clk_data =
		container_of(hw, struct sdhci_arasan_clk_data, sampleclk_hw);
	struct sdhci_arasan_data *sdhci_arasan =
		container_of(clk_data, struct sdhci_arasan_data, clk_data);
	struct sdhci_host *host = sdhci_arasan->host;
	u8 tap_delay, tap_max = 0;

	/* This is applicable for SDHCI_SPEC_300 and above */
	if (host->version < SDHCI_SPEC_300)
		return 0;

	switch (host->timing) {
	case MMC_TIMING_MMC_HS:
	case MMC_TIMING_SD_HS:
	case MMC_TIMING_UHS_SDR25:
	case MMC_TIMING_UHS_DDR50:
	case MMC_TIMING_MMC_DDR52:
		/* For 50MHz clock, 120 Taps are available */
		tap_max = 120;
		break;
	case MMC_TIMING_UHS_SDR50:
		/* For 100MHz clock, 60 Taps are available */
		tap_max = 60;
		break;
	case MMC_TIMING_UHS_SDR104:
	case MMC_TIMING_MMC_HS200:
		/* For 200MHz clock, 30 Taps are available */
		tap_max = 30;
		break;
	default:
		break;
	}

	tap_delay = (degrees * tap_max) / 360;

	/* Set the Clock Phase */
	if (tap_delay) {
		u32 regval;

		regval = sdhci_readl(host, SDHCI_ARASAN_ITAPDLY_REGISTER);
		regval |= SDHCI_ITAPDLY_CHGWIN;
		sdhci_writel(host, regval, SDHCI_ARASAN_ITAPDLY_REGISTER);
		regval |= SDHCI_ITAPDLY_ENABLE;
		sdhci_writel(host, regval, SDHCI_ARASAN_ITAPDLY_REGISTER);
		regval &= ~SDHCI_ARASAN_ITAPDLY_SEL_MASK;
		regval |= tap_delay;
		sdhci_writel(host, regval, SDHCI_ARASAN_ITAPDLY_REGISTER);
		regval &= ~SDHCI_ITAPDLY_CHGWIN;
		sdhci_writel(host, regval, SDHCI_ARASAN_ITAPDLY_REGISTER);
	}

	return 0;
}

static const struct clk_ops versal_sampleclk_ops = {
	.recalc_rate = sdhci_arasan_sampleclk_recalc_rate,
	.set_phase = sdhci_versal_sampleclk_set_phase,
};

static int sdhci_versal_net_emmc_sdcardclk_set_phase(struct clk_hw *hw, int degrees)
{
	struct sdhci_arasan_clk_data *clk_data =
		container_of(hw, struct sdhci_arasan_clk_data, sdcardclk_hw);
	struct sdhci_arasan_data *sdhci_arasan =
		container_of(clk_data, struct sdhci_arasan_data, clk_data);
	struct sdhci_host *host = sdhci_arasan->host;
	u8 tap_delay, tap_max = 0;

	switch (host->timing) {
	case MMC_TIMING_MMC_HS:
	case MMC_TIMING_MMC_DDR52:
		tap_max = 16;
		break;
	case MMC_TIMING_MMC_HS200:
	case MMC_TIMING_MMC_HS400:
		 /* For 200MHz clock, 32 Taps are available */
		tap_max = 32;
		break;
	default:
		break;
	}

	tap_delay = (degrees * tap_max) / 360;

	/* Set the Clock Phase */
	if (tap_delay) {
		u32 regval;

		regval = sdhci_readl(host, PHY_CTRL_REG1);
		regval |= PHY_CTRL_OTAPDLY_ENA_MASK;
		sdhci_writel(host, regval, PHY_CTRL_REG1);
		regval &= ~PHY_CTRL_OTAPDLY_SEL_MASK;
		regval |= tap_delay << PHY_CTRL_OTAPDLY_SEL_SHIFT;
		sdhci_writel(host, regval, PHY_CTRL_REG1);
	}

	return 0;
}

static const struct clk_ops versal_net_sdcardclk_ops = {
	.recalc_rate = sdhci_arasan_sdcardclk_recalc_rate,
	.set_phase = sdhci_versal_net_emmc_sdcardclk_set_phase,
};

static int sdhci_versal_net_emmc_sampleclk_set_phase(struct clk_hw *hw, int degrees)
{
	struct sdhci_arasan_clk_data *clk_data =
		container_of(hw, struct sdhci_arasan_clk_data, sampleclk_hw);
	struct sdhci_arasan_data *sdhci_arasan =
		container_of(clk_data, struct sdhci_arasan_data, clk_data);
	struct sdhci_host *host = sdhci_arasan->host;
	u8 tap_delay, tap_max = 0;
	u32 regval;

	switch (host->timing) {
	case MMC_TIMING_MMC_HS:
	case MMC_TIMING_MMC_DDR52:
		tap_max = 32;
		break;
	case MMC_TIMING_MMC_HS400:
		/* Strobe select tap point for strb90 and strb180 */
		regval = sdhci_readl(host, PHY_CTRL_REG1);
		regval &= ~PHY_CTRL_STRB_SEL_MASK;
		regval |= VERSAL_NET_PHY_CTRL_STRB90_STRB180_VAL << PHY_CTRL_STRB_SEL_SHIFT;
		sdhci_writel(host, regval, PHY_CTRL_REG1);
		break;
	default:
		break;
	}

	tap_delay = (degrees * tap_max) / 360;

	/* Set the Clock Phase */
	if (tap_delay) {
		regval = sdhci_readl(host, PHY_CTRL_REG1);
		regval |= PHY_CTRL_ITAP_CHG_WIN_MASK;
		sdhci_writel(host, regval, PHY_CTRL_REG1);
		regval |= PHY_CTRL_ITAPDLY_ENA_MASK;
		sdhci_writel(host, regval, PHY_CTRL_REG1);
		regval &= ~PHY_CTRL_ITAPDLY_SEL_MASK;
		regval |= tap_delay << PHY_CTRL_ITAPDLY_SEL_SHIFT;
		sdhci_writel(host, regval, PHY_CTRL_REG1);
		regval &= ~PHY_CTRL_ITAP_CHG_WIN_MASK;
		sdhci_writel(host, regval, PHY_CTRL_REG1);
	}

	return 0;
}

static const struct clk_ops versal_net_sampleclk_ops = {
	.recalc_rate = sdhci_arasan_sampleclk_recalc_rate,
	.set_phase = sdhci_versal_net_emmc_sampleclk_set_phase,
};

static void arasan_zynqmp_dll_reset(struct sdhci_host *host, u32 deviceid)
{
	u16 clk;

	clk = sdhci_readw(host, SDHCI_CLOCK_CONTROL);
	clk &= ~(SDHCI_CLOCK_CARD_EN | SDHCI_CLOCK_INT_EN);
	sdhci_writew(host, clk, SDHCI_CLOCK_CONTROL);

	/* Issue DLL Reset */
	zynqmp_pm_sd_dll_reset(deviceid, PM_DLL_RESET_PULSE);

	clk = sdhci_readw(host, SDHCI_CLOCK_CONTROL);

	sdhci_enable_clk(host, clk);
}

static int arasan_zynqmp_execute_tuning(struct mmc_host *mmc, u32 opcode)
{
	struct sdhci_host *host = mmc_priv(mmc);
	struct sdhci_pltfm_host *pltfm_host = sdhci_priv(host);
	struct sdhci_arasan_data *sdhci_arasan = sdhci_pltfm_priv(pltfm_host);
	struct clk_hw *hw = &sdhci_arasan->clk_data.sdcardclk_hw;
	const char *clk_name = clk_hw_get_name(hw);
	u32 device_id = !strcmp(clk_name, "clk_out_sd0") ? NODE_SD_0 :
							   NODE_SD_1;
	int err;

	/* ZynqMP SD controller does not perform auto tuning in DDR50 mode */
	if (mmc->ios.timing == MMC_TIMING_UHS_DDR50)
		return 0;

	arasan_zynqmp_dll_reset(host, device_id);

	err = sdhci_execute_tuning(mmc, opcode);
	if (err)
		return err;

	arasan_zynqmp_dll_reset(host, device_id);

	return 0;
}

/**
 * sdhci_arasan_update_clockmultiplier - Set corecfg_clockmultiplier
 *
 * @host:		The sdhci_host
 * @value:		The value to write
 *
 * The corecfg_clockmultiplier is supposed to contain clock multiplier
 * value of programmable clock generator.
 *
 * NOTES:
 * - Many existing devices don't seem to do this and work fine.  To keep
 *   compatibility for old hardware where the device tree doesn't provide a
 *   register map, this function is a noop if a soc_ctl_map hasn't been provided
 *   for this platform.
 * - The value of corecfg_clockmultiplier should sync with that of corresponding
 *   value reading from sdhci_capability_register. So this function is called
 *   once at probe time and never called again.
 */
static void sdhci_arasan_update_clockmultiplier(struct sdhci_host *host,
						u32 value)
{
	struct sdhci_pltfm_host *pltfm_host = sdhci_priv(host);
	struct sdhci_arasan_data *sdhci_arasan = sdhci_pltfm_priv(pltfm_host);
	const struct sdhci_arasan_soc_ctl_map *soc_ctl_map =
		sdhci_arasan->soc_ctl_map;

	/* Having a map is optional */
	if (!soc_ctl_map)
		return;

	/* If we have a map, we expect to have a syscon */
	if (!sdhci_arasan->soc_ctl_base) {
		pr_warn("%s: Have regmap, but no soc-ctl-syscon\n",
			mmc_hostname(host->mmc));
		return;
	}

	sdhci_arasan_syscon_write(host, &soc_ctl_map->clockmultiplier, value);
}

/**
 * sdhci_arasan_update_baseclkfreq - Set corecfg_baseclkfreq
 *
 * @host:		The sdhci_host
 *
 * The corecfg_baseclkfreq is supposed to contain the MHz of clk_xin.  This
 * function can be used to make that happen.
 *
 * NOTES:
 * - Many existing devices don't seem to do this and work fine.  To keep
 *   compatibility for old hardware where the device tree doesn't provide a
 *   register map, this function is a noop if a soc_ctl_map hasn't been provided
 *   for this platform.
 * - It's assumed that clk_xin is not dynamic and that we use the SDHCI divider
 *   to achieve lower clock rates.  That means that this function is called once
 *   at probe time and never called again.
 */
static void sdhci_arasan_update_baseclkfreq(struct sdhci_host *host)
{
	struct sdhci_pltfm_host *pltfm_host = sdhci_priv(host);
	struct sdhci_arasan_data *sdhci_arasan = sdhci_pltfm_priv(pltfm_host);
	const struct sdhci_arasan_soc_ctl_map *soc_ctl_map =
		sdhci_arasan->soc_ctl_map;
	u32 mhz = DIV_ROUND_CLOSEST_ULL(clk_get_rate(pltfm_host->clk), 1000000);

	/* Having a map is optional */
	if (!soc_ctl_map)
		return;

	/* If we have a map, we expect to have a syscon */
	if (!sdhci_arasan->soc_ctl_base) {
		pr_warn("%s: Have regmap, but no soc-ctl-syscon\n",
			mmc_hostname(host->mmc));
		return;
	}

	sdhci_arasan_syscon_write(host, &soc_ctl_map->baseclkfreq, mhz);
}

static void sdhci_arasan_set_clk_delays(struct sdhci_host *host)
{
	struct sdhci_pltfm_host *pltfm_host = sdhci_priv(host);
	struct sdhci_arasan_data *sdhci_arasan = sdhci_pltfm_priv(pltfm_host);
	struct sdhci_arasan_clk_data *clk_data = &sdhci_arasan->clk_data;

	clk_set_phase(clk_data->sampleclk,
		      clk_data->clk_phase_in[host->timing]);
	clk_set_phase(clk_data->sdcardclk,
		      clk_data->clk_phase_out[host->timing]);
}

static void arasan_dt_read_clk_phase(struct device *dev,
				     struct sdhci_arasan_clk_data *clk_data,
				     unsigned int timing, const char *prop)
{
	struct device_node *np = dev->of_node;

	u32 clk_phase[2] = {0};
	int ret;

	/*
	 * Read Tap Delay values from DT, if the DT does not contain the
	 * Tap Values then use the pre-defined values.
	 */
	ret = of_property_read_variable_u32_array(np, prop, &clk_phase[0],
						  2, 0);
	if (ret < 0) {
		dev_dbg(dev, "Using predefined clock phase for %s = %d %d\n",
			prop, clk_data->clk_phase_in[timing],
			clk_data->clk_phase_out[timing]);
		return;
	}

	/* The values read are Input and Output Clock Delays in order */
	clk_data->clk_phase_in[timing] = clk_phase[0];
	clk_data->clk_phase_out[timing] = clk_phase[1];
}

/**
 * arasan_dt_parse_clk_phases - Read Clock Delay values from DT
 *
 * @dev:		Pointer to our struct device.
 * @clk_data:		Pointer to the Clock Data structure
 *
 * Called at initialization to parse the values of Clock Delays.
 */
static void arasan_dt_parse_clk_phases(struct device *dev,
				       struct sdhci_arasan_clk_data *clk_data)
{
	u32 mio_bank = 0;
	int i;

	/*
	 * This has been kept as a pointer and is assigned a function here.
	 * So that different controller variants can assign their own handling
	 * function.
	 */
	clk_data->set_clk_delays = sdhci_arasan_set_clk_delays;

	if (of_device_is_compatible(dev->of_node, "xlnx,zynqmp-8.9a")) {
		u32 zynqmp_iclk_phase[MMC_TIMING_MMC_HS400 + 1] =
			ZYNQMP_ICLK_PHASE;
		u32 zynqmp_oclk_phase[MMC_TIMING_MMC_HS400 + 1] =
			ZYNQMP_OCLK_PHASE;

		of_property_read_u32(dev->of_node, "xlnx,mio-bank", &mio_bank);
		if (mio_bank == 2) {
			zynqmp_oclk_phase[MMC_TIMING_UHS_SDR104] = 90;
			zynqmp_oclk_phase[MMC_TIMING_MMC_HS200] = 90;
		}

		for (i = 0; i <= MMC_TIMING_MMC_HS400; i++) {
			clk_data->clk_phase_in[i] = zynqmp_iclk_phase[i];
			clk_data->clk_phase_out[i] = zynqmp_oclk_phase[i];
		}
	}

	if (of_device_is_compatible(dev->of_node, "xlnx,versal-8.9a")) {
		u32 versal_iclk_phase[MMC_TIMING_MMC_HS400 + 1] =
			VERSAL_ICLK_PHASE;
		u32 versal_oclk_phase[MMC_TIMING_MMC_HS400 + 1] =
			VERSAL_OCLK_PHASE;

		for (i = 0; i <= MMC_TIMING_MMC_HS400; i++) {
			clk_data->clk_phase_in[i] = versal_iclk_phase[i];
			clk_data->clk_phase_out[i] = versal_oclk_phase[i];
		}
	}
	if (of_device_is_compatible(dev->of_node, "xlnx,versal-net-emmc")) {
		u32 versal_net_iclk_phase[MMC_TIMING_MMC_HS400 + 1] =
			VERSAL_NET_EMMC_ICLK_PHASE;
		u32 versal_net_oclk_phase[MMC_TIMING_MMC_HS400 + 1] =
			VERSAL_NET_EMMC_OCLK_PHASE;

		for (i = 0; i <= MMC_TIMING_MMC_HS400; i++) {
			clk_data->clk_phase_in[i] = versal_net_iclk_phase[i];
			clk_data->clk_phase_out[i] = versal_net_oclk_phase[i];
		}
	}
	arasan_dt_read_clk_phase(dev, clk_data, MMC_TIMING_LEGACY,
				 "clk-phase-legacy");
	arasan_dt_read_clk_phase(dev, clk_data, MMC_TIMING_MMC_HS,
				 "clk-phase-mmc-hs");
	arasan_dt_read_clk_phase(dev, clk_data, MMC_TIMING_SD_HS,
				 "clk-phase-sd-hs");
	arasan_dt_read_clk_phase(dev, clk_data, MMC_TIMING_UHS_SDR12,
				 "clk-phase-uhs-sdr12");
	arasan_dt_read_clk_phase(dev, clk_data, MMC_TIMING_UHS_SDR25,
				 "clk-phase-uhs-sdr25");
	arasan_dt_read_clk_phase(dev, clk_data, MMC_TIMING_UHS_SDR50,
				 "clk-phase-uhs-sdr50");
	arasan_dt_read_clk_phase(dev, clk_data, MMC_TIMING_UHS_SDR104,
				 "clk-phase-uhs-sdr104");
	arasan_dt_read_clk_phase(dev, clk_data, MMC_TIMING_UHS_DDR50,
				 "clk-phase-uhs-ddr50");
	arasan_dt_read_clk_phase(dev, clk_data, MMC_TIMING_MMC_DDR52,
				 "clk-phase-mmc-ddr52");
	arasan_dt_read_clk_phase(dev, clk_data, MMC_TIMING_MMC_HS200,
				 "clk-phase-mmc-hs200");
	arasan_dt_read_clk_phase(dev, clk_data, MMC_TIMING_MMC_HS400,
				 "clk-phase-mmc-hs400");
}

static const struct sdhci_pltfm_data sdhci_arasan_pdata = {
	.ops = &sdhci_arasan_ops,
	.quirks = SDHCI_QUIRK_CAP_CLOCK_BASE_BROKEN,
	.quirks2 = SDHCI_QUIRK2_PRESET_VALUE_BROKEN |
			SDHCI_QUIRK2_CLOCK_DIV_ZERO_BROKEN |
			SDHCI_QUIRK2_STOP_WITH_TC,
};

static const struct sdhci_arasan_clk_ops arasan_clk_ops = {
	.sdcardclk_ops = &arasan_sdcardclk_ops,
	.sampleclk_ops = &arasan_sampleclk_ops,
};

static struct sdhci_arasan_of_data sdhci_arasan_generic_data = {
	.pdata = &sdhci_arasan_pdata,
	.clk_ops = &arasan_clk_ops,
};

static const struct sdhci_pltfm_data sdhci_keembay_emmc_pdata = {
	.ops = &sdhci_arasan_cqe_ops,
	.quirks = SDHCI_QUIRK_CAP_CLOCK_BASE_BROKEN |
		SDHCI_QUIRK_NO_ENDATTR_IN_NOPDESC |
		SDHCI_QUIRK_NO_LED |
		SDHCI_QUIRK_32BIT_DMA_ADDR |
		SDHCI_QUIRK_32BIT_DMA_SIZE |
		SDHCI_QUIRK_32BIT_ADMA_SIZE,
	.quirks2 = SDHCI_QUIRK2_PRESET_VALUE_BROKEN |
		SDHCI_QUIRK2_CLOCK_DIV_ZERO_BROKEN |
		SDHCI_QUIRK2_CAPS_BIT63_FOR_HS400 |
		SDHCI_QUIRK2_STOP_WITH_TC |
		SDHCI_QUIRK2_BROKEN_64_BIT_DMA,
};

static const struct sdhci_pltfm_data sdhci_keembay_sd_pdata = {
	.ops = &sdhci_arasan_ops,
	.quirks = SDHCI_QUIRK_CAP_CLOCK_BASE_BROKEN |
		SDHCI_QUIRK_NO_ENDATTR_IN_NOPDESC |
		SDHCI_QUIRK_NO_LED |
		SDHCI_QUIRK_32BIT_DMA_ADDR |
		SDHCI_QUIRK_32BIT_DMA_SIZE |
		SDHCI_QUIRK_32BIT_ADMA_SIZE,
	.quirks2 = SDHCI_QUIRK2_PRESET_VALUE_BROKEN |
		SDHCI_QUIRK2_CLOCK_DIV_ZERO_BROKEN |
		SDHCI_QUIRK2_CARD_ON_NEEDS_BUS_ON |
		SDHCI_QUIRK2_STOP_WITH_TC |
		SDHCI_QUIRK2_BROKEN_64_BIT_DMA,
};

static const struct sdhci_pltfm_data sdhci_keembay_sdio_pdata = {
	.ops = &sdhci_arasan_ops,
	.quirks = SDHCI_QUIRK_CAP_CLOCK_BASE_BROKEN |
		SDHCI_QUIRK_NO_ENDATTR_IN_NOPDESC |
		SDHCI_QUIRK_NO_LED |
		SDHCI_QUIRK_32BIT_DMA_ADDR |
		SDHCI_QUIRK_32BIT_DMA_SIZE |
		SDHCI_QUIRK_32BIT_ADMA_SIZE,
	.quirks2 = SDHCI_QUIRK2_PRESET_VALUE_BROKEN |
		SDHCI_QUIRK2_CLOCK_DIV_ZERO_BROKEN |
		SDHCI_QUIRK2_HOST_OFF_CARD_ON |
		SDHCI_QUIRK2_BROKEN_64_BIT_DMA,
};

static struct sdhci_arasan_of_data sdhci_arasan_rk3399_data = {
	.soc_ctl_map = &rk3399_soc_ctl_map,
	.pdata = &sdhci_arasan_cqe_pdata,
	.clk_ops = &arasan_clk_ops,
};

static struct sdhci_arasan_of_data intel_lgm_emmc_data = {
	.soc_ctl_map = &intel_lgm_emmc_soc_ctl_map,
	.pdata = &sdhci_arasan_cqe_pdata,
	.clk_ops = &arasan_clk_ops,
};

static struct sdhci_arasan_of_data intel_lgm_sdxc_data = {
	.soc_ctl_map = &intel_lgm_sdxc_soc_ctl_map,
	.pdata = &sdhci_arasan_cqe_pdata,
	.clk_ops = &arasan_clk_ops,
};

static const struct sdhci_pltfm_data sdhci_arasan_zynqmp_pdata = {
	.ops = &sdhci_arasan_ops,
	.quirks2 = SDHCI_QUIRK2_PRESET_VALUE_BROKEN |
			SDHCI_QUIRK2_CLOCK_DIV_ZERO_BROKEN |
			SDHCI_QUIRK2_STOP_WITH_TC,
};

static const struct sdhci_pltfm_data sdhci_arasan_versal_net_pdata = {
	.ops = &sdhci_arasan_ops,
	.quirks2 = SDHCI_QUIRK2_PRESET_VALUE_BROKEN |
			SDHCI_QUIRK2_CLOCK_DIV_ZERO_BROKEN |
			SDHCI_QUIRK2_STOP_WITH_TC |
			SDHCI_QUIRK2_CAPS_BIT63_FOR_HS400,
};

static const struct sdhci_arasan_clk_ops zynqmp_clk_ops = {
	.sdcardclk_ops = &zynqmp_sdcardclk_ops,
	.sampleclk_ops = &zynqmp_sampleclk_ops,
};

static struct sdhci_arasan_of_data sdhci_arasan_zynqmp_data = {
	.pdata = &sdhci_arasan_zynqmp_pdata,
	.clk_ops = &zynqmp_clk_ops,
};

static const struct sdhci_arasan_clk_ops versal_clk_ops = {
	.sdcardclk_ops = &versal_sdcardclk_ops,
	.sampleclk_ops = &versal_sampleclk_ops,
};

static struct sdhci_arasan_of_data sdhci_arasan_versal_data = {
	.pdata = &sdhci_arasan_zynqmp_pdata,
	.clk_ops = &versal_clk_ops,
};

static const struct sdhci_arasan_clk_ops versal_net_clk_ops = {
	.sdcardclk_ops = &versal_net_sdcardclk_ops,
	.sampleclk_ops = &versal_net_sampleclk_ops,
};

static struct sdhci_arasan_of_data sdhci_arasan_versal_net_data = {
	.pdata = &sdhci_arasan_versal_net_pdata,
	.clk_ops = &versal_net_clk_ops,
};

static struct sdhci_arasan_of_data intel_keembay_emmc_data = {
	.soc_ctl_map = &intel_keembay_soc_ctl_map,
	.pdata = &sdhci_keembay_emmc_pdata,
	.clk_ops = &arasan_clk_ops,
};

static struct sdhci_arasan_of_data intel_keembay_sd_data = {
	.soc_ctl_map = &intel_keembay_soc_ctl_map,
	.pdata = &sdhci_keembay_sd_pdata,
	.clk_ops = &arasan_clk_ops,
};

static struct sdhci_arasan_of_data intel_keembay_sdio_data = {
	.soc_ctl_map = &intel_keembay_soc_ctl_map,
	.pdata = &sdhci_keembay_sdio_pdata,
	.clk_ops = &arasan_clk_ops,
};

static const struct of_device_id sdhci_arasan_of_match[] = {
	/* SoC-specific compatible strings w/ soc_ctl_map */
	{
		.compatible = "rockchip,rk3399-sdhci-5.1",
		.data = &sdhci_arasan_rk3399_data,
	},
	{
		.compatible = "intel,lgm-sdhci-5.1-emmc",
		.data = &intel_lgm_emmc_data,
	},
	{
		.compatible = "intel,lgm-sdhci-5.1-sdxc",
		.data = &intel_lgm_sdxc_data,
	},
	{
		.compatible = "intel,keembay-sdhci-5.1-emmc",
		.data = &intel_keembay_emmc_data,
	},
	{
		.compatible = "intel,keembay-sdhci-5.1-sd",
		.data = &intel_keembay_sd_data,
	},
	{
		.compatible = "intel,keembay-sdhci-5.1-sdio",
		.data = &intel_keembay_sdio_data,
	},
	/* Generic compatible below here */
	{
		.compatible = "arasan,sdhci-8.9a",
		.data = &sdhci_arasan_generic_data,
	},
	{
		.compatible = "arasan,sdhci-5.1",
		.data = &sdhci_arasan_generic_data,
	},
	{
		.compatible = "arasan,sdhci-4.9a",
		.data = &sdhci_arasan_generic_data,
	},
	{
		.compatible = "xlnx,zynqmp-8.9a",
		.data = &sdhci_arasan_zynqmp_data,
	},
	{
		.compatible = "xlnx,versal-8.9a",
		.data = &sdhci_arasan_versal_data,
	},
	{
		.compatible = "xlnx,versal-net-emmc",
		.data = &sdhci_arasan_versal_net_data,
	},
	{ /* sentinel */ }
};
MODULE_DEVICE_TABLE(of, sdhci_arasan_of_match);

/**
 * sdhci_arasan_register_sdcardclk - Register the sdcardclk for a PHY to use
 *
 * @sdhci_arasan:	Our private data structure.
 * @clk_xin:		Pointer to the functional clock
 * @dev:		Pointer to our struct device.
 *
 * Some PHY devices need to know what the actual card clock is.  In order for
 * them to find out, we'll provide a clock through the common clock framework
 * for them to query.
 *
 * Return: 0 on success and error value on error
 */
static int
sdhci_arasan_register_sdcardclk(struct sdhci_arasan_data *sdhci_arasan,
				struct clk *clk_xin,
				struct device *dev)
{
	struct sdhci_arasan_clk_data *clk_data = &sdhci_arasan->clk_data;
	struct device_node *np = dev->of_node;
	struct clk_init_data sdcardclk_init;
	const char *parent_clk_name;
	int ret;

	ret = of_property_read_string_index(np, "clock-output-names", 0,
					    &sdcardclk_init.name);
	if (ret) {
		dev_err(dev, "DT has #clock-cells but no clock-output-names\n");
		return ret;
	}

	parent_clk_name = __clk_get_name(clk_xin);
	sdcardclk_init.parent_names = &parent_clk_name;
	sdcardclk_init.num_parents = 1;
	sdcardclk_init.flags = CLK_GET_RATE_NOCACHE;
	sdcardclk_init.ops = sdhci_arasan->clk_ops->sdcardclk_ops;

	clk_data->sdcardclk_hw.init = &sdcardclk_init;
	clk_data->sdcardclk =
		devm_clk_register(dev, &clk_data->sdcardclk_hw);
	if (IS_ERR(clk_data->sdcardclk))
		return PTR_ERR(clk_data->sdcardclk);
	clk_data->sdcardclk_hw.init = NULL;

	ret = of_clk_add_provider(np, of_clk_src_simple_get,
				  clk_data->sdcardclk);
	if (ret)
		dev_err(dev, "Failed to add sdcard clock provider\n");

	return ret;
}

/**
 * sdhci_arasan_register_sampleclk - Register the sampleclk for a PHY to use
 *
 * @sdhci_arasan:	Our private data structure.
 * @clk_xin:		Pointer to the functional clock
 * @dev:		Pointer to our struct device.
 *
 * Some PHY devices need to know what the actual card clock is.  In order for
 * them to find out, we'll provide a clock through the common clock framework
 * for them to query.
 *
 * Return: 0 on success and error value on error
 */
static int
sdhci_arasan_register_sampleclk(struct sdhci_arasan_data *sdhci_arasan,
				struct clk *clk_xin,
				struct device *dev)
{
	struct sdhci_arasan_clk_data *clk_data = &sdhci_arasan->clk_data;
	struct device_node *np = dev->of_node;
	struct clk_init_data sampleclk_init;
	const char *parent_clk_name;
	int ret;

	ret = of_property_read_string_index(np, "clock-output-names", 1,
					    &sampleclk_init.name);
	if (ret) {
		dev_err(dev, "DT has #clock-cells but no clock-output-names\n");
		return ret;
	}

	parent_clk_name = __clk_get_name(clk_xin);
	sampleclk_init.parent_names = &parent_clk_name;
	sampleclk_init.num_parents = 1;
	sampleclk_init.flags = CLK_GET_RATE_NOCACHE;
	sampleclk_init.ops = sdhci_arasan->clk_ops->sampleclk_ops;

	clk_data->sampleclk_hw.init = &sampleclk_init;
	clk_data->sampleclk =
		devm_clk_register(dev, &clk_data->sampleclk_hw);
	if (IS_ERR(clk_data->sampleclk))
		return PTR_ERR(clk_data->sampleclk);
	clk_data->sampleclk_hw.init = NULL;

	ret = of_clk_add_provider(np, of_clk_src_simple_get,
				  clk_data->sampleclk);
	if (ret)
		dev_err(dev, "Failed to add sample clock provider\n");

	return ret;
}

/**
 * sdhci_arasan_unregister_sdclk - Undoes sdhci_arasan_register_sdclk()
 *
 * @dev:		Pointer to our struct device.
 *
 * Should be called any time we're exiting and sdhci_arasan_register_sdclk()
 * returned success.
 */
static void sdhci_arasan_unregister_sdclk(struct device *dev)
{
	struct device_node *np = dev->of_node;

	if (!of_property_present(np, "#clock-cells"))
		return;

	of_clk_del_provider(dev->of_node);
}

/**
 * sdhci_arasan_update_support64b - Set SUPPORT_64B (64-bit System Bus Support)
 * @host:		The sdhci_host
 * @value:		The value to write
 *
 * This should be set based on the System Address Bus.
 * 0: the Core supports only 32-bit System Address Bus.
 * 1: the Core supports 64-bit System Address Bus.
 *
 * NOTE:
 * For Keem Bay, it is required to clear this bit. Its default value is 1'b1.
 * Keem Bay does not support 64-bit access.
 */
static void sdhci_arasan_update_support64b(struct sdhci_host *host, u32 value)
{
	struct sdhci_pltfm_host *pltfm_host = sdhci_priv(host);
	struct sdhci_arasan_data *sdhci_arasan = sdhci_pltfm_priv(pltfm_host);
	const struct sdhci_arasan_soc_ctl_map *soc_ctl_map;

	/* Having a map is optional */
	soc_ctl_map = sdhci_arasan->soc_ctl_map;
	if (!soc_ctl_map)
		return;

	/* If we have a map, we expect to have a syscon */
	if (!sdhci_arasan->soc_ctl_base) {
		pr_warn("%s: Have regmap, but no soc-ctl-syscon\n",
			mmc_hostname(host->mmc));
		return;
	}

	sdhci_arasan_syscon_write(host, &soc_ctl_map->support64b, value);
}

/**
 * sdhci_arasan_register_sdclk - Register the sdcardclk for a PHY to use
 *
 * @sdhci_arasan:	Our private data structure.
 * @clk_xin:		Pointer to the functional clock
 * @dev:		Pointer to our struct device.
 *
 * Some PHY devices need to know what the actual card clock is.  In order for
 * them to find out, we'll provide a clock through the common clock framework
 * for them to query.
 *
 * Note: without seriously re-architecting SDHCI's clock code and testing on
 * all platforms, there's no way to create a totally beautiful clock here
 * with all clock ops implemented.  Instead, we'll just create a clock that can
 * be queried and set the CLK_GET_RATE_NOCACHE attribute to tell common clock
 * framework that we're doing things behind its back.  This should be sufficient
 * to create nice clean device tree bindings and later (if needed) we can try
 * re-architecting SDHCI if we see some benefit to it.
 *
 * Return: 0 on success and error value on error
 */
static int sdhci_arasan_register_sdclk(struct sdhci_arasan_data *sdhci_arasan,
				       struct clk *clk_xin,
				       struct device *dev)
{
	struct device_node *np = dev->of_node;
	u32 num_clks = 0;
	int ret;

	/* Providing a clock to the PHY is optional; no error if missing */
	if (of_property_read_u32(np, "#clock-cells", &num_clks) < 0)
		return 0;

	ret = sdhci_arasan_register_sdcardclk(sdhci_arasan, clk_xin, dev);
	if (ret)
		return ret;

	if (num_clks) {
		ret = sdhci_arasan_register_sampleclk(sdhci_arasan, clk_xin,
						      dev);
		if (ret) {
			sdhci_arasan_unregister_sdclk(dev);
			return ret;
		}
	}

	return 0;
}

static int sdhci_zynqmp_set_dynamic_config(struct device *dev,
					   struct sdhci_arasan_data *sdhci_arasan)
{
	struct sdhci_host *host = sdhci_arasan->host;
	struct clk_hw *hw = &sdhci_arasan->clk_data.sdcardclk_hw;
	struct sdhci_pltfm_host *pltfm_host = sdhci_priv(host);
	const char *clk_name = clk_hw_get_name(hw);
	u32 mhz, node_id = !strcmp(clk_name, "clk_out_sd0") ? NODE_SD_0 : NODE_SD_1;
	struct reset_control *rstc;
	int ret;

	/* Obtain SDHC reset control */
	rstc = devm_reset_control_get_optional_exclusive(dev, NULL);
	if (IS_ERR(rstc)) {
		dev_err(dev, "Cannot get SDHC reset.\n");
		return PTR_ERR(rstc);
	}

	ret = reset_control_assert(rstc);
	if (ret)
		return ret;

	ret = zynqmp_pm_set_sd_config(node_id, SD_CONFIG_FIXED, 0);
	if (ret)
		return ret;

	ret = zynqmp_pm_set_sd_config(node_id, SD_CONFIG_EMMC_SEL,
				      !!(host->mmc->caps & MMC_CAP_NONREMOVABLE));
	if (ret)
		return ret;

	mhz = DIV_ROUND_CLOSEST_ULL(clk_get_rate(pltfm_host->clk), 1000000);
	if (mhz > 100 && mhz <= 200)
		mhz = 200;
	else if (mhz > 50 && mhz <= 100)
		mhz = 100;
	else if (mhz > 25 && mhz <= 50)
		mhz = 50;
	else
		mhz = 25;

	ret = zynqmp_pm_set_sd_config(node_id, SD_CONFIG_BASECLK, mhz);
	if (ret)
		return ret;

	ret = zynqmp_pm_set_sd_config(node_id, SD_CONFIG_8BIT,
				      !!(host->mmc->caps & MMC_CAP_8_BIT_DATA));
	if (ret)
		return ret;

	ret = reset_control_deassert(rstc);
	if (ret)
		return ret;

	usleep_range(1000, 1500);

	return 0;
}

static int sdhci_arasan_add_host(struct sdhci_arasan_data *sdhci_arasan)
{
	struct sdhci_host *host = sdhci_arasan->host;
	struct cqhci_host *cq_host;
	bool dma64;
	int ret;

	if (!sdhci_arasan->has_cqe)
		return sdhci_add_host(host);

	ret = sdhci_setup_host(host);
	if (ret)
		return ret;

	cq_host = devm_kzalloc(host->mmc->parent,
			       sizeof(*cq_host), GFP_KERNEL);
	if (!cq_host) {
		ret = -ENOMEM;
		goto cleanup;
	}

	cq_host->mmio = host->ioaddr + SDHCI_ARASAN_CQE_BASE_ADDR;
	cq_host->ops = &sdhci_arasan_cqhci_ops;

	dma64 = host->flags & SDHCI_USE_64_BIT_DMA;
	if (dma64)
		cq_host->caps |= CQHCI_TASK_DESC_SZ_128;

	ret = cqhci_init(cq_host, host->mmc, dma64);
	if (ret)
		goto cleanup;

	ret = __sdhci_add_host(host);
	if (ret)
		goto cleanup;

	return 0;

cleanup:
	sdhci_cleanup_host(host);
	return ret;
}

static int sdhci_arasan_probe(struct platform_device *pdev)
{
	int ret;
	struct device_node *node;
	struct clk *clk_xin;
	struct clk *clk_dll;
	struct sdhci_host *host;
	struct sdhci_pltfm_host *pltfm_host;
	struct device *dev = &pdev->dev;
	struct device_node *np = dev->of_node;
	struct sdhci_arasan_data *sdhci_arasan;
	const struct sdhci_arasan_of_data *data;

	data = of_device_get_match_data(dev);
	if (!data)
		return -EINVAL;

	host = sdhci_pltfm_init(pdev, data->pdata, sizeof(*sdhci_arasan));

	if (IS_ERR(host))
		return PTR_ERR(host);

	pltfm_host = sdhci_priv(host);
	sdhci_arasan = sdhci_pltfm_priv(pltfm_host);
	sdhci_arasan->host = host;

	sdhci_arasan->soc_ctl_map = data->soc_ctl_map;
	sdhci_arasan->clk_ops = data->clk_ops;

	node = of_parse_phandle(np, "arasan,soc-ctl-syscon", 0);
	if (node) {
		sdhci_arasan->soc_ctl_base = syscon_node_to_regmap(node);
		of_node_put(node);

		if (IS_ERR(sdhci_arasan->soc_ctl_base)) {
			ret = dev_err_probe(dev,
					    PTR_ERR(sdhci_arasan->soc_ctl_base),
					    "Can't get syscon\n");
			goto err_pltfm_free;
		}
	}

	sdhci_get_of_property(pdev);

	sdhci_arasan->clk_ahb = devm_clk_get(dev, "clk_ahb");
	if (IS_ERR(sdhci_arasan->clk_ahb)) {
		ret = dev_err_probe(dev, PTR_ERR(sdhci_arasan->clk_ahb),
				    "clk_ahb clock not found.\n");
		goto err_pltfm_free;
	}

	clk_xin = devm_clk_get(dev, "clk_xin");
	if (IS_ERR(clk_xin)) {
		ret = dev_err_probe(dev, PTR_ERR(clk_xin), "clk_xin clock not found.\n");
		goto err_pltfm_free;
	}

	ret = clk_prepare_enable(sdhci_arasan->clk_ahb);
	if (ret) {
		dev_err(dev, "Unable to enable AHB clock.\n");
		goto err_pltfm_free;
	}

	/* If clock-frequency property is set, use the provided value */
	if (pltfm_host->clock &&
	    pltfm_host->clock != clk_get_rate(clk_xin)) {
		ret = clk_set_rate(clk_xin, pltfm_host->clock);
		if (ret) {
			dev_err(&pdev->dev, "Failed to set SD clock rate\n");
			goto clk_dis_ahb;
		}
	}

	ret = clk_prepare_enable(clk_xin);
	if (ret) {
		dev_err(dev, "Unable to enable SD clock.\n");
		goto clk_dis_ahb;
	}

	clk_dll = devm_clk_get_optional_enabled(dev, "gate");
	if (IS_ERR(clk_dll)) {
		ret = dev_err_probe(dev, PTR_ERR(clk_dll), "failed to get dll clk\n");
		goto clk_disable_all;
	}

	if (of_property_read_bool(np, "xlnx,fails-without-test-cd"))
		sdhci_arasan->quirks |= SDHCI_ARASAN_QUIRK_FORCE_CDTEST;

	if (of_property_read_bool(np, "xlnx,int-clock-stable-broken"))
		sdhci_arasan->quirks |= SDHCI_ARASAN_QUIRK_CLOCK_UNSTABLE;

	pltfm_host->clk = clk_xin;

	if (of_device_is_compatible(np, "rockchip,rk3399-sdhci-5.1"))
		sdhci_arasan_update_clockmultiplier(host, 0x0);

	if (of_device_is_compatible(np, "intel,keembay-sdhci-5.1-emmc") ||
	    of_device_is_compatible(np, "intel,keembay-sdhci-5.1-sd") ||
	    of_device_is_compatible(np, "intel,keembay-sdhci-5.1-sdio")) {
		sdhci_arasan_update_clockmultiplier(host, 0x0);
		sdhci_arasan_update_support64b(host, 0x0);

		host->mmc->caps |= MMC_CAP_WAIT_WHILE_BUSY;
	}

	sdhci_arasan_update_baseclkfreq(host);

	ret = sdhci_arasan_register_sdclk(sdhci_arasan, clk_xin, dev);
	if (ret)
		goto clk_disable_all;

	if (of_device_is_compatible(np, "xlnx,zynqmp-8.9a")) {
		host->mmc_host_ops.execute_tuning =
			arasan_zynqmp_execute_tuning;

		sdhci_arasan->quirks |= SDHCI_ARASAN_QUIRK_CLOCK_25_BROKEN;
		host->quirks |= SDHCI_QUIRK_MULTIBLOCK_READ_ACMD12;
	}

	arasan_dt_parse_clk_phases(dev, &sdhci_arasan->clk_data);

	ret = mmc_of_parse(host->mmc);
	if (ret) {
		ret = dev_err_probe(dev, ret, "parsing dt failed.\n");
		goto unreg_clk;
	}

	if (of_device_is_compatible(np, "xlnx,zynqmp-8.9a")) {
		ret = zynqmp_pm_is_function_supported(PM_IOCTL, IOCTL_SET_SD_CONFIG);
		if (!ret) {
			ret = sdhci_zynqmp_set_dynamic_config(dev, sdhci_arasan);
			if (ret)
				goto unreg_clk;
		}
	}

	sdhci_arasan->phy = ERR_PTR(-ENODEV);
	if (of_device_is_compatible(np, "arasan,sdhci-5.1")) {
		sdhci_arasan->phy = devm_phy_get(dev, "phy_arasan");
		if (IS_ERR(sdhci_arasan->phy)) {
			ret = dev_err_probe(dev, PTR_ERR(sdhci_arasan->phy),
					    "No phy for arasan,sdhci-5.1.\n");
			goto unreg_clk;
		}

		ret = phy_init(sdhci_arasan->phy);
		if (ret < 0) {
			dev_err(dev, "phy_init err.\n");
			goto unreg_clk;
		}

		host->mmc_host_ops.hs400_enhanced_strobe =
					sdhci_arasan_hs400_enhanced_strobe;
		host->mmc_host_ops.start_signal_voltage_switch =
					sdhci_arasan_voltage_switch;
		sdhci_arasan->has_cqe = true;
		host->mmc->caps2 |= MMC_CAP2_CQE;

		if (!of_property_read_bool(np, "disable-cqe-dcmd"))
			host->mmc->caps2 |= MMC_CAP2_CQE_DCMD;
	}

	if (of_device_is_compatible(np, "xlnx,versal-net-emmc"))
		sdhci_arasan->internal_phy_reg = true;

	ret = sdhci_arasan_add_host(sdhci_arasan);
	if (ret)
		goto err_add_host;

	return 0;

err_add_host:
	if (!IS_ERR(sdhci_arasan->phy))
		phy_exit(sdhci_arasan->phy);
unreg_clk:
	sdhci_arasan_unregister_sdclk(dev);
clk_disable_all:
	clk_disable_unprepare(clk_xin);
clk_dis_ahb:
	clk_disable_unprepare(sdhci_arasan->clk_ahb);
err_pltfm_free:
	sdhci_pltfm_free(pdev);
	return ret;
}

static void sdhci_arasan_remove(struct platform_device *pdev)
{
	struct sdhci_host *host = platform_get_drvdata(pdev);
	struct sdhci_pltfm_host *pltfm_host = sdhci_priv(host);
	struct sdhci_arasan_data *sdhci_arasan = sdhci_pltfm_priv(pltfm_host);
	struct clk *clk_ahb = sdhci_arasan->clk_ahb;
	struct clk *clk_xin = pltfm_host->clk;

	if (!IS_ERR(sdhci_arasan->phy)) {
		if (sdhci_arasan->is_phy_on)
			phy_power_off(sdhci_arasan->phy);
		phy_exit(sdhci_arasan->phy);
	}

	sdhci_arasan_unregister_sdclk(&pdev->dev);

	sdhci_pltfm_remove(pdev);

	clk_disable_unprepare(clk_xin);
	clk_disable_unprepare(clk_ahb);
}

static struct platform_driver sdhci_arasan_driver = {
	.driver = {
		.name = "sdhci-arasan",
		.probe_type = PROBE_PREFER_ASYNCHRONOUS,
		.of_match_table = sdhci_arasan_of_match,
		.pm = &sdhci_arasan_dev_pm_ops,
	},
	.probe = sdhci_arasan_probe,
	.remove_new = sdhci_arasan_remove,
};

module_platform_driver(sdhci_arasan_driver);

MODULE_DESCRIPTION("Driver for the Arasan SDHCI Controller");
MODULE_AUTHOR("Soeren Brinkmann <soren.brinkmann@xilinx.com>");
MODULE_LICENSE("GPL");<|MERGE_RESOLUTION|>--- conflicted
+++ resolved
@@ -482,18 +482,11 @@
 	u8 reg;
 
 	reg = sdhci_readb(host, SDHCI_POWER_CONTROL);
-<<<<<<< HEAD
-	/* Set eMMC HW reset and disable bus power */
-	sdhci_writeb(host, SDHCI_HW_RST_EN, SDHCI_POWER_CONTROL);
-	/* As per eMMC spec, minimum 1us is required but give it 2us for good measure */
-	usleep_range(2, 5);
-=======
 	reg |= SDHCI_HW_RST_EN;
 	sdhci_writeb(host, reg, SDHCI_POWER_CONTROL);
 	/* As per eMMC spec, minimum 1us is required but give it 2us for good measure */
 	usleep_range(2, 5);
 	reg &= ~SDHCI_HW_RST_EN;
->>>>>>> a686015d
 	sdhci_writeb(host, reg, SDHCI_POWER_CONTROL);
 	/* As per eMMC spec, minimum 200us is required but give it 300us for good measure */
 	usleep_range(300, 500);
