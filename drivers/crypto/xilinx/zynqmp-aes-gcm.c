// SPDX-License-Identifier: GPL-2.0
/*
 * Xilinx ZynqMP AES Driver.
 * Copyright (C) 2020 - 2022 Xilinx Inc.
 * Copyright (C) 2022 - 2023, Advanced Micro Devices, Inc.
 */

#include <crypto/aes.h>
#include <crypto/engine.h>
#include <crypto/gcm.h>
#include <crypto/internal/aead.h>
#include <crypto/scatterwalk.h>
#include <linux/dma-mapping.h>
#include <linux/err.h>
#include <linux/firmware/xlnx-zynqmp.h>
#include <linux/kernel.h>
#include <linux/module.h>
#include <linux/mod_devicetable.h>
#include <linux/platform_device.h>
#include <linux/string.h>

#define ZYNQMP_DMA_BIT_MASK		32U
#define VERSAL_DMA_BIT_MASK		64U
#define ZYNQMP_AES_KEY_SIZE		AES_KEYSIZE_256
#define ZYNQMP_AES_AUTH_SIZE		16U
#define ZYNQMP_KEY_SRC_SEL_KEY_LEN	1U
#define ZYNQMP_AES_BLK_SIZE		1U
#define ZYNQMP_AES_MIN_INPUT_BLK_SIZE	4U
#define ZYNQMP_AES_WORD_LEN		4U
#define VERSAL_AES_QWORD_LEN		16U
#define ZYNQMP_AES_DEVICE_KEY_LEN	1U
#define ZYNQMP_AES_GCM_TAG_MISMATCH_ERR		0x01
#define ZYNQMP_AES_WRONG_KEY_SRC_ERR		0x13
#define ZYNQMP_AES_PUF_NOT_PROGRAMMED		0xE300

enum zynqmp_aead_op {
	ZYNQMP_AES_DECRYPT = 0,
	ZYNQMP_AES_ENCRYPT
};

enum zynqmp_aead_keysrc {
	ZYNQMP_AES_KUP_KEY = 0,
	ZYNQMP_AES_DEV_KEY,
	ZYNQMP_AES_PUF_KEY
};

enum versal_aead_keysrc {
	VERSAL_AES_BBRAM_KEY = 0,
	VERSAL_AES_BBRAM_RED_KEY,
	VERSAL_AES_BH_KEY,
	VERSAL_AES_BH_RED_KEY,
	VERSAL_AES_EFUSE_KEY,
	VERSAL_AES_EFUSE_RED_KEY,
	VERSAL_AES_EFUSE_USER_KEY_0,
	VERSAL_AES_EFUSE_USER_KEY_1,
	VERSAL_AES_EFUSE_USER_RED_KEY_0,
	VERSAL_AES_EFUSE_USER_RED_KEY_1,
	VERSAL_AES_KUP_KEY,
	VERSAL_AES_PUF_KEY,
	VERSAL_AES_USER_KEY_0,
	VERSAL_AES_USER_KEY_1,
	VERSAL_AES_USER_KEY_2,
	VERSAL_AES_USER_KEY_3,
	VERSAL_AES_USER_KEY_4,
	VERSAL_AES_USER_KEY_5,
	VERSAL_AES_USER_KEY_6,
	VERSAL_AES_USER_KEY_7,
	VERSAL_AES_EXPANDED_KEYS,
	VERSAL_AES_ALL_KEYS,
};

enum versal_aead_op {
	VERSAL_AES_ENCRYPT = 0,
	VERSAL_AES_DECRYPT
};

enum versal_aes_keysize {
	AES_KEY_SIZE_128 = 0,
	AES_KEY_SIZE_256 = 2,
};

struct zynqmp_aead_tfm_ctx {
	struct device *dev;
	dma_addr_t key_dma_addr;
	u8 *key;
	u32 keylen;
	u32 authsize;
	u8 keysrc;
	struct crypto_aead *fbk_cipher;
};

struct xilinx_aead_drv_ctx {
	struct aead_engine_alg aead;
	struct device *dev;
	struct crypto_engine *engine;
	u8 keysrc;
	u8 dma_bit_mask;
	int (*aes_aead_cipher)(struct aead_request *areq);
};

struct zynqmp_aead_hw_req {
	u64 src;
	u64 iv;
	u64 key;
	u64 dst;
	u64 size;
	u64 op;
	u64 keysrc;
};

struct zynqmp_aead_req_ctx {
	enum zynqmp_aead_op op;
};

struct versal_init_ops {
	u64 iv;
	u32 op;
	u32 keysrc;
	u32 size;
};

struct versal_in_params {
	u64 in_data_addr;
	u32 size;
	u32 is_last;
};

static int zynqmp_aes_aead_cipher(struct aead_request *req)
{
	struct crypto_aead *aead = crypto_aead_reqtfm(req);
	struct zynqmp_aead_tfm_ctx *tfm_ctx = crypto_aead_ctx(aead);
	struct zynqmp_aead_req_ctx *rq_ctx = aead_request_ctx(req);
	dma_addr_t dma_addr_data, dma_addr_hw_req;
	struct device *dev = tfm_ctx->dev;
	struct zynqmp_aead_hw_req *hwreq;
	unsigned int data_size;
	unsigned int status;
	int ret;
	size_t dma_size;
	void *dmabuf;
	char *kbuf;

	dma_size = req->cryptlen + ZYNQMP_AES_AUTH_SIZE;
	kbuf = kmalloc(dma_size, GFP_KERNEL);
	if (!kbuf)
		return -ENOMEM;

	dmabuf = kmalloc(sizeof(*hwreq) + GCM_AES_IV_SIZE, GFP_KERNEL);
	if (!dmabuf) {
		kfree(kbuf);
		return -ENOMEM;
	}
	hwreq = dmabuf;
	data_size = req->cryptlen;
	scatterwalk_map_and_copy(kbuf, req->src, 0, req->cryptlen, 0);
	memcpy(dmabuf + sizeof(struct zynqmp_aead_hw_req), req->iv, GCM_AES_IV_SIZE);
	dma_addr_data = dma_map_single(dev, kbuf, dma_size, DMA_BIDIRECTIONAL);
	if (unlikely(dma_mapping_error(dev, dma_addr_data))) {
		ret = -ENOMEM;
		goto freemem;
	}

	hwreq->src = dma_addr_data;
	hwreq->dst = dma_addr_data;
	hwreq->keysrc = tfm_ctx->keysrc;
	hwreq->op = rq_ctx->op;

	if (hwreq->op == ZYNQMP_AES_ENCRYPT)
		hwreq->size = data_size;
	else
		hwreq->size = data_size - ZYNQMP_AES_AUTH_SIZE;

	if (hwreq->keysrc == ZYNQMP_AES_KUP_KEY)
		hwreq->key = tfm_ctx->key_dma_addr;
	else
		hwreq->key = 0;

	dma_addr_hw_req = dma_map_single(dev, dmabuf, sizeof(struct zynqmp_aead_hw_req) +
					 GCM_AES_IV_SIZE,
					 DMA_TO_DEVICE);
	if (unlikely(dma_mapping_error(dev, dma_addr_hw_req))) {
		ret = -ENOMEM;
		dma_unmap_single(dev, dma_addr_data, dma_size, DMA_BIDIRECTIONAL);
		goto freemem;
	}
	hwreq->iv = dma_addr_hw_req + sizeof(struct zynqmp_aead_hw_req);
	dma_sync_single_for_device(dev, dma_addr_hw_req, sizeof(struct zynqmp_aead_hw_req) +
				   GCM_AES_IV_SIZE, DMA_TO_DEVICE);
	ret = zynqmp_pm_aes_engine(dma_addr_hw_req, &status);
	dma_unmap_single(dev, dma_addr_hw_req, sizeof(struct zynqmp_aead_hw_req) + GCM_AES_IV_SIZE,
			 DMA_TO_DEVICE);
	dma_unmap_single(dev, dma_addr_data, dma_size, DMA_BIDIRECTIONAL);
	if (ret) {
		dev_err(dev, "ERROR: AES PM API failed\n");
	} else if (status) {
		switch (status) {
		case ZYNQMP_AES_GCM_TAG_MISMATCH_ERR:
			ret = -EBADMSG;
			break;
		case ZYNQMP_AES_WRONG_KEY_SRC_ERR:
			ret = -EINVAL;
			dev_err(dev, "ERROR: Wrong KeySrc, enable secure mode\n");
			break;
		case ZYNQMP_AES_PUF_NOT_PROGRAMMED:
			ret = -EINVAL;
			dev_err(dev, "ERROR: PUF is not registered\n");
			break;
		default:
			ret = -EINVAL;
			break;
		}
	} else {
		if (hwreq->op == ZYNQMP_AES_ENCRYPT)
			data_size = data_size + crypto_aead_authsize(aead);
		else
			data_size = data_size - ZYNQMP_AES_AUTH_SIZE;

		sg_copy_from_buffer(req->dst, sg_nents(req->dst),
				    kbuf, data_size);
		ret = 0;
	}

freemem:
	memzero_explicit(kbuf, dma_size);
	kfree(kbuf);
	memzero_explicit(dmabuf, sizeof(struct zynqmp_aead_hw_req) + GCM_AES_IV_SIZE);
	kfree(dmabuf);

	return ret;
}

static int versal_aes_aead_cipher(struct aead_request *req)
{
	struct crypto_aead *aead = crypto_aead_reqtfm(req);
	struct zynqmp_aead_tfm_ctx *tfm_ctx = crypto_aead_ctx(aead);
	struct zynqmp_aead_req_ctx *rq_ctx = aead_request_ctx(req);
	dma_addr_t dma_addr_data, dma_addr_hw_req, dma_addr_in;
	u32 total_len = req->assoclen + req->cryptlen;
	struct device *dev = tfm_ctx->dev;
	struct versal_init_ops *hwreq;
	struct versal_in_params *in;
	u32 gcm_offset, out_len;
	size_t dmabuf_size;
	size_t kbuf_size;
	void *dmabuf;
	char *kbuf;
	int ret;

	if (tfm_ctx->keylen != XSECURE_AES_KEY_SIZE_128 &&
	    tfm_ctx->keylen != XSECURE_AES_KEY_SIZE_256) {
		ret = -EINVAL;
		goto err;
	}

	kbuf_size = total_len + ZYNQMP_AES_AUTH_SIZE;
	kbuf = kmalloc(kbuf_size, GFP_KERNEL);
	if (unlikely(!kbuf)) {
		ret = -ENOMEM;
		goto err;
	}
	dmabuf_size = sizeof(struct versal_init_ops) +
		      sizeof(struct versal_in_params) +
		      GCM_AES_IV_SIZE;
	dmabuf = kmalloc(dmabuf_size, GFP_KERNEL);
	if (unlikely(!dmabuf)) {
		ret = -ENOMEM;
		goto buf1_free;
	}

	dma_addr_hw_req = dma_map_single(dev, dmabuf, dmabuf_size, DMA_BIDIRECTIONAL);
	if (unlikely(dma_mapping_error(dev, dma_addr_hw_req))) {
		ret = -ENOMEM;
		goto buf2_free;
	}
	scatterwalk_map_and_copy(kbuf, req->src, 0, total_len, 0);
	dma_addr_data = dma_map_single(dev, kbuf, kbuf_size, DMA_BIDIRECTIONAL);
	if (unlikely(dma_mapping_error(dev, dma_addr_data))) {
		dma_unmap_single(dev, dma_addr_hw_req, dmabuf_size, DMA_BIDIRECTIONAL);
		ret = -ENOMEM;
		goto buf2_free;
	}
	hwreq = dmabuf;
	in = dmabuf + sizeof(struct versal_init_ops);
	memcpy(dmabuf + sizeof(struct versal_init_ops) +
	       sizeof(struct versal_in_params), req->iv, GCM_AES_IV_SIZE);
	hwreq->iv = dma_addr_hw_req + sizeof(struct versal_init_ops) +
		    sizeof(struct versal_in_params);
	hwreq->keysrc = tfm_ctx->keysrc;
	dma_addr_in = dma_addr_hw_req + sizeof(struct versal_init_ops);
	if (rq_ctx->op == ZYNQMP_AES_ENCRYPT) {
		hwreq->op = VERSAL_AES_ENCRYPT;
		out_len = total_len + crypto_aead_authsize(aead);
		in->size = req->cryptlen;
	} else {
		hwreq->op = VERSAL_AES_DECRYPT;
		out_len = total_len - ZYNQMP_AES_AUTH_SIZE;
		in->size = req->cryptlen - ZYNQMP_AES_AUTH_SIZE;
	}

	if (tfm_ctx->keylen == XSECURE_AES_KEY_SIZE_128)
		hwreq->size = AES_KEY_SIZE_128;
	else if (tfm_ctx->keylen == XSECURE_AES_KEY_SIZE_256)
		hwreq->size = AES_KEY_SIZE_256;

	/* Request aes key write for volatile user keys */
	if (hwreq->keysrc >= VERSAL_AES_USER_KEY_0 && hwreq->keysrc <= VERSAL_AES_USER_KEY_7) {
		ret = versal_pm_aes_key_write(hwreq->size, hwreq->keysrc,
					      tfm_ctx->key_dma_addr);
		if (ret)
			goto unmap;
	}

	in->in_data_addr = dma_addr_data + req->assoclen;
	in->is_last = 1;
	gcm_offset = req->assoclen + in->size;
	dma_sync_single_for_device(dev, dma_addr_hw_req, dmabuf_size, DMA_BIDIRECTIONAL);
	ret = versal_pm_aes_op_init(dma_addr_hw_req);
	if (ret)
		goto clearkey;

	if (req->assoclen > 0) {
		/* Currently GMAC is OFF by default */
		ret = versal_pm_aes_update_aad(dma_addr_data, req->assoclen);
		if (ret)
			goto clearkey;
	}
	if (rq_ctx->op == ZYNQMP_AES_ENCRYPT) {
		ret = versal_pm_aes_enc_update(dma_addr_in,
					       dma_addr_data + req->assoclen);
		if (ret)
			goto clearkey;

		ret = versal_pm_aes_enc_final(dma_addr_data + gcm_offset);
		if (ret)
			goto clearkey;
	} else {
		ret = versal_pm_aes_dec_update(dma_addr_in,
					       dma_addr_data + req->assoclen);
		if (ret)
			goto clearkey;

		ret = versal_pm_aes_dec_final(dma_addr_data + gcm_offset);
		if (ret) {
			ret = -EBADMSG;
			goto clearkey;
		}
	}
	dma_unmap_single(dev, dma_addr_data, kbuf_size, DMA_BIDIRECTIONAL);
	dma_unmap_single(dev, dma_addr_hw_req, dmabuf_size, DMA_BIDIRECTIONAL);
	sg_copy_from_buffer(req->dst, sg_nents(req->dst),
			    kbuf, out_len);
	dma_addr_data = 0;
	dma_addr_hw_req = 0;

clearkey:
	if (hwreq->keysrc >= VERSAL_AES_USER_KEY_0 && hwreq->keysrc <= VERSAL_AES_USER_KEY_7)
		versal_pm_aes_key_zero(hwreq->keysrc);
unmap:
	if (unlikely(dma_addr_data))
		dma_unmap_single(dev, dma_addr_data, kbuf_size, DMA_BIDIRECTIONAL);
	if (unlikely(dma_addr_hw_req))
		dma_unmap_single(dev, dma_addr_hw_req, dmabuf_size, DMA_BIDIRECTIONAL);
buf2_free:
	memzero_explicit(dmabuf, dmabuf_size);
	kfree(dmabuf);
buf1_free:
	memzero_explicit(kbuf, kbuf_size);
	kfree(kbuf);
err:
	return ret;
}

static int zynqmp_fallback_check(struct zynqmp_aead_tfm_ctx *tfm_ctx,
				 struct aead_request *req)
{
	struct zynqmp_aead_req_ctx *rq_ctx = aead_request_ctx(req);

	if (tfm_ctx->authsize != ZYNQMP_AES_AUTH_SIZE && rq_ctx->op == ZYNQMP_AES_DECRYPT)
		return 1;
	if ((tfm_ctx->keysrc == ZYNQMP_AES_KUP_KEY &&
	     tfm_ctx->keylen != ZYNQMP_AES_KEY_SIZE) ||
	    (tfm_ctx->keysrc == ZYNQMP_AES_DEV_KEY &&
	     tfm_ctx->keylen != ZYNQMP_AES_DEVICE_KEY_LEN))
		return 1;

	if (req->assoclen != 0 ||
	    req->cryptlen < ZYNQMP_AES_MIN_INPUT_BLK_SIZE)
		return 1;

	if ((req->cryptlen % ZYNQMP_AES_WORD_LEN) != 0)
		return 1;

	if (rq_ctx->op == ZYNQMP_AES_DECRYPT &&
	    req->cryptlen <= ZYNQMP_AES_AUTH_SIZE)
		return 1;

	return 0;
}

static int versal_fallback_check(struct zynqmp_aead_tfm_ctx *tfm_ctx,
				 struct aead_request *req)
{
	struct zynqmp_aead_req_ctx *rq_ctx = aead_request_ctx(req);

	if (tfm_ctx->authsize != ZYNQMP_AES_AUTH_SIZE && rq_ctx->op == ZYNQMP_AES_DECRYPT)
		return 1;

	if (tfm_ctx->keylen != XSECURE_AES_KEY_SIZE_128 &&
	    tfm_ctx->keylen != XSECURE_AES_KEY_SIZE_256)
		return 1;

	if (req->cryptlen < ZYNQMP_AES_MIN_INPUT_BLK_SIZE ||
	    req->cryptlen % ZYNQMP_AES_WORD_LEN ||
	    req->assoclen % VERSAL_AES_QWORD_LEN)
		return 1;

	if (rq_ctx->op == ZYNQMP_AES_DECRYPT &&
	    req->cryptlen <= ZYNQMP_AES_AUTH_SIZE)
		return 1;

	return 0;
}

static int handle_aes_req(struct crypto_engine *engine, void *req)
{
	struct aead_request *areq =
				container_of(req, struct aead_request, base);
	struct crypto_aead *aead = crypto_aead_reqtfm(req);
	struct aead_alg *alg = crypto_aead_alg(aead);
	struct xilinx_aead_drv_ctx *drv_ctx;
	int err;

	drv_ctx = container_of(alg, struct xilinx_aead_drv_ctx, aead.base);
	err = drv_ctx->aes_aead_cipher(areq);
<<<<<<< HEAD
	crypto_finalize_aead_request(engine, areq, err);
=======
	local_bh_disable();
	crypto_finalize_aead_request(engine, areq, err);
	local_bh_enable();
>>>>>>> a686015d

	return 0;
}

static int zynqmp_aes_aead_setkey(struct crypto_aead *aead, const u8 *key,
				  unsigned int keylen)
{
	struct crypto_tfm *tfm = crypto_aead_tfm(aead);
	struct zynqmp_aead_tfm_ctx *tfm_ctx = crypto_tfm_ctx(tfm);
	unsigned char keysrc;

	if (keylen == ZYNQMP_KEY_SRC_SEL_KEY_LEN) {
		keysrc = *key;
		if (keysrc == ZYNQMP_AES_KUP_KEY ||
		    keysrc == ZYNQMP_AES_DEV_KEY ||
		    keysrc == ZYNQMP_AES_PUF_KEY) {
			tfm_ctx->keysrc = keysrc;
			tfm_ctx->keylen = keylen;
		}
		return 0;
	}

	tfm_ctx->keylen = keylen;
	if (keylen == ZYNQMP_AES_KEY_SIZE) {
		tfm_ctx->keysrc = ZYNQMP_AES_KUP_KEY;
		memcpy(tfm_ctx->key, key, keylen);
		dma_sync_single_for_device(tfm_ctx->dev, tfm_ctx->key_dma_addr,
					   ZYNQMP_AES_KEY_SIZE,
					   DMA_TO_DEVICE);
	}

	tfm_ctx->fbk_cipher->base.crt_flags &= ~CRYPTO_TFM_REQ_MASK;
	tfm_ctx->fbk_cipher->base.crt_flags |= (aead->base.crt_flags &
					CRYPTO_TFM_REQ_MASK);

	return crypto_aead_setkey(tfm_ctx->fbk_cipher, key, keylen);
}

static int versal_aes_aead_setkey(struct crypto_aead *aead, const u8 *key,
				  unsigned int keylen)
{
	struct crypto_tfm *tfm = crypto_aead_tfm(aead);
	struct zynqmp_aead_tfm_ctx *tfm_ctx = crypto_tfm_ctx(tfm);

	if (keylen == ZYNQMP_KEY_SRC_SEL_KEY_LEN) {
		unsigned char keysrc = VERSAL_AES_EFUSE_USER_KEY_0;

		keysrc = *key;
		if ((keysrc >= VERSAL_AES_EFUSE_USER_KEY_0 &&
		     keysrc  <= VERSAL_AES_USER_KEY_7) &&
		     keysrc != VERSAL_AES_KUP_KEY) {
			tfm_ctx->keysrc = keysrc;
			return 0;
		}
		return -EINVAL;
	}
	tfm_ctx->keylen = keylen;
	if (keylen == XSECURE_AES_KEY_SIZE_256 ||
	    keylen == XSECURE_AES_KEY_SIZE_128) {
		if (tfm_ctx->keysrc >= VERSAL_AES_USER_KEY_0 &&
		    tfm_ctx->keysrc <= VERSAL_AES_USER_KEY_7) {
			memcpy(tfm_ctx->key, key, keylen);
			dma_sync_single_for_device(tfm_ctx->dev, tfm_ctx->key_dma_addr,
						   ZYNQMP_AES_KEY_SIZE,
						   DMA_TO_DEVICE);
		}
	}

	if (tfm_ctx->keysrc < VERSAL_AES_EFUSE_USER_KEY_0 ||
	    tfm_ctx->keysrc > VERSAL_AES_USER_KEY_7 ||
	    tfm_ctx->keysrc ==  VERSAL_AES_KUP_KEY) {
		tfm_ctx->keysrc = VERSAL_AES_USER_KEY_0;
	}

	tfm_ctx->fbk_cipher->base.crt_flags &= ~CRYPTO_TFM_REQ_MASK;
	tfm_ctx->fbk_cipher->base.crt_flags |= (aead->base.crt_flags &
					CRYPTO_TFM_REQ_MASK);

	return crypto_aead_setkey(tfm_ctx->fbk_cipher, key, keylen);
}

static int zynqmp_aes_aead_setauthsize(struct crypto_aead *aead,
				       unsigned int authsize)
{
	struct crypto_tfm *tfm = crypto_aead_tfm(aead);
	struct zynqmp_aead_tfm_ctx *tfm_ctx = crypto_tfm_ctx(tfm);

	tfm_ctx->authsize = authsize;
	return crypto_aead_setauthsize(tfm_ctx->fbk_cipher, authsize);
}

static int zynqmp_aes_aead_encrypt(struct aead_request *req)
{
	struct zynqmp_aead_req_ctx *rq_ctx = aead_request_ctx(req);
	struct aead_request *subreq = aead_request_ctx(req);
	struct crypto_aead *aead = crypto_aead_reqtfm(req);
	struct zynqmp_aead_tfm_ctx *tfm_ctx = crypto_aead_ctx(aead);
	struct aead_alg *alg = crypto_aead_alg(aead);
	struct xilinx_aead_drv_ctx *drv_ctx;
	int err;

	drv_ctx = container_of(alg, struct xilinx_aead_drv_ctx, aead.base);
	rq_ctx->op = ZYNQMP_AES_ENCRYPT;
	err = zynqmp_fallback_check(tfm_ctx, req);
	if (err && tfm_ctx->keysrc != ZYNQMP_AES_KUP_KEY)
		return -EOPNOTSUPP;

	if (err) {
		aead_request_set_tfm(subreq, tfm_ctx->fbk_cipher);
		aead_request_set_callback(subreq, req->base.flags,
					  NULL, NULL);
		aead_request_set_crypt(subreq, req->src, req->dst,
				       req->cryptlen, req->iv);
		aead_request_set_ad(subreq, req->assoclen);
		if (rq_ctx->op == ZYNQMP_AES_ENCRYPT)
			err = crypto_aead_encrypt(subreq);
		else
			err = crypto_aead_decrypt(subreq);
		return err;
	}

	return crypto_transfer_aead_request_to_engine(drv_ctx->engine, req);
}

static int versal_aes_aead_encrypt(struct aead_request *req)
{
	struct zynqmp_aead_req_ctx *rq_ctx = aead_request_ctx(req);
	struct aead_request *subreq = aead_request_ctx(req);
	struct crypto_aead *aead = crypto_aead_reqtfm(req);
	struct zynqmp_aead_tfm_ctx *tfm_ctx = crypto_aead_ctx(aead);
	struct aead_alg *alg = crypto_aead_alg(aead);
	struct xilinx_aead_drv_ctx *drv_ctx;
	int err;

	drv_ctx = container_of(alg, struct xilinx_aead_drv_ctx, aead.base);
	rq_ctx->op = ZYNQMP_AES_ENCRYPT;
	err = versal_fallback_check(tfm_ctx, req);
	if (err && (tfm_ctx->keysrc < VERSAL_AES_USER_KEY_0 ||
		    tfm_ctx->keysrc > VERSAL_AES_USER_KEY_7))
		return -EOPNOTSUPP;
	if (err) {
		aead_request_set_tfm(subreq, tfm_ctx->fbk_cipher);
		aead_request_set_callback(subreq, req->base.flags,
					  NULL, NULL);
		aead_request_set_crypt(subreq, req->src, req->dst,
				       req->cryptlen, req->iv);
		aead_request_set_ad(subreq, req->assoclen);
		if (rq_ctx->op == ZYNQMP_AES_ENCRYPT)
			err = crypto_aead_encrypt(subreq);
		else
			err = crypto_aead_decrypt(subreq);
		return err;
	}

	return crypto_transfer_aead_request_to_engine(drv_ctx->engine, req);
}

static int zynqmp_aes_aead_decrypt(struct aead_request *req)
{
	struct zynqmp_aead_req_ctx *rq_ctx = aead_request_ctx(req);
	struct aead_request *subreq = aead_request_ctx(req);
	struct crypto_aead *aead = crypto_aead_reqtfm(req);
	struct zynqmp_aead_tfm_ctx *tfm_ctx = crypto_aead_ctx(aead);
	struct aead_alg *alg = crypto_aead_alg(aead);
	struct xilinx_aead_drv_ctx *drv_ctx;
	int err;

	drv_ctx = container_of(alg, struct xilinx_aead_drv_ctx, aead.base);
	rq_ctx->op = ZYNQMP_AES_DECRYPT;
	err = zynqmp_fallback_check(tfm_ctx, req);
	if (err && tfm_ctx->keysrc != ZYNQMP_AES_KUP_KEY)
		return -EOPNOTSUPP;

	if (err) {
		aead_request_set_tfm(subreq, tfm_ctx->fbk_cipher);
		aead_request_set_callback(subreq, req->base.flags,
					  NULL, NULL);
		aead_request_set_crypt(subreq, req->src, req->dst,
				       req->cryptlen, req->iv);
		aead_request_set_ad(subreq, req->assoclen);
		if (rq_ctx->op == ZYNQMP_AES_ENCRYPT)
			err = crypto_aead_encrypt(subreq);
		else
			err = crypto_aead_decrypt(subreq);
		return err;
	}

	return crypto_transfer_aead_request_to_engine(drv_ctx->engine, req);
}

static int versal_aes_aead_decrypt(struct aead_request *req)
{
	struct zynqmp_aead_req_ctx *rq_ctx = aead_request_ctx(req);
	struct aead_request *subreq = aead_request_ctx(req);
	struct crypto_aead *aead = crypto_aead_reqtfm(req);
	struct zynqmp_aead_tfm_ctx *tfm_ctx = crypto_aead_ctx(aead);
	struct aead_alg *alg = crypto_aead_alg(aead);
	struct xilinx_aead_drv_ctx *drv_ctx;
	int err;

	drv_ctx = container_of(alg, struct xilinx_aead_drv_ctx, aead.base);
	rq_ctx->op = ZYNQMP_AES_DECRYPT;
	err = versal_fallback_check(tfm_ctx, req);
	if (err &&
	    tfm_ctx->keysrc < VERSAL_AES_USER_KEY_0 &&
	    tfm_ctx->keysrc > VERSAL_AES_USER_KEY_7)
		return -EOPNOTSUPP;
	if (err) {
		aead_request_set_tfm(subreq, tfm_ctx->fbk_cipher);
		aead_request_set_callback(subreq, req->base.flags,
					  NULL, NULL);
		aead_request_set_crypt(subreq, req->src, req->dst,
				       req->cryptlen, req->iv);
		aead_request_set_ad(subreq, req->assoclen);
		if (rq_ctx->op == ZYNQMP_AES_ENCRYPT)
			err = crypto_aead_encrypt(subreq);
		else
			err = crypto_aead_decrypt(subreq);
		return err;
	}

	return crypto_transfer_aead_request_to_engine(drv_ctx->engine, req);
}

static int aes_aead_init(struct crypto_aead *aead)
{
	struct crypto_tfm *tfm = crypto_aead_tfm(aead);
	struct zynqmp_aead_tfm_ctx *tfm_ctx = crypto_tfm_ctx(tfm);
	struct xilinx_aead_drv_ctx *drv_ctx;
	struct aead_alg *alg = crypto_aead_alg(aead);

	drv_ctx = container_of(alg, struct xilinx_aead_drv_ctx, aead.base);
	tfm_ctx->dev = drv_ctx->dev;
	tfm_ctx->keysrc = drv_ctx->keysrc;

	tfm_ctx->fbk_cipher = crypto_alloc_aead(drv_ctx->aead.base.base.cra_name,
						0,
						CRYPTO_ALG_NEED_FALLBACK);

	if (IS_ERR(tfm_ctx->fbk_cipher)) {
		pr_err("%s() Error: failed to allocate fallback for %s\n",
		       __func__, drv_ctx->aead.base.base.cra_name);
		return PTR_ERR(tfm_ctx->fbk_cipher);
	}
	tfm_ctx->key = kmalloc(ZYNQMP_AES_KEY_SIZE, GFP_KERNEL);
	if (!tfm_ctx->key) {
		crypto_free_aead(tfm_ctx->fbk_cipher);
		return -ENOMEM;
	}
	tfm_ctx->key_dma_addr = dma_map_single(tfm_ctx->dev, tfm_ctx->key,
					       ZYNQMP_AES_KEY_SIZE,
					       DMA_TO_DEVICE);
	if (unlikely(dma_mapping_error(tfm_ctx->dev, tfm_ctx->key_dma_addr))) {
		kfree(tfm_ctx->key);
		crypto_free_aead(tfm_ctx->fbk_cipher);
		tfm_ctx->fbk_cipher = NULL;
		return -ENOMEM;
	}
	crypto_aead_set_reqsize(aead,
				max(sizeof(struct zynqmp_aead_req_ctx),
				    sizeof(struct aead_request) +
				    crypto_aead_reqsize(tfm_ctx->fbk_cipher)));
	return 0;
}

static void zynqmp_aes_aead_exit(struct crypto_aead *aead)
{
	struct crypto_tfm *tfm = crypto_aead_tfm(aead);
	struct zynqmp_aead_tfm_ctx *tfm_ctx = crypto_tfm_ctx(tfm);

	dma_unmap_single(tfm_ctx->dev, tfm_ctx->key_dma_addr, ZYNQMP_AES_KEY_SIZE, DMA_TO_DEVICE);
	kfree(tfm_ctx->key);
	if (tfm_ctx->fbk_cipher) {
		crypto_free_aead(tfm_ctx->fbk_cipher);
		tfm_ctx->fbk_cipher = NULL;
	}
	memzero_explicit(tfm_ctx, sizeof(struct zynqmp_aead_tfm_ctx));
}

static struct xilinx_aead_drv_ctx zynqmp_aes_drv_ctx = {
	.aes_aead_cipher = zynqmp_aes_aead_cipher,
	.keysrc = ZYNQMP_AES_KUP_KEY,
	.aead.base = {
		.setkey		= zynqmp_aes_aead_setkey,
		.setauthsize	= zynqmp_aes_aead_setauthsize,
		.encrypt	= zynqmp_aes_aead_encrypt,
		.decrypt	= zynqmp_aes_aead_decrypt,
		.init		= aes_aead_init,
<<<<<<< HEAD
=======
		.exit		= zynqmp_aes_aead_exit,
		.ivsize		= GCM_AES_IV_SIZE,
		.maxauthsize	= ZYNQMP_AES_AUTH_SIZE,
		.base = {
		.cra_name		= "gcm(aes)",
		.cra_driver_name	= "zynqmp-aes-gcm",
		.cra_priority		= 300,
		.cra_flags		= CRYPTO_ALG_TYPE_AEAD |
					  CRYPTO_ALG_ASYNC |
					  CRYPTO_ALG_ALLOCATES_MEMORY |
					  CRYPTO_ALG_KERN_DRIVER_ONLY |
					  CRYPTO_ALG_NEED_FALLBACK,
		.cra_blocksize		= ZYNQMP_AES_BLK_SIZE,
		.cra_ctxsize		= sizeof(struct zynqmp_aead_tfm_ctx),
		.cra_module		= THIS_MODULE,
		}
	},
	.aead.op = {
		.do_one_request = handle_aes_req,
	},
	.dma_bit_mask = ZYNQMP_DMA_BIT_MASK,
};

static struct xilinx_aead_drv_ctx versal_aes_drv_ctx = {
	.aes_aead_cipher	= versal_aes_aead_cipher,
	.keysrc = VERSAL_AES_USER_KEY_0,
	.aead.base = {
		.setkey		= versal_aes_aead_setkey,
		.setauthsize	= zynqmp_aes_aead_setauthsize,
		.encrypt	= versal_aes_aead_encrypt,
		.decrypt	= versal_aes_aead_decrypt,
		.init		= aes_aead_init,
>>>>>>> a686015d
		.exit		= zynqmp_aes_aead_exit,
		.ivsize		= GCM_AES_IV_SIZE,
		.maxauthsize	= ZYNQMP_AES_AUTH_SIZE,
		.base = {
		.cra_name		= "gcm(aes)",
<<<<<<< HEAD
		.cra_driver_name	= "zynqmp-aes-gcm",
=======
		.cra_driver_name	= "versal-aes-gcm",
>>>>>>> a686015d
		.cra_priority		= 300,
		.cra_flags		= CRYPTO_ALG_TYPE_AEAD |
					  CRYPTO_ALG_ASYNC |
					  CRYPTO_ALG_ALLOCATES_MEMORY |
					  CRYPTO_ALG_KERN_DRIVER_ONLY |
					  CRYPTO_ALG_NEED_FALLBACK,
		.cra_blocksize		= ZYNQMP_AES_BLK_SIZE,
		.cra_ctxsize		= sizeof(struct zynqmp_aead_tfm_ctx),
		.cra_module		= THIS_MODULE,
		}
	},
	.aead.op = {
		.do_one_request = handle_aes_req,
<<<<<<< HEAD
	},
	.dma_bit_mask = ZYNQMP_DMA_BIT_MASK,
};

static struct xilinx_aead_drv_ctx versal_aes_drv_ctx = {
	.aes_aead_cipher	= versal_aes_aead_cipher,
	.keysrc = VERSAL_AES_USER_KEY_0,
	.aead.base = {
		.setkey		= versal_aes_aead_setkey,
		.setauthsize	= zynqmp_aes_aead_setauthsize,
		.encrypt	= versal_aes_aead_encrypt,
		.decrypt	= versal_aes_aead_decrypt,
		.init		= aes_aead_init,
		.exit		= zynqmp_aes_aead_exit,
		.ivsize		= GCM_AES_IV_SIZE,
		.maxauthsize	= ZYNQMP_AES_AUTH_SIZE,
		.base = {
		.cra_name		= "gcm(aes)",
		.cra_driver_name	= "versal-aes-gcm",
		.cra_priority		= 300,
		.cra_flags		= CRYPTO_ALG_TYPE_AEAD |
					  CRYPTO_ALG_ASYNC |
					  CRYPTO_ALG_ALLOCATES_MEMORY |
					  CRYPTO_ALG_KERN_DRIVER_ONLY |
					  CRYPTO_ALG_NEED_FALLBACK,
		.cra_blocksize		= ZYNQMP_AES_BLK_SIZE,
		.cra_ctxsize		= sizeof(struct zynqmp_aead_tfm_ctx),
		.cra_module		= THIS_MODULE,
		}
	},
	.aead.op = {
		.do_one_request = handle_aes_req,
	},
	.dma_bit_mask = VERSAL_DMA_BIT_MASK,
};

static struct xlnx_feature aes_feature_map[] = {
	{
		.family = ZYNQMP_FAMILY_CODE,
		.subfamily = ALL_SUB_FAMILY_CODE,
		.feature_id = PM_SECURE_AES,
		.data = &zynqmp_aes_drv_ctx,
	},
=======
	},
	.dma_bit_mask = VERSAL_DMA_BIT_MASK,
};

static struct xlnx_feature aes_feature_map[] = {
	{
		.family = ZYNQMP_FAMILY_CODE,
		.subfamily = ALL_SUB_FAMILY_CODE,
		.feature_id = PM_SECURE_AES,
		.data = &zynqmp_aes_drv_ctx,
	},
>>>>>>> a686015d
	{
		.family = VERSAL_FAMILY_CODE,
		.subfamily = VERSAL_SUB_FAMILY_CODE,
		.feature_id = XSECURE_API_AES_OP_INIT,
		.data = &versal_aes_drv_ctx,
	},
	{ /* sentinel */ }
};

static int zynqmp_aes_aead_probe(struct platform_device *pdev)
{
	struct xilinx_aead_drv_ctx *aes_drv_ctx;
	struct device *dev = &pdev->dev;
	int err;

	/* Verify the hardware is present */
	aes_drv_ctx = xlnx_get_crypto_dev_data(aes_feature_map);
	if (IS_ERR(aes_drv_ctx)) {
		dev_err(dev, "AES is not supported on the platform\n");
		return PTR_ERR(aes_drv_ctx);
	}

	/* ZynqMP AES driver supports only one instance */
	if (!aes_drv_ctx->dev)
		aes_drv_ctx->dev = dev;
	else
		return -ENODEV;

	platform_set_drvdata(pdev, aes_drv_ctx);

	err = dma_set_mask_and_coherent(dev, DMA_BIT_MASK(aes_drv_ctx->dma_bit_mask));
	if (err < 0) {
		dev_err(dev, "No usable DMA configuration\n");
		return err;
	}

	aes_drv_ctx->engine = crypto_engine_alloc_init(dev, 1);
	if (!aes_drv_ctx->engine) {
		dev_err(dev, "Cannot alloc AES engine\n");
		err = -ENOMEM;
		goto err_engine;
	}

	err = crypto_engine_start(aes_drv_ctx->engine);
	if (err) {
		dev_err(dev, "Cannot start AES engine\n");
		goto err_engine;
	}

	err = crypto_engine_register_aead(&aes_drv_ctx->aead);
	if (err < 0) {
		dev_err(dev, "Failed to register AEAD alg.\n");
		goto err_engine;
	}
	return 0;

err_engine:
	if (aes_drv_ctx->engine)
		crypto_engine_exit(aes_drv_ctx->engine);

	return err;
}

static void zynqmp_aes_aead_remove(struct platform_device *pdev)
{
	struct xilinx_aead_drv_ctx *aes_drv_ctx;
<<<<<<< HEAD

	aes_drv_ctx = platform_get_drvdata(pdev);

	crypto_engine_exit(aes_drv_ctx->engine);
	crypto_engine_unregister_aead(&aes_drv_ctx->aead);
=======
>>>>>>> a686015d

	aes_drv_ctx = platform_get_drvdata(pdev);

<<<<<<< HEAD
=======
	crypto_engine_exit(aes_drv_ctx->engine);
	crypto_engine_unregister_aead(&aes_drv_ctx->aead);
}

>>>>>>> a686015d
static struct platform_driver zynqmp_aes_driver = {
	.probe	= zynqmp_aes_aead_probe,
	.remove_new = zynqmp_aes_aead_remove,
	.driver = {
		.name		= "zynqmp-aes",
	},
};

static struct platform_device *platform_dev;

static int __init aes_driver_init(void)
{
	int ret;

	ret = platform_driver_register(&zynqmp_aes_driver);
	if (ret)
		return ret;

	platform_dev = platform_device_register_simple(zynqmp_aes_driver.driver.name,
						       0, NULL, 0);
	if (IS_ERR(platform_dev)) {
		ret = PTR_ERR(platform_dev);
		platform_driver_unregister(&zynqmp_aes_driver);
	}

	return ret;
}

static void __exit aes_driver_exit(void)
{
	platform_device_unregister(platform_dev);
	platform_driver_unregister(&zynqmp_aes_driver);
}

module_init(aes_driver_init);
module_exit(aes_driver_exit);
<<<<<<< HEAD
MODULE_DESCRIPTION("zynqmp aes-gcm hardware acceleration support.");
=======

MODULE_DESCRIPTION("Xilinx ZynqMP AES Driver");
>>>>>>> a686015d
MODULE_LICENSE("GPL");<|MERGE_RESOLUTION|>--- conflicted
+++ resolved
@@ -432,13 +432,9 @@
 
 	drv_ctx = container_of(alg, struct xilinx_aead_drv_ctx, aead.base);
 	err = drv_ctx->aes_aead_cipher(areq);
-<<<<<<< HEAD
-	crypto_finalize_aead_request(engine, areq, err);
-=======
 	local_bh_disable();
 	crypto_finalize_aead_request(engine, areq, err);
 	local_bh_enable();
->>>>>>> a686015d
 
 	return 0;
 }
@@ -727,8 +723,6 @@
 		.encrypt	= zynqmp_aes_aead_encrypt,
 		.decrypt	= zynqmp_aes_aead_decrypt,
 		.init		= aes_aead_init,
-<<<<<<< HEAD
-=======
 		.exit		= zynqmp_aes_aead_exit,
 		.ivsize		= GCM_AES_IV_SIZE,
 		.maxauthsize	= ZYNQMP_AES_AUTH_SIZE,
@@ -748,44 +742,6 @@
 	},
 	.aead.op = {
 		.do_one_request = handle_aes_req,
-	},
-	.dma_bit_mask = ZYNQMP_DMA_BIT_MASK,
-};
-
-static struct xilinx_aead_drv_ctx versal_aes_drv_ctx = {
-	.aes_aead_cipher	= versal_aes_aead_cipher,
-	.keysrc = VERSAL_AES_USER_KEY_0,
-	.aead.base = {
-		.setkey		= versal_aes_aead_setkey,
-		.setauthsize	= zynqmp_aes_aead_setauthsize,
-		.encrypt	= versal_aes_aead_encrypt,
-		.decrypt	= versal_aes_aead_decrypt,
-		.init		= aes_aead_init,
->>>>>>> a686015d
-		.exit		= zynqmp_aes_aead_exit,
-		.ivsize		= GCM_AES_IV_SIZE,
-		.maxauthsize	= ZYNQMP_AES_AUTH_SIZE,
-		.base = {
-		.cra_name		= "gcm(aes)",
-<<<<<<< HEAD
-		.cra_driver_name	= "zynqmp-aes-gcm",
-=======
-		.cra_driver_name	= "versal-aes-gcm",
->>>>>>> a686015d
-		.cra_priority		= 300,
-		.cra_flags		= CRYPTO_ALG_TYPE_AEAD |
-					  CRYPTO_ALG_ASYNC |
-					  CRYPTO_ALG_ALLOCATES_MEMORY |
-					  CRYPTO_ALG_KERN_DRIVER_ONLY |
-					  CRYPTO_ALG_NEED_FALLBACK,
-		.cra_blocksize		= ZYNQMP_AES_BLK_SIZE,
-		.cra_ctxsize		= sizeof(struct zynqmp_aead_tfm_ctx),
-		.cra_module		= THIS_MODULE,
-		}
-	},
-	.aead.op = {
-		.do_one_request = handle_aes_req,
-<<<<<<< HEAD
 	},
 	.dma_bit_mask = ZYNQMP_DMA_BIT_MASK,
 };
@@ -829,19 +785,6 @@
 		.feature_id = PM_SECURE_AES,
 		.data = &zynqmp_aes_drv_ctx,
 	},
-=======
-	},
-	.dma_bit_mask = VERSAL_DMA_BIT_MASK,
-};
-
-static struct xlnx_feature aes_feature_map[] = {
-	{
-		.family = ZYNQMP_FAMILY_CODE,
-		.subfamily = ALL_SUB_FAMILY_CODE,
-		.feature_id = PM_SECURE_AES,
-		.data = &zynqmp_aes_drv_ctx,
-	},
->>>>>>> a686015d
 	{
 		.family = VERSAL_FAMILY_CODE,
 		.subfamily = VERSAL_SUB_FAMILY_CODE,
@@ -908,24 +851,13 @@
 static void zynqmp_aes_aead_remove(struct platform_device *pdev)
 {
 	struct xilinx_aead_drv_ctx *aes_drv_ctx;
-<<<<<<< HEAD
 
 	aes_drv_ctx = platform_get_drvdata(pdev);
 
 	crypto_engine_exit(aes_drv_ctx->engine);
 	crypto_engine_unregister_aead(&aes_drv_ctx->aead);
-=======
->>>>>>> a686015d
-
-	aes_drv_ctx = platform_get_drvdata(pdev);
-
-<<<<<<< HEAD
-=======
-	crypto_engine_exit(aes_drv_ctx->engine);
-	crypto_engine_unregister_aead(&aes_drv_ctx->aead);
-}
-
->>>>>>> a686015d
+}
+
 static struct platform_driver zynqmp_aes_driver = {
 	.probe	= zynqmp_aes_aead_probe,
 	.remove_new = zynqmp_aes_aead_remove,
@@ -962,10 +894,6 @@
 
 module_init(aes_driver_init);
 module_exit(aes_driver_exit);
-<<<<<<< HEAD
-MODULE_DESCRIPTION("zynqmp aes-gcm hardware acceleration support.");
-=======
 
 MODULE_DESCRIPTION("Xilinx ZynqMP AES Driver");
->>>>>>> a686015d
 MODULE_LICENSE("GPL");