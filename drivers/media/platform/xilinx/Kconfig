# SPDX-License-Identifier: GPL-2.0

comment "Xilinx media platform drivers"

config VIDEO_XILINX
	tristate "Xilinx Video IP (EXPERIMENTAL)"
	depends on V4L_PLATFORM_DRIVERS
	depends on VIDEO_DEV  && OF && HAS_DMA
	depends on DMADEVICES
	select MEDIA_CONTROLLER
	select VIDEO_V4L2_SUBDEV_API
	select VIDEOBUF2_DMA_CONTIG
	select XILINX_FRMBUF
	select V4L2_FWNODE
	help
	  Driver for Xilinx Video IP Pipelines

config VIDEO_XILINX_CSI2RXSS
	depends on VIDEO_XILINX
	tristate "Xilinx CSI-2 Rx Subsystem"
	help
	  Driver for Xilinx MIPI CSI-2 Rx Subsystem. This is a V4L sub-device
	  based driver that takes input from CSI-2 Tx source and converts
	  it into an AXI4-Stream.

config VIDEO_XILINX_AXI4S_SWITCH
	tristate "Xilinx AXI4-Stream Video Switch"
	depends on VIDEO_XILINX
	help
	  Driver for the Xilinx AXI4-Stream Video Switch. This is a
	  V4L sub device based driver. It supports fixed (TDEST based)
	  as well as dynamic (control register based) routing.
	  Say M to modularize. Say N if unsure.

config VIDEO_XILINX_DEMOSAIC
	tristate "Xilinx Video Demosaic IP"
	depends on VIDEO_XILINX
	help
	  Driver for Xilinx Video Demosaic IP. This is a V4L sub-device
	  based driver for the Demosaic IP that takes input a Bayer video
	  stream format as input and generates an RGB video output.
	  Say M to modularize. Say N if unsure.

config VIDEO_XILINX_GAMMA
	tristate "Xilinx Gamma Correction LUT"
	depends on VIDEO_XILINX
	help
	  Driver for Xilinx Gamma Correction LUT IP. This is a V4L sub-device
	  based driver that exposes V4L controls to adjust Red, Blue and Green
	  Gamma Correction.

	  Say M to modularize. Say N if unsure.

config VIDEO_XILINX_HDCP1X_RX
	bool
	select XLNX_HDCP1X_CIPHER
	help
	  Functionality of HDCP1X Rx for DP and HDMI. It handles the hdcp1x rx
	  authentication. Choose this config in a platform where the DP/HDMI Rx
	  subsystem enabled with HDCP1X.

config VIDEO_XILINX_HDCP2X_RX
	bool
	select XILINX_HDCP_COMMON
	select CRYPTO_AES
	help
	  Functionality of HDCP2X Rx for DP and HDMI. It handles the hdcp2x rx
	  authentication. Choose this config in a platform where the DP/HDMI Rx
	  subsystem enabled with HDCP2X.

<<<<<<< HEAD

=======
>>>>>>> a686015d
config VIDEO_XILINX_HDMI21RXSS
	tristate "Xilinx HDMI 2.1 Rx Subsystem"
	depends on VIDEO_XILINX
	select VIDEO_XILINX_HDCP1X_RX
	select VIDEO_XILINX_HDCP2X_RX
	help
	  Driver for the Xilinx HDMI 2.1 Rx subsystem to capture HDMI streams.
	  This is a V4L2 subdev driver which used to get the stream properties
	  like timing, color format and depth, frame rate.

	  Say M to modularize. Say N if unsure.

config VIDEO_XILINX_HLS
	tristate "Xilinx Video HLS Core"
	depends on VIDEO_XILINX
	help
	  Driver for the Xilinx Video HLS Cores

config VIDEO_XILINX_ISP
	tristate "Xilinx Video ISP pipeline"
	depends on VIDEO_XILINX
	help
	  Driver for Xilinx Video ISP pipeline. This is a V4L sub-device
	  based driver for Video ISP pipeline that takes a bayer video
	  stream format as input and generates an RGB video output.
	  Say M to modularize. Say N if unsure.

config VIDEO_XILINX_MULTISCALER
	tristate "Xilinx Video Multiscaler"
	depends on VIDEO_XILINX
	depends on VIDEO_DEV
	select V4L2_MEM2MEM_DEV
	select VIDEOBUF2_DMA_CONTIG
	help
	  Driver for the Xilinx Video Multi Scaler. This is a V4L2 memory to
	  memory based driver. Multi-Scaler has max 8 channels which can be
	  programed for different scaling ratio.

config VIDEO_XILINX_SDIRXSS
	tristate "Xilinx SDI Rx Subsystem"
	depends on VIDEO_XILINX
	help
	  Driver for Xilinx SDI Rx Subsystem

config VIDEO_XILINX_SWITCH
	tristate "Xilinx Video Switch"
	depends on VIDEO_XILINX
	help
	  Driver for the Xilinx Video Switch

config VIDEO_XILINX_TPG
	tristate "Xilinx Video Test Pattern Generator"
	depends on VIDEO_XILINX
	select VIDEO_XILINX_VTC
	help
	  Driver for the Xilinx Video Test Pattern Generator

config VIDEO_XILINX_VPSS_CSC
	tristate "Xilinx VPSS CSC"
	depends on VIDEO_XILINX
	help
	  Driver for the Xilinx Video Processing Sub-System (VPSS)
	  Color Space Conversion. The driver provides RGB to YUV444
	  conversion and provides video controls like Brightness,
	  Contrast, Color Gains that can be applied to video.
	  Say N if unsure. Say M to modularize.

config VIDEO_XILINX_VPSS_SCALER
	tristate "Xilinx Video VPSS Scaler"
	depends on VIDEO_XILINX
	help
	  Driver for Xilinx Video Processing Sub-System(VPSS) Scaler.
	  It allows upscaling and downscaling of video. It also supports
	  limited Color Space Conversion.
	  Say N if unsure.

config VIDEO_XILINX_VTC
	tristate "Xilinx Video Timing Controller"
	depends on VIDEO_XILINX
	help
	  Driver for the Xilinx Video Timing Controller

config VIDEO_XILINX_DPRXSS
	tristate "Xilinx DP Rx Subsystem"
	depends on VIDEO_XILINX
	select VIDEO_XILINX_HDCP1X_RX
	select VIDEO_XILINX_HDCP2X_RX
	select DRM_DISPLAY_HELPER
	select DRM_DISPLAY_DP_HELPER
	select PHY_XILINX_DPGTQUAD
	help
	  Driver for Xilinx DisplayPort Rx Subsystem. This is a V4L sub-device
	  based driver for the DisplayPort receiver subsystem IP. It captures
	  AXI-Stream video data and output to video IPs. Choose this driver
	  in a platform where the DisplayPort rx subsystem can be instantiated.

config VIDEO_XILINX_SCD
	tristate "Xilinx Scene Change Detect"
	depends on VIDEO_XILINX
	help
	  Driver for Xilinx Scene Change Detection Controller.
	  The driver allows applications to pass video buffers and
	  provides if scene change detection is present between
	  adjacent frames.

config VIDEO_XILINX_M2M
	tristate "Xilinx Video mem2mem"
	depends on VIDEO_XILINX
	select V4L2_MEM2MEM_DEV
	help
	  Driver for Xilinx V4L2 mem2mem pipeline operation to achieve memory
	  copy between two different physical memories using DMA transfers.

config VIDEO_XILINX_AXI4S_BROADCASTER
	tristate "Xilinx AXI4-Stream Video Broadcaster"
	depends on VIDEO_XILINX
	help
	  Driver for the Xilinx AXI4-Stream Video Broadcaster. This is a
	  V4L sub device based driver. It replicates a single input AXI4-Stream
	  into multiple output AXI4-Stream.
	  Say M to modularize. Say N if unsure.

config VIDEO_XILINX_AXI4S_SUBSETCONV
	tristate "Xilinx AXI4-Stream Subset Converter"
	depends on VIDEO_XILINX
	help
	  This subset converter driver is for configuring the Xilinx
	  subset converter IP which is a non-memory mapped IP used for
	  converting formats. The format conversion of source pad and
	  sink pad in the pipeline done by subset conveter IP will be
	  mapped in this driver.
	  To compile this driver as a module, choose M here.
	  If unsure, choose N<|MERGE_RESOLUTION|>--- conflicted
+++ resolved
@@ -68,10 +68,6 @@
 	  authentication. Choose this config in a platform where the DP/HDMI Rx
 	  subsystem enabled with HDCP2X.
 
-<<<<<<< HEAD
-
-=======
->>>>>>> a686015d
 config VIDEO_XILINX_HDMI21RXSS
 	tristate "Xilinx HDMI 2.1 Rx Subsystem"
 	depends on VIDEO_XILINX
