/* SPDX-License-Identifier: GPL-2.0 */
/*
 * Xilinx Video DMA
 *
 * Copyright (C) 2013-2015 Ideas on Board
 * Copyright (C) 2013-2015 Xilinx, Inc.
 *
 * Contacts: Hyun Kwon <hyun.kwon@xilinx.com>
 *           Laurent Pinchart <laurent.pinchart@ideasonboard.com>
 */

#ifndef __XILINX_VIP_DMA_H__
#define __XILINX_VIP_DMA_H__

#include <linux/dmaengine.h>
#include <linux/mutex.h>
#include <linux/spinlock.h>
#include <linux/videodev2.h>

#include <media/media-entity.h>
#include <media/v4l2-ctrls.h>
#include <media/v4l2-dev.h>
#include <media/videobuf2-v4l2.h>

struct dma_chan;
struct xvip_composite_device;
struct xvip_video_format;

/**
 * struct xvip_pipeline - Xilinx Video IP pipeline structure
 * @pipe: media pipeline
 * @lock: protects the pipeline @stream_count
 * @use_count: number of DMA engines using the pipeline
 * @stream_count: number of DMA engines currently streaming
 * @num_dmas: number of DMA engines in the pipeline
 * @xdev: Composite device the pipe belongs to
 */
struct xvip_pipeline {
	struct media_pipeline pipe;

	struct mutex lock;
	unsigned int use_count;
	unsigned int stream_count;

	unsigned int num_dmas;
	struct xvip_composite_device *xdev;
};

static inline struct xvip_pipeline *to_xvip_pipeline(struct video_device *vdev)
{
	struct media_pipeline *pipe = video_device_pipeline(vdev);

	if (!pipe)
		return NULL;

	return container_of(pipe, struct xvip_pipeline, pipe);
}

/**
 * struct xvip_dma - Video DMA channel
 * @list: list entry in a composite device dmas list
 * @video: V4L2 video device associated with the DMA channel
 * @pad: media pad for the video device entity
 * @remote_subdev_med_bus: media bus format of sub-device
 * @ctrl_handler: V4L2 ctrl_handler for inheritance ctrls from subdev
 * @xdev: composite device the DMA channel belongs to
 * @pipe: pipeline belonging to the DMA channel
 * @port: composite device DT node port number for the DMA channel
 * @lock: protects the @format, @fmtinfo and @queue fields
 * @format: active V4L2 pixel format
 * @r: crop rectangle parameters
 * @fmtinfo: format information corresponding to the active @format
 * @poss_v4l2_fmts: All possible v4l formats supported
 * @poss_v4l2_fmt_cnt: number of supported v4l formats
 * @queue: vb2 buffers queue
 * @sequence: V4L2 buffers sequence number
 * @queued_bufs: list of queued buffers
 * @queued_lock: protects the buf_queued list
 * @dma: DMA engine channel
 * @align: transfer alignment required by the DMA channel (in bytes)
 * @width_align: width alignment required by the DMA channel (in bytes)
 * @xt: dma interleaved template for dma configuration
 * @sgl: data chunk structure for dma_interleaved_template
 * @prev_fid: Previous Field ID
 * @low_latency_cap: Low latency capture mode
 */
struct xvip_dma {
	struct list_head list;
	struct video_device video;
	struct media_pad pad;
	u32 remote_subdev_med_bus;

	struct v4l2_ctrl_handler ctrl_handler;

	struct xvip_composite_device *xdev;
	struct xvip_pipeline pipe;
	unsigned int port;

	struct mutex lock;
	struct v4l2_format format;
	struct v4l2_rect r;
	const struct xvip_video_format *fmtinfo;
	u32 *poss_v4l2_fmts;
	u32 poss_v4l2_fmt_cnt;

	struct vb2_queue queue;
	unsigned int sequence;

	struct list_head queued_bufs;
	spinlock_t queued_lock;

	struct dma_chan *dma;
	unsigned int align;
	unsigned int width_align;
	struct dma_interleaved_template xt;
<<<<<<< HEAD
	struct data_chunk sgl[1];
=======
	struct data_chunk sgl;
>>>>>>> a686015d

	u32 prev_fid;
	u32 low_latency_cap;
};

#define to_xvip_dma(vdev)	container_of(vdev, struct xvip_dma, video)

int xvip_dma_init(struct xvip_composite_device *xdev, struct xvip_dma *dma,
		  enum v4l2_buf_type type, unsigned int port);
void xvip_dma_cleanup(struct xvip_dma *dma);

#endif /* __XILINX_VIP_DMA_H__ */<|MERGE_RESOLUTION|>--- conflicted
+++ resolved
@@ -113,11 +113,7 @@
 	unsigned int align;
 	unsigned int width_align;
 	struct dma_interleaved_template xt;
-<<<<<<< HEAD
-	struct data_chunk sgl[1];
-=======
 	struct data_chunk sgl;
->>>>>>> a686015d
 
 	u32 prev_fid;
 	u32 low_latency_cap;
