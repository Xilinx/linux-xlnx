// SPDX-License-Identifier: GPL-2.0-only
/*
 * Media entity
 *
 * Copyright (C) 2010 Nokia Corporation
 *
 * Contacts: Laurent Pinchart <laurent.pinchart@ideasonboard.com>
 *	     Sakari Ailus <sakari.ailus@iki.fi>
 */

#include <linux/bitmap.h>
#include <linux/list.h>
#include <linux/property.h>
#include <linux/slab.h>
#include <media/media-entity.h>
#include <media/media-device.h>

static inline const char *intf_type(struct media_interface *intf)
{
	switch (intf->type) {
	case MEDIA_INTF_T_DVB_FE:
		return "dvb-frontend";
	case MEDIA_INTF_T_DVB_DEMUX:
		return "dvb-demux";
	case MEDIA_INTF_T_DVB_DVR:
		return "dvb-dvr";
	case MEDIA_INTF_T_DVB_CA:
		return  "dvb-ca";
	case MEDIA_INTF_T_DVB_NET:
		return "dvb-net";
	case MEDIA_INTF_T_V4L_VIDEO:
		return "v4l-video";
	case MEDIA_INTF_T_V4L_VBI:
		return "v4l-vbi";
	case MEDIA_INTF_T_V4L_RADIO:
		return "v4l-radio";
	case MEDIA_INTF_T_V4L_SUBDEV:
		return "v4l-subdev";
	case MEDIA_INTF_T_V4L_SWRADIO:
		return "v4l-swradio";
	case MEDIA_INTF_T_V4L_TOUCH:
		return "v4l-touch";
	default:
		return "unknown-intf";
	}
};

static inline const char *link_type_name(struct media_link *link)
{
	switch (link->flags & MEDIA_LNK_FL_LINK_TYPE) {
	case MEDIA_LNK_FL_DATA_LINK:
		return "data";
	case MEDIA_LNK_FL_INTERFACE_LINK:
		return "interface";
	case MEDIA_LNK_FL_ANCILLARY_LINK:
		return "ancillary";
	default:
		return "unknown";
	}
}

__must_check int media_entity_enum_init(struct media_entity_enum *ent_enum,
					struct media_device *mdev)
{
	int idx_max;

	idx_max = ALIGN(mdev->entity_internal_idx_max + 1, BITS_PER_LONG);
	ent_enum->bmap = bitmap_zalloc(idx_max, GFP_KERNEL);
	if (!ent_enum->bmap)
		return -ENOMEM;

	ent_enum->idx_max = idx_max;

	return 0;
}
EXPORT_SYMBOL_GPL(media_entity_enum_init);

void media_entity_enum_cleanup(struct media_entity_enum *ent_enum)
{
	bitmap_free(ent_enum->bmap);
}
EXPORT_SYMBOL_GPL(media_entity_enum_cleanup);

/**
 *  dev_dbg_obj - Prints in debug mode a change on some object
 *
 * @event_name:	Name of the event to report. Could be __func__
 * @gobj:	Pointer to the object
 *
 * Enabled only if DEBUG or CONFIG_DYNAMIC_DEBUG. Otherwise, it
 * won't produce any code.
 */
static void dev_dbg_obj(const char *event_name,  struct media_gobj *gobj)
{
#if defined(DEBUG) || defined (CONFIG_DYNAMIC_DEBUG)
	switch (media_type(gobj)) {
	case MEDIA_GRAPH_ENTITY:
		dev_dbg(gobj->mdev->dev,
			"%s id %u: entity '%s'\n",
			event_name, media_id(gobj),
			gobj_to_entity(gobj)->name);
		break;
	case MEDIA_GRAPH_LINK:
	{
		struct media_link *link = gobj_to_link(gobj);

		dev_dbg(gobj->mdev->dev,
			"%s id %u: %s link id %u ==> id %u\n",
			event_name, media_id(gobj), link_type_name(link),
			media_id(link->gobj0),
			media_id(link->gobj1));
		break;
	}
	case MEDIA_GRAPH_PAD:
	{
		struct media_pad *pad = gobj_to_pad(gobj);

		dev_dbg(gobj->mdev->dev,
			"%s id %u: %s%spad '%s':%d\n",
			event_name, media_id(gobj),
			pad->flags & MEDIA_PAD_FL_SINK   ? "sink " : "",
			pad->flags & MEDIA_PAD_FL_SOURCE ? "source " : "",
			pad->entity->name, pad->index);
		break;
	}
	case MEDIA_GRAPH_INTF_DEVNODE:
	{
		struct media_interface *intf = gobj_to_intf(gobj);
		struct media_intf_devnode *devnode = intf_to_devnode(intf);

		dev_dbg(gobj->mdev->dev,
			"%s id %u: intf_devnode %s - major: %d, minor: %d\n",
			event_name, media_id(gobj),
			intf_type(intf),
			devnode->major, devnode->minor);
		break;
	}
	}
#endif
}

void media_gobj_create(struct media_device *mdev,
			   enum media_gobj_type type,
			   struct media_gobj *gobj)
{
	BUG_ON(!mdev);

	gobj->mdev = mdev;

	/* Create a per-type unique object ID */
	gobj->id = media_gobj_gen_id(type, ++mdev->id);

	switch (type) {
	case MEDIA_GRAPH_ENTITY:
		list_add_tail(&gobj->list, &mdev->entities);
		break;
	case MEDIA_GRAPH_PAD:
		list_add_tail(&gobj->list, &mdev->pads);
		break;
	case MEDIA_GRAPH_LINK:
		list_add_tail(&gobj->list, &mdev->links);
		break;
	case MEDIA_GRAPH_INTF_DEVNODE:
		list_add_tail(&gobj->list, &mdev->interfaces);
		break;
	}

	mdev->topology_version++;

	dev_dbg_obj(__func__, gobj);
}

void media_gobj_destroy(struct media_gobj *gobj)
{
	/* Do nothing if the object is not linked. */
	if (gobj->mdev == NULL)
		return;

	dev_dbg_obj(__func__, gobj);

	gobj->mdev->topology_version++;

	/* Remove the object from mdev list */
	list_del(&gobj->list);

	gobj->mdev = NULL;
}

/*
 * TODO: Get rid of this.
 */
#define MEDIA_ENTITY_MAX_PADS		512

int media_entity_pads_init(struct media_entity *entity, u16 num_pads,
			   struct media_pad *pads)
{
	struct media_device *mdev = entity->graph_obj.mdev;
	struct media_pad *iter;
	unsigned int i = 0;
	int ret = 0;

	if (num_pads >= MEDIA_ENTITY_MAX_PADS)
		return -E2BIG;

	entity->num_pads = num_pads;
	entity->pads = pads;

	if (mdev)
		mutex_lock(&mdev->graph_mutex);

	media_entity_for_each_pad(entity, iter) {
		iter->entity = entity;
		iter->index = i++;

		if (hweight32(iter->flags & (MEDIA_PAD_FL_SINK |
					     MEDIA_PAD_FL_SOURCE)) != 1) {
			ret = -EINVAL;
			break;
		}

		if (mdev)
			media_gobj_create(mdev, MEDIA_GRAPH_PAD,
					  &iter->graph_obj);
	}

	if (ret && mdev) {
		media_entity_for_each_pad(entity, iter)
			media_gobj_destroy(&iter->graph_obj);
	}

	if (mdev)
		mutex_unlock(&mdev->graph_mutex);

	return ret;
}
EXPORT_SYMBOL_GPL(media_entity_pads_init);

/* -----------------------------------------------------------------------------
 * Graph traversal
 */

/**
 * media_entity_has_pad_interdep - Check interdependency between two pads
 *
 * @entity: The entity
 * @pad0: The first pad index
 * @pad1: The second pad index
 *
 * This function checks the interdependency inside the entity between @pad0
 * and @pad1. If two pads are interdependent they are part of the same pipeline
 * and enabling one of the pads means that the other pad will become "locked"
 * and doesn't allow configuration changes.
 *
 * This function uses the &media_entity_operations.has_pad_interdep() operation
 * to check the dependency inside the entity between @pad0 and @pad1. If the
 * has_pad_interdep operation is not implemented, all pads of the entity are
 * considered to be interdependent.
 *
 * One of @pad0 and @pad1 must be a sink pad and the other one a source pad.
 * The function returns false if both pads are sinks or sources.
 *
 * The caller must hold entity->graph_obj.mdev->mutex.
 *
 * Return: true if the pads are connected internally and false otherwise.
 */
static bool media_entity_has_pad_interdep(struct media_entity *entity,
					  unsigned int pad0, unsigned int pad1)
{
	if (pad0 >= entity->num_pads || pad1 >= entity->num_pads)
		return false;

	if (entity->pads[pad0].flags & entity->pads[pad1].flags &
	    (MEDIA_PAD_FL_SINK | MEDIA_PAD_FL_SOURCE))
		return false;

	if (!entity->ops || !entity->ops->has_pad_interdep)
		return true;

	return entity->ops->has_pad_interdep(entity, pad0, pad1);
}

static struct media_entity *
media_entity_other(struct media_entity *entity, struct media_link *link)
{
	if (link->source->entity == entity)
		return link->sink->entity;
	else
		return link->source->entity;
}

/* push an entity to traversal stack */
static void stack_push(struct media_graph *graph,
		       struct media_entity *entity)
{
	if (graph->top == MEDIA_ENTITY_ENUM_MAX_DEPTH - 1) {
		WARN_ON(1);
		return;
	}
	graph->top++;
	graph->stack[graph->top].link = entity->links.next;
	graph->stack[graph->top].entity = entity;
}

static struct media_entity *stack_pop(struct media_graph *graph)
{
	struct media_entity *entity;

	entity = graph->stack[graph->top].entity;
	graph->top--;

	return entity;
}

#define link_top(en)	((en)->stack[(en)->top].link)
#define stack_top(en)	((en)->stack[(en)->top].entity)

/**
 * media_entity_has_route - Check if two entity pads are connected internally
 * @entity: The entity
 * @pad0: The first pad index
 * @pad1: The second pad index
 *
 * This function can be used to check whether two pads of an entity are
 * connected internally in the entity.
 *
 * The caller must hold entity->source->parent->mutex.
 *
 * Return: true if the pads are connected internally and false otherwise.
 */
bool media_entity_has_route(struct media_entity *entity, unsigned int pad0,
			    unsigned int pad1)
{
	if (pad0 >= entity->num_pads || pad1 >= entity->num_pads)
		return false;

	if (pad0 == pad1)
		return true;

	if (!entity->ops || !entity->ops->has_route)
		return true;

	return entity->ops->has_route(entity, pad0, pad1);
}
EXPORT_SYMBOL_GPL(media_entity_has_route);

/**
<<<<<<< HEAD
 * media_entity_graph_walk_init - Allocate resources for graph walk
=======
 * media_graph_walk_init - Allocate resources for graph walk
>>>>>>> a686015d
 * @graph: Media graph structure that will be used to walk the graph
 * @mdev: Media device
 *
 * Reserve resources for graph walk in media device's current
 * state. The memory must be released using
 * media_graph_walk_cleanup().
 *
 * Returns error on failure, zero on success.
 */
__must_check int media_graph_walk_init(
	struct media_graph *graph, struct media_device *mdev)
{
	return media_entity_enum_init(&graph->ent_enum, mdev);
}
EXPORT_SYMBOL_GPL(media_graph_walk_init);

/**
 * media_graph_walk_cleanup - Release resources related to graph walking
 * @graph: Media graph structure that was used to walk the graph
 */
void media_graph_walk_cleanup(struct media_graph *graph)
{
	media_entity_enum_cleanup(&graph->ent_enum);
}
EXPORT_SYMBOL_GPL(media_graph_walk_cleanup);

void media_graph_walk_start(struct media_graph *graph,
			    struct media_entity *entity)
{
	media_entity_enum_zero(&graph->ent_enum);
	media_entity_enum_set(&graph->ent_enum, entity);

	graph->top = 0;
	graph->stack[graph->top].entity = NULL;
	stack_push(graph, entity);
	dev_dbg(entity->graph_obj.mdev->dev,
		"begin graph walk at '%s'\n", entity->name);
}
EXPORT_SYMBOL_GPL(media_graph_walk_start);

static void media_graph_walk_iter(struct media_graph *graph)
{
	struct media_entity *entity = stack_top(graph);
	struct media_link *link;
	struct media_entity *next;

	link = list_entry(link_top(graph), typeof(*link), list);

	/* If the link is not a data link, don't follow it */
	if ((link->flags & MEDIA_LNK_FL_LINK_TYPE) != MEDIA_LNK_FL_DATA_LINK) {
		link_top(graph) = link_top(graph)->next;
		return;
	}

	/* The link is not enabled so we do not follow. */
	if (!(link->flags & MEDIA_LNK_FL_ENABLED)) {
		link_top(graph) = link_top(graph)->next;
		dev_dbg(entity->graph_obj.mdev->dev,
			"walk: skipping disabled link '%s':%u -> '%s':%u\n",
			link->source->entity->name, link->source->index,
			link->sink->entity->name, link->sink->index);
		return;
	}

	/* Get the entity at the other end of the link. */
	next = media_entity_other(entity, link);

	/* Has the entity already been visited? */
	if (media_entity_enum_test_and_set(&graph->ent_enum, next)) {
		link_top(graph) = link_top(graph)->next;
		dev_dbg(entity->graph_obj.mdev->dev,
			"walk: skipping entity '%s' (already seen)\n",
			next->name);
		return;
	}

	/* Push the new entity to stack and start over. */
	link_top(graph) = link_top(graph)->next;
	stack_push(graph, next);
	dev_dbg(entity->graph_obj.mdev->dev, "walk: pushing '%s' on stack\n",
		next->name);
	lockdep_assert_held(&entity->graph_obj.mdev->graph_mutex);
}

struct media_entity *media_graph_walk_next(struct media_graph *graph)
{
	struct media_entity *entity;

	if (stack_top(graph) == NULL)
		return NULL;

	/*
	 * Depth first search. Push entity to stack and continue from
	 * top of the stack until no more entities on the level can be
	 * found.
	 */
	while (link_top(graph) != &stack_top(graph)->links)
		media_graph_walk_iter(graph);

	entity = stack_pop(graph);
	dev_dbg(entity->graph_obj.mdev->dev,
		"walk: returning entity '%s'\n", entity->name);

	return entity;
}
EXPORT_SYMBOL_GPL(media_graph_walk_next);

/* -----------------------------------------------------------------------------
 * Pipeline management
 */

/*
 * The pipeline traversal stack stores pads that are reached during graph
 * traversal, with a list of links to be visited to continue the traversal.
 * When a new pad is reached, an entry is pushed on the top of the stack and
 * points to the incoming pad and the first link of the entity.
 *
 * To find further pads in the pipeline, the traversal algorithm follows
 * internal pad dependencies in the entity, and then links in the graph. It
 * does so by iterating over all links of the entity, and following enabled
 * links that originate from a pad that is internally connected to the incoming
 * pad, as reported by the media_entity_has_pad_interdep() function.
 */

/**
 * struct media_pipeline_walk_entry - Entry in the pipeline traversal stack
 *
 * @pad: The media pad being visited
 * @links: Links left to be visited
 */
struct media_pipeline_walk_entry {
	struct media_pad *pad;
	struct list_head *links;
};

/**
 * struct media_pipeline_walk - State used by the media pipeline traversal
 *				algorithm
 *
 * @mdev: The media device
 * @stack: Depth-first search stack
 * @stack.size: Number of allocated entries in @stack.entries
 * @stack.top: Index of the top stack entry (-1 if the stack is empty)
 * @stack.entries: Stack entries
 */
struct media_pipeline_walk {
	struct media_device *mdev;

	struct {
		unsigned int size;
		int top;
		struct media_pipeline_walk_entry *entries;
	} stack;
};

#define MEDIA_PIPELINE_STACK_GROW_STEP		16

static struct media_pipeline_walk_entry *
media_pipeline_walk_top(struct media_pipeline_walk *walk)
{
	return &walk->stack.entries[walk->stack.top];
}

static bool media_pipeline_walk_empty(struct media_pipeline_walk *walk)
{
	return walk->stack.top == -1;
}

/* Increase the stack size by MEDIA_PIPELINE_STACK_GROW_STEP elements. */
static int media_pipeline_walk_resize(struct media_pipeline_walk *walk)
{
	struct media_pipeline_walk_entry *entries;
	unsigned int new_size;

	/* Safety check, to avoid stack overflows in case of bugs. */
	if (walk->stack.size >= 256)
		return -E2BIG;

	new_size = walk->stack.size + MEDIA_PIPELINE_STACK_GROW_STEP;

	entries = krealloc(walk->stack.entries,
			   new_size * sizeof(*walk->stack.entries),
			   GFP_KERNEL);
	if (!entries)
		return -ENOMEM;

	walk->stack.entries = entries;
	walk->stack.size = new_size;

	return 0;
}

/* Push a new entry on the stack. */
static int media_pipeline_walk_push(struct media_pipeline_walk *walk,
				    struct media_pad *pad)
{
	struct media_pipeline_walk_entry *entry;
	int ret;

	if (walk->stack.top + 1 >= walk->stack.size) {
		ret = media_pipeline_walk_resize(walk);
		if (ret)
			return ret;
	}

	walk->stack.top++;
	entry = media_pipeline_walk_top(walk);
	entry->pad = pad;
	entry->links = pad->entity->links.next;

	dev_dbg(walk->mdev->dev,
		"media pipeline: pushed entry %u: '%s':%u\n",
		walk->stack.top, pad->entity->name, pad->index);

	return 0;
}

/*
 * Move the top entry link cursor to the next link. If all links of the entry
 * have been visited, pop the entry itself. Return true if the entry has been
 * popped.
 */
static bool media_pipeline_walk_pop(struct media_pipeline_walk *walk)
{
	struct media_pipeline_walk_entry *entry;

	if (WARN_ON(walk->stack.top < 0))
		return false;

	entry = media_pipeline_walk_top(walk);

	if (entry->links->next == &entry->pad->entity->links) {
		dev_dbg(walk->mdev->dev,
			"media pipeline: entry %u has no more links, popping\n",
			walk->stack.top);

		walk->stack.top--;
		return true;
	}

	entry->links = entry->links->next;

	dev_dbg(walk->mdev->dev,
		"media pipeline: moved entry %u to next link\n",
		walk->stack.top);

	return false;
}

/* Free all memory allocated while walking the pipeline. */
static void media_pipeline_walk_destroy(struct media_pipeline_walk *walk)
{
	kfree(walk->stack.entries);
}

/* Add a pad to the pipeline and push it to the stack. */
static int media_pipeline_add_pad(struct media_pipeline *pipe,
				  struct media_pipeline_walk *walk,
				  struct media_pad *pad)
{
	struct media_pipeline_pad *ppad;

	list_for_each_entry(ppad, &pipe->pads, list) {
		if (ppad->pad == pad) {
			dev_dbg(pad->graph_obj.mdev->dev,
				"media pipeline: already contains pad '%s':%u\n",
				pad->entity->name, pad->index);
			return 0;
		}
	}

	ppad = kzalloc(sizeof(*ppad), GFP_KERNEL);
	if (!ppad)
		return -ENOMEM;

	ppad->pipe = pipe;
	ppad->pad = pad;

	list_add_tail(&ppad->list, &pipe->pads);

	dev_dbg(pad->graph_obj.mdev->dev,
		"media pipeline: added pad '%s':%u\n",
		pad->entity->name, pad->index);

	return media_pipeline_walk_push(walk, pad);
}

/* Explore the next link of the entity at the top of the stack. */
static int media_pipeline_explore_next_link(struct media_pipeline *pipe,
					    struct media_pipeline_walk *walk)
{
	struct media_pipeline_walk_entry *entry = media_pipeline_walk_top(walk);
	struct media_pad *origin;
	struct media_link *link;
	struct media_pad *local;
	struct media_pad *remote;
	bool last_link;
	int ret;

	origin = entry->pad;
	link = list_entry(entry->links, typeof(*link), list);
	last_link = media_pipeline_walk_pop(walk);

	if ((link->flags & MEDIA_LNK_FL_LINK_TYPE) != MEDIA_LNK_FL_DATA_LINK) {
		dev_dbg(walk->mdev->dev,
			"media pipeline: skipping link (not data-link)\n");
		return 0;
	}

	dev_dbg(walk->mdev->dev,
		"media pipeline: exploring link '%s':%u -> '%s':%u\n",
		link->source->entity->name, link->source->index,
		link->sink->entity->name, link->sink->index);

	/* Get the local pad and remote pad. */
	if (link->source->entity == origin->entity) {
		local = link->source;
		remote = link->sink;
	} else {
		local = link->sink;
		remote = link->source;
	}

	/*
	 * Skip links that originate from a different pad than the incoming pad
	 * that is not connected internally in the entity to the incoming pad.
	 */
	if (origin != local &&
	    !media_entity_has_pad_interdep(origin->entity, origin->index,
					   local->index)) {
		dev_dbg(walk->mdev->dev,
			"media pipeline: skipping link (no route)\n");
		goto done;
	}

	/*
	 * Add the local pad of the link to the pipeline and push it to the
	 * stack, if not already present.
	 */
	ret = media_pipeline_add_pad(pipe, walk, local);
	if (ret)
		return ret;

	/* Similarly, add the remote pad, but only if the link is enabled. */
	if (!(link->flags & MEDIA_LNK_FL_ENABLED)) {
		dev_dbg(walk->mdev->dev,
			"media pipeline: skipping link (disabled)\n");
		goto done;
	}

	ret = media_pipeline_add_pad(pipe, walk, remote);
	if (ret)
		return ret;

done:
	/*
	 * If we're done iterating over links, iterate over pads of the entity.
	 * This is necessary to discover pads that are not connected with any
	 * link. Those are dead ends from a pipeline exploration point of view,
	 * but are still part of the pipeline and need to be added to enable
	 * proper validation.
	 */
	if (!last_link)
		return 0;

	dev_dbg(walk->mdev->dev,
		"media pipeline: adding unconnected pads of '%s'\n",
		local->entity->name);

	media_entity_for_each_pad(origin->entity, local) {
		/*
		 * Skip the origin pad (already handled), pad that have links
		 * (already discovered through iterating over links) and pads
		 * not internally connected.
		 */
		if (origin == local || !local->num_links ||
		    !media_entity_has_pad_interdep(origin->entity, origin->index,
						   local->index))
			continue;

		ret = media_pipeline_add_pad(pipe, walk, local);
		if (ret)
			return ret;
	}

	return 0;
}

static void media_pipeline_cleanup(struct media_pipeline *pipe)
{
	while (!list_empty(&pipe->pads)) {
		struct media_pipeline_pad *ppad;

		ppad = list_first_entry(&pipe->pads, typeof(*ppad), list);
		list_del(&ppad->list);
		kfree(ppad);
	}
}

static int media_pipeline_populate(struct media_pipeline *pipe,
				   struct media_pad *pad)
{
	struct media_pipeline_walk walk = { };
	struct media_pipeline_pad *ppad;
	int ret;

	/*
	 * Populate the media pipeline by walking the media graph, starting
	 * from @pad.
	 */
	INIT_LIST_HEAD(&pipe->pads);
	pipe->mdev = pad->graph_obj.mdev;

	walk.mdev = pipe->mdev;
	walk.stack.top = -1;
	ret = media_pipeline_add_pad(pipe, &walk, pad);
	if (ret)
		goto done;

	/*
	 * Use a depth-first search algorithm: as long as the stack is not
	 * empty, explore the next link of the top entry. The
	 * media_pipeline_explore_next_link() function will either move to the
	 * next link, pop the entry if fully visited, or add new entries on
	 * top.
	 */
	while (!media_pipeline_walk_empty(&walk)) {
		ret = media_pipeline_explore_next_link(pipe, &walk);
		if (ret)
			goto done;
	}

	dev_dbg(pad->graph_obj.mdev->dev,
		"media pipeline populated, found pads:\n");

	list_for_each_entry(ppad, &pipe->pads, list)
		dev_dbg(pad->graph_obj.mdev->dev, "- '%s':%u\n",
			ppad->pad->entity->name, ppad->pad->index);

	WARN_ON(walk.stack.top != -1);

	ret = 0;

done:
	media_pipeline_walk_destroy(&walk);

	if (ret)
		media_pipeline_cleanup(pipe);

	return ret;
}

__must_check int __media_pipeline_start(struct media_pad *pad,
					struct media_pipeline *pipe)
{
	struct media_device *mdev = pad->graph_obj.mdev;
	struct media_pipeline_pad *err_ppad;
	struct media_pipeline_pad *ppad;
	int ret;

	lockdep_assert_held(&mdev->graph_mutex);

	/*
	 * If the pad is already part of a pipeline, that pipeline must be the
	 * same as the pipe given to media_pipeline_start().
	 */
	if (WARN_ON(pad->pipe && pad->pipe != pipe))
		return -EINVAL;

	/*
	 * If the pipeline has already been started, it is guaranteed to be
	 * valid, so just increase the start count.
	 */
	if (pipe->start_count) {
		pipe->start_count++;
		return 0;
	}

	/*
	 * Populate the pipeline. This populates the media_pipeline pads list
	 * with media_pipeline_pad instances for each pad found during graph
	 * walk.
	 */
	ret = media_pipeline_populate(pipe, pad);
	if (ret)
		return ret;

	/*
	 * Now that all the pads in the pipeline have been gathered, perform
	 * the validation steps.
	 */

	list_for_each_entry(ppad, &pipe->pads, list) {
		struct media_pad *pad = ppad->pad;
		struct media_entity *entity = pad->entity;
		bool has_enabled_link = false;
		struct media_link *link;

		dev_dbg(mdev->dev, "Validating pad '%s':%u\n", pad->entity->name,
			pad->index);

		/*
		 * 1. Ensure that the pad doesn't already belong to a different
		 * pipeline.
		 */
		if (pad->pipe) {
			dev_dbg(mdev->dev, "Failed to start pipeline: pad '%s':%u busy\n",
				pad->entity->name, pad->index);
			ret = -EBUSY;
			goto error;
		}

		/*
		 * 2. Validate all active links whose sink is the current pad.
		 * Validation of the source pads is performed in the context of
		 * the connected sink pad to avoid duplicating checks.
		 */
		for_each_media_entity_data_link(entity, link) {
			/* Skip links unrelated to the current pad. */
			if (link->sink != pad && link->source != pad)
				continue;

			/* Record if the pad has links and enabled links. */
			if (link->flags & MEDIA_LNK_FL_ENABLED)
				has_enabled_link = true;

			/*
			 * Validate the link if it's enabled and has the
			 * current pad as its sink.
			 */
			if (!(link->flags & MEDIA_LNK_FL_ENABLED))
				continue;

			if (link->sink != pad)
				continue;

			if (!entity->ops || !entity->ops->link_validate)
				continue;

			ret = entity->ops->link_validate(link);
			if (ret) {
				dev_dbg(mdev->dev,
					"Link '%s':%u -> '%s':%u failed validation: %d\n",
					link->source->entity->name,
					link->source->index,
					link->sink->entity->name,
					link->sink->index, ret);
				goto error;
			}

			dev_dbg(mdev->dev,
				"Link '%s':%u -> '%s':%u is valid\n",
				link->source->entity->name,
				link->source->index,
				link->sink->entity->name,
				link->sink->index);
		}

		/*
		 * 3. If the pad has the MEDIA_PAD_FL_MUST_CONNECT flag set,
		 * ensure that it has either no link or an enabled link.
		 */
		if ((pad->flags & MEDIA_PAD_FL_MUST_CONNECT) &&
		    !has_enabled_link) {
			dev_dbg(mdev->dev,
				"Pad '%s':%u must be connected by an enabled link\n",
				pad->entity->name, pad->index);
			ret = -ENOLINK;
			goto error;
		}

		/* Validation passed, store the pipe pointer in the pad. */
		pad->pipe = pipe;
	}

	pipe->start_count++;

	return 0;

error:
	/*
	 * Link validation on graph failed. We revert what we did and
	 * return the error.
	 */

	list_for_each_entry(err_ppad, &pipe->pads, list) {
		if (err_ppad == ppad)
			break;

		err_ppad->pad->pipe = NULL;
	}

	media_pipeline_cleanup(pipe);

	return ret;
}
EXPORT_SYMBOL_GPL(__media_pipeline_start);

__must_check int media_pipeline_start(struct media_pad *pad,
				      struct media_pipeline *pipe)
{
	struct media_device *mdev = pad->graph_obj.mdev;
	int ret;

	mutex_lock(&mdev->graph_mutex);
	ret = __media_pipeline_start(pad, pipe);
	mutex_unlock(&mdev->graph_mutex);
	return ret;
}
EXPORT_SYMBOL_GPL(media_pipeline_start);

void __media_pipeline_stop(struct media_pad *pad)
{
	struct media_pipeline *pipe = pad->pipe;
	struct media_pipeline_pad *ppad;

	/*
	 * If the following check fails, the driver has performed an
	 * unbalanced call to media_pipeline_stop()
	 */
	if (WARN_ON(!pipe))
		return;

	if (--pipe->start_count)
		return;

	list_for_each_entry(ppad, &pipe->pads, list)
		ppad->pad->pipe = NULL;

	media_pipeline_cleanup(pipe);

	if (pipe->allocated)
		kfree(pipe);
}
EXPORT_SYMBOL_GPL(__media_pipeline_stop);

void media_pipeline_stop(struct media_pad *pad)
{
	struct media_device *mdev = pad->graph_obj.mdev;

	mutex_lock(&mdev->graph_mutex);
	__media_pipeline_stop(pad);
	mutex_unlock(&mdev->graph_mutex);
}
EXPORT_SYMBOL_GPL(media_pipeline_stop);

__must_check int media_pipeline_alloc_start(struct media_pad *pad)
{
	struct media_device *mdev = pad->graph_obj.mdev;
	struct media_pipeline *new_pipe = NULL;
	struct media_pipeline *pipe;
	int ret;

	mutex_lock(&mdev->graph_mutex);

	/*
	 * Is the pad already part of a pipeline? If not, we need to allocate
	 * a pipe.
	 */
	pipe = media_pad_pipeline(pad);
	if (!pipe) {
		new_pipe = kzalloc(sizeof(*new_pipe), GFP_KERNEL);
		if (!new_pipe) {
			ret = -ENOMEM;
			goto out;
		}

		pipe = new_pipe;
		pipe->allocated = true;
	}

	ret = __media_pipeline_start(pad, pipe);
	if (ret)
		kfree(new_pipe);

out:
	mutex_unlock(&mdev->graph_mutex);

	return ret;
}
EXPORT_SYMBOL_GPL(media_pipeline_alloc_start);

struct media_pad *
__media_pipeline_pad_iter_next(struct media_pipeline *pipe,
			       struct media_pipeline_pad_iter *iter,
			       struct media_pad *pad)
{
	if (!pad)
		iter->cursor = pipe->pads.next;

	if (iter->cursor == &pipe->pads)
		return NULL;

	pad = list_entry(iter->cursor, struct media_pipeline_pad, list)->pad;
	iter->cursor = iter->cursor->next;

	return pad;
}
EXPORT_SYMBOL_GPL(__media_pipeline_pad_iter_next);

int media_pipeline_entity_iter_init(struct media_pipeline *pipe,
				    struct media_pipeline_entity_iter *iter)
{
	return media_entity_enum_init(&iter->ent_enum, pipe->mdev);
}
EXPORT_SYMBOL_GPL(media_pipeline_entity_iter_init);

void media_pipeline_entity_iter_cleanup(struct media_pipeline_entity_iter *iter)
{
	media_entity_enum_cleanup(&iter->ent_enum);
}
EXPORT_SYMBOL_GPL(media_pipeline_entity_iter_cleanup);

struct media_entity *
__media_pipeline_entity_iter_next(struct media_pipeline *pipe,
				  struct media_pipeline_entity_iter *iter,
				  struct media_entity *entity)
{
	if (!entity)
		iter->cursor = pipe->pads.next;

	while (iter->cursor != &pipe->pads) {
		struct media_pipeline_pad *ppad;
		struct media_entity *entity;

		ppad = list_entry(iter->cursor, struct media_pipeline_pad, list);
		entity = ppad->pad->entity;
		iter->cursor = iter->cursor->next;

		if (!media_entity_enum_test_and_set(&iter->ent_enum, entity))
			return entity;
	}

	return NULL;
}
EXPORT_SYMBOL_GPL(__media_pipeline_entity_iter_next);

/* -----------------------------------------------------------------------------
 * Links management
 */

static struct media_link *media_add_link(struct list_head *head)
{
	struct media_link *link;

	link = kzalloc(sizeof(*link), GFP_KERNEL);
	if (link == NULL)
		return NULL;

	list_add_tail(&link->list, head);

	return link;
}

static void __media_entity_remove_link(struct media_entity *entity,
				       struct media_link *link)
{
	struct media_link *rlink, *tmp;
	struct media_entity *remote;

	/* Remove the reverse links for a data link. */
	if ((link->flags & MEDIA_LNK_FL_LINK_TYPE) == MEDIA_LNK_FL_DATA_LINK) {
		link->source->num_links--;
		link->sink->num_links--;

		if (link->source->entity == entity)
			remote = link->sink->entity;
		else
			remote = link->source->entity;

		list_for_each_entry_safe(rlink, tmp, &remote->links, list) {
			if (rlink != link->reverse)
				continue;

			if (link->source->entity == entity)
				remote->num_backlinks--;

			/* Remove the remote link */
			list_del(&rlink->list);
			media_gobj_destroy(&rlink->graph_obj);
			kfree(rlink);

			if (--remote->num_links == 0)
				break;
		}
	}

	list_del(&link->list);
	media_gobj_destroy(&link->graph_obj);
	kfree(link);
}

int media_get_pad_index(struct media_entity *entity, u32 pad_type,
			enum media_pad_signal_type sig_type)
{
	unsigned int i;

	if (!entity)
		return -EINVAL;

	for (i = 0; i < entity->num_pads; i++) {
		if ((entity->pads[i].flags &
		     (MEDIA_PAD_FL_SINK | MEDIA_PAD_FL_SOURCE)) != pad_type)
			continue;

		if (entity->pads[i].sig_type == sig_type)
			return i;
	}
	return -EINVAL;
}
EXPORT_SYMBOL_GPL(media_get_pad_index);

int
media_create_pad_link(struct media_entity *source, u16 source_pad,
			 struct media_entity *sink, u16 sink_pad, u32 flags)
{
	struct media_link *link;
	struct media_link *backlink;

	if (flags & MEDIA_LNK_FL_LINK_TYPE)
		return -EINVAL;

	flags |= MEDIA_LNK_FL_DATA_LINK;

	if (WARN_ON(!source || !sink) ||
	    WARN_ON(source_pad >= source->num_pads) ||
	    WARN_ON(sink_pad >= sink->num_pads))
		return -EINVAL;
	if (WARN_ON(!(source->pads[source_pad].flags & MEDIA_PAD_FL_SOURCE)))
		return -EINVAL;
	if (WARN_ON(!(sink->pads[sink_pad].flags & MEDIA_PAD_FL_SINK)))
		return -EINVAL;

	link = media_add_link(&source->links);
	if (link == NULL)
		return -ENOMEM;

	link->source = &source->pads[source_pad];
	link->sink = &sink->pads[sink_pad];
	link->flags = flags;

	/* Initialize graph object embedded at the new link */
	media_gobj_create(source->graph_obj.mdev, MEDIA_GRAPH_LINK,
			&link->graph_obj);

	/* Create the backlink. Backlinks are used to help graph traversal and
	 * are not reported to userspace.
	 */
	backlink = media_add_link(&sink->links);
	if (backlink == NULL) {
		__media_entity_remove_link(source, link);
		return -ENOMEM;
	}

	backlink->source = &source->pads[source_pad];
	backlink->sink = &sink->pads[sink_pad];
	backlink->flags = flags;
	backlink->is_backlink = true;

	/* Initialize graph object embedded at the new link */
	media_gobj_create(sink->graph_obj.mdev, MEDIA_GRAPH_LINK,
			&backlink->graph_obj);

	link->reverse = backlink;
	backlink->reverse = link;

	sink->num_backlinks++;
	sink->num_links++;
	source->num_links++;

	link->source->num_links++;
	link->sink->num_links++;

	return 0;
}
EXPORT_SYMBOL_GPL(media_create_pad_link);

int media_create_pad_links(const struct media_device *mdev,
			   const u32 source_function,
			   struct media_entity *source,
			   const u16 source_pad,
			   const u32 sink_function,
			   struct media_entity *sink,
			   const u16 sink_pad,
			   u32 flags,
			   const bool allow_both_undefined)
{
	struct media_entity *entity;
	unsigned function;
	int ret;

	/* Trivial case: 1:1 relation */
	if (source && sink)
		return media_create_pad_link(source, source_pad,
					     sink, sink_pad, flags);

	/* Worse case scenario: n:n relation */
	if (!source && !sink) {
		if (!allow_both_undefined)
			return 0;
		media_device_for_each_entity(source, mdev) {
			if (source->function != source_function)
				continue;
			media_device_for_each_entity(sink, mdev) {
				if (sink->function != sink_function)
					continue;
				ret = media_create_pad_link(source, source_pad,
							    sink, sink_pad,
							    flags);
				if (ret)
					return ret;
				flags &= ~(MEDIA_LNK_FL_ENABLED |
					   MEDIA_LNK_FL_IMMUTABLE);
			}
		}
		return 0;
	}

	/* Handle 1:n and n:1 cases */
	if (source)
		function = sink_function;
	else
		function = source_function;

	media_device_for_each_entity(entity, mdev) {
		if (entity->function != function)
			continue;

		if (source)
			ret = media_create_pad_link(source, source_pad,
						    entity, sink_pad, flags);
		else
			ret = media_create_pad_link(entity, source_pad,
						    sink, sink_pad, flags);
		if (ret)
			return ret;
		flags &= ~(MEDIA_LNK_FL_ENABLED | MEDIA_LNK_FL_IMMUTABLE);
	}
	return 0;
}
EXPORT_SYMBOL_GPL(media_create_pad_links);

void __media_entity_remove_links(struct media_entity *entity)
{
	struct media_link *link, *tmp;

	list_for_each_entry_safe(link, tmp, &entity->links, list)
		__media_entity_remove_link(entity, link);

	entity->num_links = 0;
	entity->num_backlinks = 0;
}
EXPORT_SYMBOL_GPL(__media_entity_remove_links);

void media_entity_remove_links(struct media_entity *entity)
{
	struct media_device *mdev = entity->graph_obj.mdev;

	/* Do nothing if the entity is not registered. */
	if (mdev == NULL)
		return;

	mutex_lock(&mdev->graph_mutex);
	__media_entity_remove_links(entity);
	mutex_unlock(&mdev->graph_mutex);
}
EXPORT_SYMBOL_GPL(media_entity_remove_links);

static int __media_entity_setup_link_notify(struct media_link *link, u32 flags)
{
	int ret;

	/* Notify both entities. */
	ret = media_entity_call(link->source->entity, link_setup,
				link->source, link->sink, flags);
	if (ret < 0 && ret != -ENOIOCTLCMD)
		return ret;

	ret = media_entity_call(link->sink->entity, link_setup,
				link->sink, link->source, flags);
	if (ret < 0 && ret != -ENOIOCTLCMD) {
		media_entity_call(link->source->entity, link_setup,
				  link->source, link->sink, link->flags);
		return ret;
	}

	link->flags = flags;
	link->reverse->flags = link->flags;

	return 0;
}

int __media_entity_setup_link(struct media_link *link, u32 flags)
{
	const u32 mask = MEDIA_LNK_FL_ENABLED;
	struct media_device *mdev;
	struct media_pad *source, *sink;
	int ret = -EBUSY;

	if (link == NULL)
		return -EINVAL;

	/* The non-modifiable link flags must not be modified. */
	if ((link->flags & ~mask) != (flags & ~mask))
		return -EINVAL;

	if (link->flags & MEDIA_LNK_FL_IMMUTABLE)
		return link->flags == flags ? 0 : -EINVAL;

	if (link->flags == flags)
		return 0;

	source = link->source;
	sink = link->sink;

	if (!(link->flags & MEDIA_LNK_FL_DYNAMIC) &&
	    (media_pad_is_streaming(source) || media_pad_is_streaming(sink)))
		return -EBUSY;

	mdev = source->graph_obj.mdev;

	if (mdev->ops && mdev->ops->link_notify) {
		ret = mdev->ops->link_notify(link, flags,
					     MEDIA_DEV_NOTIFY_PRE_LINK_CH);
		if (ret < 0)
			return ret;
	}

	ret = __media_entity_setup_link_notify(link, flags);

	if (mdev->ops && mdev->ops->link_notify)
		mdev->ops->link_notify(link, flags,
				       MEDIA_DEV_NOTIFY_POST_LINK_CH);

	return ret;
}
EXPORT_SYMBOL_GPL(__media_entity_setup_link);

int media_entity_setup_link(struct media_link *link, u32 flags)
{
	int ret;

	mutex_lock(&link->graph_obj.mdev->graph_mutex);
	ret = __media_entity_setup_link(link, flags);
	mutex_unlock(&link->graph_obj.mdev->graph_mutex);

	return ret;
}
EXPORT_SYMBOL_GPL(media_entity_setup_link);

struct media_link *
media_entity_find_link(struct media_pad *source, struct media_pad *sink)
{
	struct media_link *link;

	for_each_media_entity_data_link(source->entity, link) {
		if (link->source->entity == source->entity &&
		    link->source->index == source->index &&
		    link->sink->entity == sink->entity &&
		    link->sink->index == sink->index)
			return link;
	}

	return NULL;
}
EXPORT_SYMBOL_GPL(media_entity_find_link);

struct media_pad *media_pad_remote_pad_first(const struct media_pad *pad)
{
	struct media_link *link;

	for_each_media_entity_data_link(pad->entity, link) {
		if (!(link->flags & MEDIA_LNK_FL_ENABLED))
			continue;

		if (link->source == pad)
			return link->sink;

		if (link->sink == pad)
			return link->source;
	}

	return NULL;

}
EXPORT_SYMBOL_GPL(media_pad_remote_pad_first);

struct media_pad *
media_entity_remote_pad_unique(const struct media_entity *entity,
			       unsigned int type)
{
	struct media_pad *pad = NULL;
	struct media_link *link;

	list_for_each_entry(link, &entity->links, list) {
		struct media_pad *local_pad;
		struct media_pad *remote_pad;

		if (((link->flags & MEDIA_LNK_FL_LINK_TYPE) !=
		     MEDIA_LNK_FL_DATA_LINK) ||
		    !(link->flags & MEDIA_LNK_FL_ENABLED))
			continue;

		if (type == MEDIA_PAD_FL_SOURCE) {
			local_pad = link->sink;
			remote_pad = link->source;
		} else {
			local_pad = link->source;
			remote_pad = link->sink;
		}

		if (local_pad->entity == entity) {
			if (pad)
				return ERR_PTR(-ENOTUNIQ);

			pad = remote_pad;
		}
	}

	if (!pad)
		return ERR_PTR(-ENOLINK);

	return pad;
}
EXPORT_SYMBOL_GPL(media_entity_remote_pad_unique);

struct media_pad *media_pad_remote_pad_unique(const struct media_pad *pad)
{
	struct media_pad *found_pad = NULL;
	struct media_link *link;

	list_for_each_entry(link, &pad->entity->links, list) {
		struct media_pad *remote_pad;

		if (!(link->flags & MEDIA_LNK_FL_ENABLED))
			continue;

		if (link->sink == pad)
			remote_pad = link->source;
		else if (link->source == pad)
			remote_pad = link->sink;
		else
			continue;

		if (found_pad)
			return ERR_PTR(-ENOTUNIQ);

		found_pad = remote_pad;
	}

	if (!found_pad)
		return ERR_PTR(-ENOLINK);

	return found_pad;
}
EXPORT_SYMBOL_GPL(media_pad_remote_pad_unique);

int media_entity_get_fwnode_pad(struct media_entity *entity,
				const struct fwnode_handle *fwnode,
				unsigned long direction_flags)
{
	struct fwnode_endpoint endpoint;
	unsigned int i;
	int ret;

	if (!entity->ops || !entity->ops->get_fwnode_pad) {
		for (i = 0; i < entity->num_pads; i++) {
			if (entity->pads[i].flags & direction_flags)
				return i;
		}

		return -ENXIO;
	}

	ret = fwnode_graph_parse_endpoint(fwnode, &endpoint);
	if (ret)
		return ret;

	ret = entity->ops->get_fwnode_pad(entity, &endpoint);
	if (ret < 0)
		return ret;

	if (ret >= entity->num_pads)
		return -ENXIO;

	if (!(entity->pads[ret].flags & direction_flags))
		return -ENXIO;

	return ret;
}
EXPORT_SYMBOL_GPL(media_entity_get_fwnode_pad);

struct media_pipeline *media_entity_pipeline(struct media_entity *entity)
{
	struct media_pad *pad;

	media_entity_for_each_pad(entity, pad) {
		if (pad->pipe)
			return pad->pipe;
	}

	return NULL;
}
EXPORT_SYMBOL_GPL(media_entity_pipeline);

struct media_pipeline *media_pad_pipeline(struct media_pad *pad)
{
	return pad->pipe;
}
EXPORT_SYMBOL_GPL(media_pad_pipeline);

static void media_interface_init(struct media_device *mdev,
				 struct media_interface *intf,
				 u32 gobj_type,
				 u32 intf_type, u32 flags)
{
	intf->type = intf_type;
	intf->flags = flags;
	INIT_LIST_HEAD(&intf->links);

	media_gobj_create(mdev, gobj_type, &intf->graph_obj);
}

/* Functions related to the media interface via device nodes */

struct media_intf_devnode *media_devnode_create(struct media_device *mdev,
						u32 type, u32 flags,
						u32 major, u32 minor)
{
	struct media_intf_devnode *devnode;

	devnode = kzalloc(sizeof(*devnode), GFP_KERNEL);
	if (!devnode)
		return NULL;

	devnode->major = major;
	devnode->minor = minor;

	media_interface_init(mdev, &devnode->intf, MEDIA_GRAPH_INTF_DEVNODE,
			     type, flags);

	return devnode;
}
EXPORT_SYMBOL_GPL(media_devnode_create);

void media_devnode_remove(struct media_intf_devnode *devnode)
{
	media_remove_intf_links(&devnode->intf);
	media_gobj_destroy(&devnode->intf.graph_obj);
	kfree(devnode);
}
EXPORT_SYMBOL_GPL(media_devnode_remove);

struct media_link *media_create_intf_link(struct media_entity *entity,
					    struct media_interface *intf,
					    u32 flags)
{
	struct media_link *link;

	link = media_add_link(&intf->links);
	if (link == NULL)
		return NULL;

	link->intf = intf;
	link->entity = entity;
	link->flags = flags | MEDIA_LNK_FL_INTERFACE_LINK;

	/* Initialize graph object embedded at the new link */
	media_gobj_create(intf->graph_obj.mdev, MEDIA_GRAPH_LINK,
			&link->graph_obj);

	return link;
}
EXPORT_SYMBOL_GPL(media_create_intf_link);

void __media_remove_intf_link(struct media_link *link)
{
	list_del(&link->list);
	media_gobj_destroy(&link->graph_obj);
	kfree(link);
}
EXPORT_SYMBOL_GPL(__media_remove_intf_link);

void media_remove_intf_link(struct media_link *link)
{
	struct media_device *mdev = link->graph_obj.mdev;

	/* Do nothing if the intf is not registered. */
	if (mdev == NULL)
		return;

	mutex_lock(&mdev->graph_mutex);
	__media_remove_intf_link(link);
	mutex_unlock(&mdev->graph_mutex);
}
EXPORT_SYMBOL_GPL(media_remove_intf_link);

void __media_remove_intf_links(struct media_interface *intf)
{
	struct media_link *link, *tmp;

	list_for_each_entry_safe(link, tmp, &intf->links, list)
		__media_remove_intf_link(link);

}
EXPORT_SYMBOL_GPL(__media_remove_intf_links);

void media_remove_intf_links(struct media_interface *intf)
{
	struct media_device *mdev = intf->graph_obj.mdev;

	/* Do nothing if the intf is not registered. */
	if (mdev == NULL)
		return;

	mutex_lock(&mdev->graph_mutex);
	__media_remove_intf_links(intf);
	mutex_unlock(&mdev->graph_mutex);
}
EXPORT_SYMBOL_GPL(media_remove_intf_links);

struct media_link *media_create_ancillary_link(struct media_entity *primary,
					       struct media_entity *ancillary)
{
	struct media_link *link;

	link = media_add_link(&primary->links);
	if (!link)
		return ERR_PTR(-ENOMEM);

	link->gobj0 = &primary->graph_obj;
	link->gobj1 = &ancillary->graph_obj;
	link->flags = MEDIA_LNK_FL_IMMUTABLE | MEDIA_LNK_FL_ENABLED |
		      MEDIA_LNK_FL_ANCILLARY_LINK;

	/* Initialize graph object embedded in the new link */
	media_gobj_create(primary->graph_obj.mdev, MEDIA_GRAPH_LINK,
			  &link->graph_obj);

	return link;
}
EXPORT_SYMBOL_GPL(media_create_ancillary_link);

struct media_link *__media_entity_next_link(struct media_entity *entity,
					    struct media_link *link,
					    unsigned long link_type)
{
	link = link ? list_next_entry(link, list)
		    : list_first_entry(&entity->links, typeof(*link), list);

	list_for_each_entry_from(link, &entity->links, list)
		if ((link->flags & MEDIA_LNK_FL_LINK_TYPE) == link_type)
			return link;

	return NULL;
}
EXPORT_SYMBOL_GPL(__media_entity_next_link);<|MERGE_RESOLUTION|>--- conflicted
+++ resolved
@@ -344,11 +344,7 @@
 EXPORT_SYMBOL_GPL(media_entity_has_route);
 
 /**
-<<<<<<< HEAD
- * media_entity_graph_walk_init - Allocate resources for graph walk
-=======
  * media_graph_walk_init - Allocate resources for graph walk
->>>>>>> a686015d
  * @graph: Media graph structure that will be used to walk the graph
  * @mdev: Media device
  *
