--- conflicted
+++ resolved
@@ -92,17 +92,10 @@
 	if (!priv)
 		return -ENOMEM;
 
-<<<<<<< HEAD
-	clkin = devm_clk_get_optional_enabled(dev, "clkin");
-	if (IS_ERR(clkin))
-		return dev_err_probe(dev, PTR_ERR(clkin),
-					"Failed to get and enable clock_in from Device Tree\n");
-=======
 	clkin = devm_clk_get_optional_enabled(dev, NULL);
 	if (IS_ERR(clkin))
 		return dev_err_probe(dev, PTR_ERR(clkin),
 					"Failed to get and enable clock from Device Tree\n");
->>>>>>> a686015d
 
 	phy_node = of_parse_phandle(np, "phy-handle", 0);
 	if (!phy_node) {
