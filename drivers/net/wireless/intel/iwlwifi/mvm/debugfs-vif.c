--- conflicted
+++ resolved
@@ -773,14 +773,11 @@
 		return;
 
 	mvmvif->dbgfs_dir = debugfs_create_dir("iwlmvm", dbgfs_dir);
-<<<<<<< HEAD
-=======
 	if (IS_ERR_OR_NULL(mvmvif->dbgfs_dir)) {
 		IWL_ERR(mvm, "Failed to create debugfs directory under %pd\n",
 			dbgfs_dir);
 		return;
 	}
->>>>>>> ea986679
 
 	if (iwlmvm_mod_params.power_scheme != IWL_POWER_SCHEME_CAM &&
 	    ((vif->type == NL80211_IFTYPE_STATION && !vif->p2p) ||
