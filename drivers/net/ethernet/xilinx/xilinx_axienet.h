/*
 * Definitions for Xilinx Axi Ethernet device driver.
 *
 * Copyright (c) 2009 Secret Lab Technologies, Ltd.
 * Copyright (c) 2010 - 2012 Xilinx, Inc. All rights reserved.
 */

#ifndef XILINX_AXIENET_H
#define XILINX_AXIENET_H

#include <linux/netdevice.h>
#include <linux/spinlock.h>
#include <linux/interrupt.h>
#include <linux/if_vlan.h>
<<<<<<< HEAD
#include <linux/net_tstamp.h>
=======
>>>>>>> 64291f7d

/* Packet size info */
#define XAE_HDR_SIZE			14 /* Size of Ethernet header */
#define XAE_TRL_SIZE			 4 /* Size of Ethernet trailer (FCS) */
#define XAE_MTU			      1500 /* Max MTU of an Ethernet frame */
#define XAE_JUMBO_MTU		      9000 /* Max MTU of a jumbo Eth. frame */

#define XAE_MAX_FRAME_SIZE	 (XAE_MTU + XAE_HDR_SIZE + XAE_TRL_SIZE)
#define XAE_MAX_VLAN_FRAME_SIZE  (XAE_MTU + VLAN_ETH_HLEN + XAE_TRL_SIZE)
#define XAE_MAX_JUMBO_FRAME_SIZE (XAE_JUMBO_MTU + XAE_HDR_SIZE + XAE_TRL_SIZE)

/* Configuration options */

/* Accept all incoming packets. Default: disabled (cleared) */
#define XAE_OPTION_PROMISC			(1 << 0)

/* Jumbo frame support for Tx & Rx. Default: disabled (cleared) */
#define XAE_OPTION_JUMBO			(1 << 1)

/* VLAN Rx & Tx frame support. Default: disabled (cleared) */
#define XAE_OPTION_VLAN				(1 << 2)

/* Enable recognition of flow control frames on Rx. Default: enabled (set) */
#define XAE_OPTION_FLOW_CONTROL			(1 << 4)

/* Strip FCS and PAD from incoming frames. Note: PAD from VLAN frames is not
 * stripped. Default: disabled (set)
 */
#define XAE_OPTION_FCS_STRIP			(1 << 5)

/* Generate FCS field and add PAD automatically for outgoing frames.
 * Default: enabled (set)
 */
#define XAE_OPTION_FCS_INSERT			(1 << 6)

/* Enable Length/Type error checking for incoming frames. When this option is
 * set, the MAC will filter frames that have a mismatched type/length field
 * and if XAE_OPTION_REPORT_RXERR is set, the user is notified when these
 * types of frames are encountered. When this option is cleared, the MAC will
 * allow these types of frames to be received. Default: enabled (set)
 */
#define XAE_OPTION_LENTYPE_ERR			(1 << 7)

/* Enable the transmitter. Default: enabled (set) */
#define XAE_OPTION_TXEN				(1 << 11)

/*  Enable the receiver. Default: enabled (set) */
#define XAE_OPTION_RXEN				(1 << 12)

/*  Default options set when device is initialized or reset */
#define XAE_OPTION_DEFAULTS				   \
				(XAE_OPTION_TXEN |	   \
				 XAE_OPTION_FLOW_CONTROL | \
				 XAE_OPTION_RXEN)

/* Axi DMA Register definitions */

#define XAXIDMA_TX_CR_OFFSET	0x00000000 /* Channel control */
#define XAXIDMA_TX_SR_OFFSET	0x00000004 /* Status */
#define XAXIDMA_TX_CDESC_OFFSET	0x00000008 /* Current descriptor pointer */
#define XAXIDMA_TX_TDESC_OFFSET	0x00000010 /* Tail descriptor pointer */

#define XAXIDMA_RX_CR_OFFSET	0x00000030 /* Channel control */
#define XAXIDMA_RX_SR_OFFSET	0x00000034 /* Status */
#define XAXIDMA_RX_CDESC_OFFSET	0x00000038 /* Current descriptor pointer */
#define XAXIDMA_RX_TDESC_OFFSET	0x00000040 /* Tail descriptor pointer */

#define XAXIDMA_CR_RUNSTOP_MASK	0x00000001 /* Start/stop DMA channel */
#define XAXIDMA_CR_RESET_MASK	0x00000004 /* Reset DMA engine */

#define XAXIDMA_BD_NDESC_OFFSET		0x00 /* Next descriptor pointer */
#define XAXIDMA_BD_BUFA_OFFSET		0x08 /* Buffer address */
#define XAXIDMA_BD_CTRL_LEN_OFFSET	0x18 /* Control/buffer length */
#define XAXIDMA_BD_STS_OFFSET		0x1C /* Status */
#define XAXIDMA_BD_USR0_OFFSET		0x20 /* User IP specific word0 */
#define XAXIDMA_BD_USR1_OFFSET		0x24 /* User IP specific word1 */
#define XAXIDMA_BD_USR2_OFFSET		0x28 /* User IP specific word2 */
#define XAXIDMA_BD_USR3_OFFSET		0x2C /* User IP specific word3 */
#define XAXIDMA_BD_USR4_OFFSET		0x30 /* User IP specific word4 */
#define XAXIDMA_BD_ID_OFFSET		0x34 /* Sw ID */
#define XAXIDMA_BD_HAS_STSCNTRL_OFFSET	0x38 /* Whether has stscntrl strm */
#define XAXIDMA_BD_HAS_DRE_OFFSET	0x3C /* Whether has DRE */

#define XAXIDMA_BD_HAS_DRE_SHIFT	8 /* Whether has DRE shift */
#define XAXIDMA_BD_HAS_DRE_MASK		0xF00 /* Whether has DRE mask */
#define XAXIDMA_BD_WORDLEN_MASK		0xFF /* Whether has DRE mask */

#define XAXIDMA_BD_CTRL_LENGTH_MASK	0x007FFFFF /* Requested len */
#define XAXIDMA_BD_CTRL_TXSOF_MASK	0x08000000 /* First tx packet */
#define XAXIDMA_BD_CTRL_TXEOF_MASK	0x04000000 /* Last tx packet */
#define XAXIDMA_BD_CTRL_ALL_MASK	0x0C000000 /* All control bits */

#define XAXIDMA_DELAY_MASK		0xFF000000 /* Delay timeout counter */
#define XAXIDMA_COALESCE_MASK		0x00FF0000 /* Coalesce counter */

#define XAXIDMA_DELAY_SHIFT		24
#define XAXIDMA_COALESCE_SHIFT		16

#define XAXIDMA_IRQ_IOC_MASK		0x00001000 /* Completion intr */
#define XAXIDMA_IRQ_DELAY_MASK		0x00002000 /* Delay interrupt */
#define XAXIDMA_IRQ_ERROR_MASK		0x00004000 /* Error interrupt */
#define XAXIDMA_IRQ_ALL_MASK		0x00007000 /* All interrupts */

/* Default TX/RX Threshold and waitbound values for SGDMA mode */
#define XAXIDMA_DFT_TX_THRESHOLD	24
#define XAXIDMA_DFT_TX_WAITBOUND	254
#define XAXIDMA_DFT_RX_THRESHOLD	1
#define XAXIDMA_DFT_RX_WAITBOUND	254

#define XAXIDMA_BD_CTRL_TXSOF_MASK	0x08000000 /* First tx packet */
#define XAXIDMA_BD_CTRL_TXEOF_MASK	0x04000000 /* Last tx packet */
#define XAXIDMA_BD_CTRL_ALL_MASK	0x0C000000 /* All control bits */

#define XAXIDMA_BD_STS_ACTUAL_LEN_MASK	0x007FFFFF /* Actual len */
#define XAXIDMA_BD_STS_COMPLETE_MASK	0x80000000 /* Completed */
#define XAXIDMA_BD_STS_DEC_ERR_MASK	0x40000000 /* Decode error */
#define XAXIDMA_BD_STS_SLV_ERR_MASK	0x20000000 /* Slave error */
#define XAXIDMA_BD_STS_INT_ERR_MASK	0x10000000 /* Internal err */
#define XAXIDMA_BD_STS_ALL_ERR_MASK	0x70000000 /* All errors */
#define XAXIDMA_BD_STS_RXSOF_MASK	0x08000000 /* First rx pkt */
#define XAXIDMA_BD_STS_RXEOF_MASK	0x04000000 /* Last rx pkt */
#define XAXIDMA_BD_STS_ALL_MASK		0xFC000000 /* All status bits */

#define XAXIDMA_BD_MINIMUM_ALIGNMENT	0x40

/* AXI Tx Timestamp Stream FIFO Register Definitions */
#define XAXIFIFO_TXTS_ISR	0x00000000 /* Interrupt Status Register */
#define XAXIFIFO_TXTS_RXFD	0x00000020 /* Rx Data Read Port */
#define XAXIFIFO_TXTS_RLR	0x00000024 /* Receive Length Register */

#define XAXIFIFO_TXTS_INT_RC_MASK	0x04000000
#define XAXIFIFO_TXTS_RXFD_MASK		0x7FFFFFFF
#define XAXIFIFO_TXTS_TAG_MASK		0xFFFF0000
#define XAXIFIFO_TXTS_TAG_SHIFT		16

/* Axi Ethernet registers definition */
#define XAE_RAF_OFFSET		0x00000000 /* Reset and Address filter */
#define XAE_TPF_OFFSET		0x00000004 /* Tx Pause Frame */
#define XAE_IFGP_OFFSET		0x00000008 /* Tx Inter-frame gap adjustment*/
#define XAE_IS_OFFSET		0x0000000C /* Interrupt status */
#define XAE_IP_OFFSET		0x00000010 /* Interrupt pending */
#define XAE_IE_OFFSET		0x00000014 /* Interrupt enable */
#define XAE_TTAG_OFFSET		0x00000018 /* Tx VLAN TAG */
#define XAE_RTAG_OFFSET		0x0000001C /* Rx VLAN TAG */
#define XAE_UAWL_OFFSET		0x00000020 /* Unicast address word lower */
#define XAE_UAWU_OFFSET		0x00000024 /* Unicast address word upper */
#define XAE_TPID0_OFFSET	0x00000028 /* VLAN TPID0 register */
#define XAE_TPID1_OFFSET	0x0000002C /* VLAN TPID1 register */
#define XAE_PPST_OFFSET		0x00000030 /* PCS PMA Soft Temac Status Reg */
#define XAE_RCW0_OFFSET		0x00000400 /* Rx Configuration Word 0 */
#define XAE_RCW1_OFFSET		0x00000404 /* Rx Configuration Word 1 */
#define XAE_TC_OFFSET		0x00000408 /* Tx Configuration */
#define XAE_FCC_OFFSET		0x0000040C /* Flow Control Configuration */
#define XAE_EMMC_OFFSET		0x00000410 /* EMAC mode configuration */
#define XAE_PHYC_OFFSET		0x00000414 /* RGMII/SGMII configuration */
#define XAE_MDIO_MC_OFFSET	0x00000500 /* MII Management Config */
#define XAE_MDIO_MCR_OFFSET	0x00000504 /* MII Management Control */
#define XAE_MDIO_MWD_OFFSET	0x00000508 /* MII Management Write Data */
#define XAE_MDIO_MRD_OFFSET	0x0000050C /* MII Management Read Data */
#define XAE_MDIO_MIS_OFFSET	0x00000600 /* MII Management Interrupt Status */
/* MII Mgmt Interrupt Pending register offset */
#define XAE_MDIO_MIP_OFFSET	0x00000620
/* MII Management Interrupt Enable register offset */
#define XAE_MDIO_MIE_OFFSET	0x00000640
/* MII Management Interrupt Clear register offset. */
#define XAE_MDIO_MIC_OFFSET	0x00000660
#define XAE_UAW0_OFFSET		0x00000700 /* Unicast address word 0 */
#define XAE_UAW1_OFFSET		0x00000704 /* Unicast address word 1 */
#define XAE_FMI_OFFSET		0x00000708 /* Filter Mask Index */
#define XAE_AF0_OFFSET		0x00000710 /* Address Filter 0 */
#define XAE_AF1_OFFSET		0x00000714 /* Address Filter 1 */

#define XAE_TX_VLAN_DATA_OFFSET 0x00004000 /* TX VLAN data table address */
#define XAE_RX_VLAN_DATA_OFFSET 0x00008000 /* RX VLAN data table address */
#define XAE_MCAST_TABLE_OFFSET	0x00020000 /* Multicast table address */

/* Bit Masks for Axi Ethernet RAF register */
/* Reject receive multicast destination address */
#define XAE_RAF_MCSTREJ_MASK		0x00000002
/* Reject receive broadcast destination address */
#define XAE_RAF_BCSTREJ_MASK		0x00000004
#define XAE_RAF_TXVTAGMODE_MASK		0x00000018 /* Tx VLAN TAG mode */
#define XAE_RAF_RXVTAGMODE_MASK		0x00000060 /* Rx VLAN TAG mode */
#define XAE_RAF_TXVSTRPMODE_MASK	0x00000180 /* Tx VLAN STRIP mode */
#define XAE_RAF_RXVSTRPMODE_MASK	0x00000600 /* Rx VLAN STRIP mode */
#define XAE_RAF_NEWFNCENBL_MASK		0x00000800 /* New function mode */
/* Exteneded Multicast Filtering mode */
#define XAE_RAF_EMULTIFLTRENBL_MASK	0x00001000
#define XAE_RAF_STATSRST_MASK		0x00002000 /* Stats. Counter Reset */
#define XAE_RAF_RXBADFRMEN_MASK		0x00004000 /* Recv Bad Frame Enable */
#define XAE_RAF_TXVTAGMODE_SHIFT	3 /* Tx Tag mode shift bits */
#define XAE_RAF_RXVTAGMODE_SHIFT	5 /* Rx Tag mode shift bits */
#define XAE_RAF_TXVSTRPMODE_SHIFT	7 /* Tx strip mode shift bits*/
#define XAE_RAF_RXVSTRPMODE_SHIFT	9 /* Rx Strip mode shift bits*/

/* Bit Masks for Axi Ethernet TPF and IFGP registers */
#define XAE_TPF_TPFV_MASK		0x0000FFFF /* Tx pause frame value */
/* Transmit inter-frame gap adjustment value */
#define XAE_IFGP0_IFGP_MASK		0x0000007F

/* Bit Masks for Axi Ethernet IS, IE and IP registers, Same masks apply
 * for all 3 registers.
 */
/* Hard register access complete */
#define XAE_INT_HARDACSCMPLT_MASK	0x00000001
/* Auto negotiation complete */
#define XAE_INT_AUTONEG_MASK		0x00000002
#define XAE_INT_RXCMPIT_MASK		0x00000004 /* Rx complete */
#define XAE_INT_RXRJECT_MASK		0x00000008 /* Rx frame rejected */
#define XAE_INT_RXFIFOOVR_MASK		0x00000010 /* Rx fifo overrun */
#define XAE_INT_TXCMPIT_MASK		0x00000020 /* Tx complete */
#define XAE_INT_RXDCMLOCK_MASK		0x00000040 /* Rx Dcm Lock */
#define XAE_INT_MGTRDY_MASK		0x00000080 /* MGT clock Lock */
#define XAE_INT_PHYRSTCMPLT_MASK	0x00000100 /* Phy Reset complete */
#define XAE_INT_ALL_MASK		0x0000003F /* All the ints */

/* INT bits that indicate receive errors */
#define XAE_INT_RECV_ERROR_MASK				\
	(XAE_INT_RXRJECT_MASK | XAE_INT_RXFIFOOVR_MASK)

/* Bit masks for Axi Ethernet VLAN TPID Word 0 register */
#define XAE_TPID_0_MASK		0x0000FFFF /* TPID 0 */
#define XAE_TPID_1_MASK		0xFFFF0000 /* TPID 1 */

/* Bit masks for Axi Ethernet VLAN TPID Word 1 register */
#define XAE_TPID_2_MASK		0x0000FFFF /* TPID 0 */
#define XAE_TPID_3_MASK		0xFFFF0000 /* TPID 1 */

/* Bit masks for Axi Ethernet RCW1 register */
#define XAE_RCW1_INBAND1588_MASK 0x00400000 /* Inband 1588 Enable */
#define XAE_RCW1_RST_MASK	0x80000000 /* Reset */
#define XAE_RCW1_JUM_MASK	0x40000000 /* Jumbo frame enable */
/* In-Band FCS enable (FCS not stripped) */
#define XAE_RCW1_FCS_MASK	0x20000000
#define XAE_RCW1_RX_MASK	0x10000000 /* Receiver enable */
#define XAE_RCW1_VLAN_MASK	0x08000000 /* VLAN frame enable */
/* Length/type field valid check disable */
#define XAE_RCW1_LT_DIS_MASK	0x02000000
/* Control frame Length check disable */
#define XAE_RCW1_CL_DIS_MASK	0x01000000
/* Pause frame source address bits [47:32]. Bits [31:0] are
 * stored in register RCW0
 */
#define XAE_RCW1_PAUSEADDR_MASK 0x0000FFFF

/* Bit masks for Axi Ethernet TC register */
#define XAE_TC_INBAND1588_MASK 0x00400000 /* Inband 1588 Enable */
#define XAE_TC_RST_MASK		0x80000000 /* Reset */
#define XAE_TC_JUM_MASK		0x40000000 /* Jumbo frame enable */
/* In-Band FCS enable (FCS not generated) */
#define XAE_TC_FCS_MASK		0x20000000
#define XAE_TC_TX_MASK		0x10000000 /* Transmitter enable */
#define XAE_TC_VLAN_MASK	0x08000000 /* VLAN frame enable */
/* Inter-frame gap adjustment enable */
#define XAE_TC_IFG_MASK		0x02000000

/* Bit masks for Axi Ethernet FCC register */
#define XAE_FCC_FCRX_MASK	0x20000000 /* Rx flow control enable */
#define XAE_FCC_FCTX_MASK	0x40000000 /* Tx flow control enable */

/* Bit masks for Axi Ethernet EMMC register */
#define XAE_EMMC_LINKSPEED_MASK	0xC0000000 /* Link speed */
#define XAE_EMMC_RGMII_MASK	0x20000000 /* RGMII mode enable */
#define XAE_EMMC_SGMII_MASK	0x10000000 /* SGMII mode enable */
#define XAE_EMMC_GPCS_MASK	0x08000000 /* 1000BaseX mode enable */
#define XAE_EMMC_HOST_MASK	0x04000000 /* Host interface enable */
#define XAE_EMMC_TX16BIT	0x02000000 /* 16 bit Tx client enable */
#define XAE_EMMC_RX16BIT	0x01000000 /* 16 bit Rx client enable */
#define XAE_EMMC_LINKSPD_10	0x00000000 /* Link Speed mask for 10 Mbit */
#define XAE_EMMC_LINKSPD_100	0x40000000 /* Link Speed mask for 100 Mbit */
#define XAE_EMMC_LINKSPD_1000	0x80000000 /* Link Speed mask for 1000 Mbit */

/* Bit masks for Axi Ethernet PHYC register */
#define XAE_PHYC_SGMIILINKSPEED_MASK	0xC0000000 /* SGMII link speed mask*/
#define XAE_PHYC_RGMIILINKSPEED_MASK	0x0000000C /* RGMII link speed */
#define XAE_PHYC_RGMIIHD_MASK		0x00000002 /* RGMII Half-duplex */
#define XAE_PHYC_RGMIILINK_MASK		0x00000001 /* RGMII link status */
#define XAE_PHYC_RGLINKSPD_10		0x00000000 /* RGMII link 10 Mbit */
#define XAE_PHYC_RGLINKSPD_100		0x00000004 /* RGMII link 100 Mbit */
#define XAE_PHYC_RGLINKSPD_1000		0x00000008 /* RGMII link 1000 Mbit */
#define XAE_PHYC_SGLINKSPD_10		0x00000000 /* SGMII link 10 Mbit */
#define XAE_PHYC_SGLINKSPD_100		0x40000000 /* SGMII link 100 Mbit */
#define XAE_PHYC_SGLINKSPD_1000		0x80000000 /* SGMII link 1000 Mbit */

/* Bit masks for Axi Ethernet MDIO interface MC register */
#define XAE_MDIO_MC_MDIOEN_MASK		0x00000040 /* MII management enable */
#define XAE_MDIO_MC_CLOCK_DIVIDE_MAX	0x3F	   /* Maximum MDIO divisor */

/* Bit masks for Axi Ethernet MDIO interface MCR register */
#define XAE_MDIO_MCR_PHYAD_MASK		0x1F000000 /* Phy Address Mask */
#define XAE_MDIO_MCR_PHYAD_SHIFT	24	   /* Phy Address Shift */
#define XAE_MDIO_MCR_REGAD_MASK		0x001F0000 /* Reg Address Mask */
#define XAE_MDIO_MCR_REGAD_SHIFT	16	   /* Reg Address Shift */
#define XAE_MDIO_MCR_OP_MASK		0x0000C000 /* Operation Code Mask */
#define XAE_MDIO_MCR_OP_SHIFT		13	   /* Operation Code Shift */
#define XAE_MDIO_MCR_OP_READ_MASK	0x00008000 /* Op Code Read Mask */
#define XAE_MDIO_MCR_OP_WRITE_MASK	0x00004000 /* Op Code Write Mask */
#define XAE_MDIO_MCR_INITIATE_MASK	0x00000800 /* Ready Mask */
#define XAE_MDIO_MCR_READY_MASK		0x00000080 /* Ready Mask */

/* Bit masks for Axi Ethernet MDIO interface MIS, MIP, MIE, MIC registers */
#define XAE_MDIO_INT_MIIM_RDY_MASK	0x00000001 /* MIIM Interrupt */

/* Bit masks for Axi Ethernet UAW1 register */
/* Station address bits [47:32]; Station address
 * bits [31:0] are stored in register UAW0
 */
#define XAE_UAW1_UNICASTADDR_MASK	0x0000FFFF

/* Bit masks for Axi Ethernet FMI register */
#define XAE_FMI_PM_MASK			0x80000000 /* Promis. mode enable */
#define XAE_FMI_IND_MASK		0x00000003 /* Index Mask */

#define XAE_MDIO_DIV_DFT		29 /* Default MDIO clock divisor */

<<<<<<< HEAD
=======
/* Defines for different options for C_PHY_TYPE parameter in Axi Ethernet IP */
#define XAE_PHY_TYPE_MII		0
#define XAE_PHY_TYPE_GMII		1
#define XAE_PHY_TYPE_RGMII_1_3		2
#define XAE_PHY_TYPE_RGMII_2_0		3
#define XAE_PHY_TYPE_SGMII		4
#define XAE_PHY_TYPE_1000BASE_X		5

>>>>>>> 64291f7d
 /* Total number of entries in the hardware multicast table. */
#define XAE_MULTICAST_CAM_TABLE_NUM	4

/* Axi Ethernet Synthesis features */
#define XAE_FEATURE_PARTIAL_RX_CSUM	(1 << 0)
#define XAE_FEATURE_PARTIAL_TX_CSUM	(1 << 1)
#define XAE_FEATURE_FULL_RX_CSUM	(1 << 2)
#define XAE_FEATURE_FULL_TX_CSUM	(1 << 3)

#define XAE_NO_CSUM_OFFLOAD		0

#define XAE_FULL_CSUM_STATUS_MASK	0x00000038
#define XAE_IP_UDP_CSUM_VALIDATED	0x00000003
#define XAE_IP_TCP_CSUM_VALIDATED	0x00000002

#define DELAY_OF_ONE_MILLISEC		1000

#define XAXIENET_NAPI_WEIGHT		64

/* Defintions of 1588 PTP in Axi Ethernet IP */
#define TX_TS_OP_NOOP           0x0
#define TX_TS_OP_ONESTEP        0x1
#define TX_TS_OP_TWOSTEP        0x2
#define TX_TS_CSUM_UPDATE       0x1
#define TX_PTP_CSUM_OFFSET      0x28
#define TX_PTP_TS_OFFSET        0x4C

/* Read/Write access to the registers */
#ifndef out_be32
#if defined(CONFIG_ARCH_ZYNQ) || defined(CONFIG_ARCH_ZYNQMP)
#define in_be32(offset)		__raw_readl(offset)
#define out_be32(offset, val)	__raw_writel(val, offset)
#endif
#endif

/**
 * struct axidma_bd - Axi Dma buffer descriptor layout
 * @next:         MM2S/S2MM Next Descriptor Pointer
 * @reserved1:    Reserved and not used
 * @phys:         MM2S/S2MM Buffer Address
 * @reserved2:    Reserved and not used
 * @reserved3:    Reserved and not used
 * @reserved4:    Reserved and not used
 * @cntrl:        MM2S/S2MM Control value
 * @status:       MM2S/S2MM Status value
 * @app0:         MM2S/S2MM User Application Field 0.
 * @app1:         MM2S/S2MM User Application Field 1.
 * @app2:         MM2S/S2MM User Application Field 2.
 * @app3:         MM2S/S2MM User Application Field 3.
 * @app4:         MM2S/S2MM User Application Field 4.
 * @sw_id_offset: MM2S/S2MM Sw ID
 * @ptp_tx_skb:   If timestamping is enabled used for timestamping skb
 *		  Otherwise reserved.
 * @ptp_tx_ts_tag: Tag value of 2 step timestamping if timestamping is enabled
 *		   Otherwise reserved.
 */
struct axidma_bd {
	u32 next;	/* Physical address of next buffer descriptor */
	u32 reserved1;
	u32 phys;
	u32 reserved2;
	u32 reserved3;
	u32 reserved4;
	u32 cntrl;
	u32 status;
	u32 app0;
	u32 app1;	/* TX start << 16 | insert */
	u32 app2;	/* TX csum seed */
	u32 app3;
	u32 app4;
	u32 sw_id_offset;
	u32 ptp_tx_skb;
	u32 ptp_tx_ts_tag;
};

/**
 * struct axienet_local - axienet private per device data
 * @ndev:	Pointer for net_device to which it will be attached.
 * @dev:	Pointer to device structure
 * @phy_dev:	Pointer to PHY device structure attached to the axienet_local
 * @phy_node:	Pointer to device node structure
 * @mii_bus:	Pointer to MII bus structure
 * @mdio_irqs:	IRQs table for MDIO bus required in mii_bus structure
 * @regs:	Base address for the axienet_local device address space
 * @dma_regs:	Base address for the axidma device address space
 * @dma_err_tasklet: Tasklet structure to process Axi DMA errors
 * @tx_lock:	Spin lock for tx path
 * @tx_irq:	Axidma TX IRQ number
 * @rx_irq:	Axidma RX IRQ number
 * @eth_irq:	Axi Ethernet IRQ number
 * @phy_type:	Phy type to identify between MII/GMII/RGMII/SGMII/1000 Base-X
 * @options:	AxiEthernet option word
 * @last_link:	Phy link state in which the PHY was negotiated earlier
 * @features:	Stores the extended features supported by the axienet hw
 * @tx_bd_v:	Virtual address of the TX buffer descriptor ring
 * @tx_bd_p:	Physical address(start address) of the TX buffer descr. ring
 * @rx_bd_v:	Virtual address of the RX buffer descriptor ring
 * @rx_bd_p:	Physical address(start address) of the RX buffer descr. ring
 * @tx_bd_ci:	Stores the index of the Tx buffer descriptor in the ring being
 *		accessed currently. Used while alloc. BDs before a TX starts
 * @tx_bd_tail:	Stores the index of the Tx buffer descriptor in the ring being
 *		accessed currently. Used while processing BDs after the TX
 *		completed.
 * @rx_bd_ci:	Stores the index of the Rx buffer descriptor in the ring being
 *		accessed currently.
 * @max_frm_size: Stores the maximum size of the frame that can be that
 *		  Txed/Rxed in the existing hardware. If jumbo option is
 *		  supported, the maximum frame size would be 9k. Else it is
 *		  1522 bytes (assuming support for basic VLAN)
<<<<<<< HEAD
 * @jumbo_support: Stores hardware configuration for jumbo support. If hardware
 *		   can handle jumbo packets, this entry will be 1, else 0.
 * @is_10Gmac:	  Check for 10g mac.
 * @phy_interface: Phy interface type.
 * @phy_flags:	Phy interface flags.
 * @eth_hasnobuf: Ethernet is configured in Non buf mode.
 * @tx_ts_regs:	  Base address for the axififo device address space.
 * @tstamp_config: Hardware timestamp config structure.
=======
 * @rxmem:	Stores rx memory size for jumbo frame handling.
 * @csum_offload_on_tx_path:	Stores the checksum selection on TX side.
 * @csum_offload_on_rx_path:	Stores the checksum selection on RX side.
 * @coalesce_count_rx:	Store the irq coalesce on RX side.
 * @coalesce_count_tx:	Store the irq coalesce on TX side.
>>>>>>> 64291f7d
 */
struct axienet_local {
	struct net_device *ndev;
	struct device *dev;

	/* Connection to PHY device */
	struct phy_device *phy_dev;	/* Pointer to PHY device */
	struct device_node *phy_node;

	/* MDIO bus data */
	struct mii_bus *mii_bus;	/* MII bus reference */
	int mdio_irqs[PHY_MAX_ADDR];	/* IRQs table for MDIO bus */

	/* IO registers, dma functions and IRQs */
	void __iomem *regs;
	void __iomem *dma_regs;

	struct tasklet_struct dma_err_tasklet;
	spinlock_t tx_lock;
	spinlock_t rx_lock;		/* Spin lock */
	struct napi_struct napi;	/* NAPI Structure */

	int tx_irq;
	int rx_irq;
	int eth_irq;
	u32 phy_type;

	u32 options;			/* Current options word */
	u32 last_link;
	u32 features;

	/* Buffer descriptors */
	struct axidma_bd *tx_bd_v;
	dma_addr_t tx_bd_p;
	struct axidma_bd *rx_bd_v;
	dma_addr_t rx_bd_p;
	u32 tx_bd_ci;
	u32 tx_bd_tail;
	u32 rx_bd_ci;

	u32 max_frm_size;
	u32 rxmem;

	int csum_offload_on_tx_path;
	int csum_offload_on_rx_path;

	u32 coalesce_count_rx;
	u32 coalesce_count_tx;
	u32 is_10Gmac;
	u32 phy_interface;
	u32 phy_flags;
	bool eth_hasnobuf;

#ifdef CONFIG_XILINX_AXI_EMAC_HWTSTAMP
	void __iomem *tx_ts_regs;
	struct hwtstamp_config tstamp_config;
#endif
};

/**
 * struct axiethernet_option - Used to set axi ethernet hardware options
 * @opt:	Option to be set.
 * @reg:	Register offset to be written for setting the option
 * @m_or:	Mask to be ORed for setting the option in the register
 */
struct axienet_option {
	u32 opt;
	u32 reg;
	u32 m_or;
};

/**
 * axienet_ior - Memory mapped Axi Ethernet register read
 * @lp:         Pointer to axienet local structure
 * @offset:     Address offset from the base address of Axi Ethernet core
 *
 * Return: The contents of the Axi Ethernet register
 *
 * This function returns the contents of the corresponding register.
 */
static inline u32 axienet_ior(struct axienet_local *lp, off_t offset)
{
	return in_be32(lp->regs + offset);
}

/**
 * axienet_iow - Memory mapped Axi Ethernet register write
 * @lp:         Pointer to axienet local structure
 * @offset:     Address offset from the base address of Axi Ethernet core
 * @value:      Value to be written into the Axi Ethernet register
 *
 * This function writes the desired value into the corresponding Axi Ethernet
 * register.
 */
static inline void axienet_iow(struct axienet_local *lp, off_t offset,
			       u32 value)
{
	out_be32((lp->regs + offset), value);
}

#ifdef CONFIG_XILINX_AXI_EMAC_HWTSTAMP
/**
 * axienet_txts_ior - Memory mapped AXI FIFO MM S register read
 * @lp:         Pointer to axienet_local structure
 * @reg:     Address offset from the base address of AXI FIFO MM S
 *              core
 *
 * Return: the contents of the AXI FIFO MM S register
 */

static inline u32 axienet_txts_ior(struct axienet_local *lp, off_t reg)
{
	return in_be32(lp->tx_ts_regs + reg);
}

/**
 * axienet_txts_iow - Memory mapper AXI FIFO MM S register write
 * @lp:         Pointer to axienet_local structure
 * @reg:     Address offset from the base address of AXI FIFO MM S
 *              core.
 * @value:      Value to be written into the AXI FIFO MM S register
 */
static inline void axienet_txts_iow(struct  axienet_local *lp, off_t reg,
				    u32 value)
{
	out_be32((lp->tx_ts_regs + reg), value);
}
#endif

/* Function prototypes visible in xilinx_axienet_mdio.c for other files */
int axienet_mdio_setup(struct axienet_local *lp, struct device_node *np);
int axienet_mdio_wait_until_ready(struct axienet_local *lp);
void axienet_mdio_teardown(struct axienet_local *lp);

#endif /* XILINX_AXI_ENET_H */<|MERGE_RESOLUTION|>--- conflicted
+++ resolved
@@ -12,10 +12,7 @@
 #include <linux/spinlock.h>
 #include <linux/interrupt.h>
 #include <linux/if_vlan.h>
-<<<<<<< HEAD
 #include <linux/net_tstamp.h>
-=======
->>>>>>> 64291f7d
 
 /* Packet size info */
 #define XAE_HDR_SIZE			14 /* Size of Ethernet header */
@@ -331,18 +328,7 @@
 
 #define XAE_MDIO_DIV_DFT		29 /* Default MDIO clock divisor */
 
-<<<<<<< HEAD
-=======
-/* Defines for different options for C_PHY_TYPE parameter in Axi Ethernet IP */
-#define XAE_PHY_TYPE_MII		0
-#define XAE_PHY_TYPE_GMII		1
-#define XAE_PHY_TYPE_RGMII_1_3		2
-#define XAE_PHY_TYPE_RGMII_2_0		3
-#define XAE_PHY_TYPE_SGMII		4
-#define XAE_PHY_TYPE_1000BASE_X		5
-
->>>>>>> 64291f7d
- /* Total number of entries in the hardware multicast table. */
+/* Total number of entries in the hardware multicast table. */
 #define XAE_MULTICAST_CAM_TABLE_NUM	4
 
 /* Axi Ethernet Synthesis features */
@@ -451,22 +437,17 @@
  *		  Txed/Rxed in the existing hardware. If jumbo option is
  *		  supported, the maximum frame size would be 9k. Else it is
  *		  1522 bytes (assuming support for basic VLAN)
-<<<<<<< HEAD
- * @jumbo_support: Stores hardware configuration for jumbo support. If hardware
- *		   can handle jumbo packets, this entry will be 1, else 0.
+ * @rxmem:	Stores rx memory size for jumbo frame handling.
+ * @csum_offload_on_tx_path:	Stores the checksum selection on TX side.
+ * @csum_offload_on_rx_path:	Stores the checksum selection on RX side.
+ * @coalesce_count_rx:	Store the irq coalesce on RX side.
+ * @coalesce_count_tx:	Store the irq coalesce on TX side.
  * @is_10Gmac:	  Check for 10g mac.
  * @phy_interface: Phy interface type.
  * @phy_flags:	Phy interface flags.
  * @eth_hasnobuf: Ethernet is configured in Non buf mode.
  * @tx_ts_regs:	  Base address for the axififo device address space.
  * @tstamp_config: Hardware timestamp config structure.
-=======
- * @rxmem:	Stores rx memory size for jumbo frame handling.
- * @csum_offload_on_tx_path:	Stores the checksum selection on TX side.
- * @csum_offload_on_rx_path:	Stores the checksum selection on RX side.
- * @coalesce_count_rx:	Store the irq coalesce on RX side.
- * @coalesce_count_tx:	Store the irq coalesce on TX side.
->>>>>>> 64291f7d
  */
 struct axienet_local {
 	struct net_device *ndev;
