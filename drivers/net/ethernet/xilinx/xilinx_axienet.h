/* SPDX-License-Identifier: GPL-2.0 */
/*
 * Definitions for Xilinx Axi Ethernet device driver.
 *
 * Copyright (c) 2009 Secret Lab Technologies, Ltd.
 * Copyright (c) 2010 - 2022 Xilinx, Inc. All rights reserved.
 * Copyright (c) 2022 Advanced Micro Devices, Inc.
 */

#ifndef XILINX_AXIENET_H
#define XILINX_AXIENET_H

#include <linux/clk.h>
#include <linux/netdevice.h>
#include <linux/spinlock.h>
#include <linux/interrupt.h>
#include <linux/if_vlan.h>
#include <linux/phylink.h>
#include <linux/net_tstamp.h>
#include <linux/of_platform.h>

/* Packet size info */
#define XAE_HDR_SIZE			14 /* Size of Ethernet header */
#define XAE_TRL_SIZE			 4 /* Size of Ethernet trailer (FCS) */
#define XAE_MTU			      1500 /* Max MTU of an Ethernet frame */
#define XAE_JUMBO_MTU		      9000 /* Max MTU of a jumbo Eth. frame */

#define XAE_MAX_FRAME_SIZE	 (XAE_MTU + XAE_HDR_SIZE + XAE_TRL_SIZE)
#define XAE_MAX_VLAN_FRAME_SIZE  (XAE_MTU + VLAN_ETH_HLEN + XAE_TRL_SIZE)
#define XAE_MAX_JUMBO_FRAME_SIZE (XAE_JUMBO_MTU + XAE_HDR_SIZE + XAE_TRL_SIZE)

/* DMA address width min and max range */
#define XAE_DMA_MASK_MIN	32
#define XAE_DMA_MASK_MAX	64

/* In AXI DMA Tx and Rx queue count is same */
#define for_each_tx_dma_queue(lp, var) \
	for ((var) = 0; (var) < (lp)->num_tx_queues; (var)++)

#define for_each_rx_dma_queue(lp, var) \
	for ((var) = 0; (var) < (lp)->num_rx_queues; (var)++)
/* Configuration options */

/* Accept all incoming packets. Default: disabled (cleared) */
#define XAE_OPTION_PROMISC			BIT(0)

/* Jumbo frame support for Tx & Rx. Default: disabled (cleared) */
#define XAE_OPTION_JUMBO			BIT(1)

/* VLAN Rx & Tx frame support. Default: disabled (cleared) */
#define XAE_OPTION_VLAN				BIT(2)

/* Enable recognition of flow control frames on Rx. Default: enabled (set) */
#define XAE_OPTION_FLOW_CONTROL			BIT(4)

/* Strip FCS and PAD from incoming frames. Note: PAD from VLAN frames is not
 * stripped. Default: disabled (set)
 */
#define XAE_OPTION_FCS_STRIP			BIT(5)

/* Generate FCS field and add PAD automatically for outgoing frames.
 * Default: enabled (set)
 */
#define XAE_OPTION_FCS_INSERT			BIT(6)

/* Enable Length/Type error checking for incoming frames. When this option is
 * set, the MAC will filter frames that have a mismatched type/length field
 * and if XAE_OPTION_REPORT_RXERR is set, the user is notified when these
 * types of frames are encountered. When this option is cleared, the MAC will
 * allow these types of frames to be received. Default: enabled (set)
 */
#define XAE_OPTION_LENTYPE_ERR			BIT(7)

/* Enable the transmitter. Default: enabled (set) */
#define XAE_OPTION_TXEN				BIT(11)

/*  Enable the receiver. Default: enabled (set) */
#define XAE_OPTION_RXEN				BIT(12)

/*  Default options set when device is initialized or reset */
#define XAE_OPTION_DEFAULTS				   \
				(XAE_OPTION_TXEN |	   \
				 XAE_OPTION_FLOW_CONTROL | \
				 XAE_OPTION_RXEN)

/* Axi DMA Register definitions */

#define XAXIDMA_TX_CR_OFFSET	0x00000000 /* Channel control */
#define XAXIDMA_TX_SR_OFFSET	0x00000004 /* Status */
#define XAXIDMA_TX_CDESC_OFFSET	0x00000008 /* Current descriptor pointer */
#define XAXIDMA_TX_TDESC_OFFSET	0x00000010 /* Tail descriptor pointer */

#define XAXIDMA_RX_CR_OFFSET	0x00000030 /* Channel control */
#define XAXIDMA_RX_SR_OFFSET	0x00000034 /* Status */
#define XAXIDMA_RX_CDESC_OFFSET	0x00000038 /* Current descriptor pointer */
#define XAXIDMA_RX_TDESC_OFFSET	0x00000040 /* Tail descriptor pointer */

#define XAXIDMA_CR_RUNSTOP_MASK	0x00000001 /* Start/stop DMA channel */
#define XAXIDMA_CR_RESET_MASK	0x00000004 /* Reset DMA engine */

#define XAXIDMA_SR_HALT_MASK	0x00000001 /* Indicates DMA channel halted */

#define XAXIDMA_BD_NDESC_OFFSET		0x00 /* Next descriptor pointer */
#define XAXIDMA_BD_BUFA_OFFSET		0x08 /* Buffer address */
#define XAXIDMA_BD_CTRL_LEN_OFFSET	0x18 /* Control/buffer length */
#define XAXIDMA_BD_STS_OFFSET		0x1C /* Status */
#define XAXIDMA_BD_USR0_OFFSET		0x20 /* User IP specific word0 */
#define XAXIDMA_BD_USR1_OFFSET		0x24 /* User IP specific word1 */
#define XAXIDMA_BD_USR2_OFFSET		0x28 /* User IP specific word2 */
#define XAXIDMA_BD_USR3_OFFSET		0x2C /* User IP specific word3 */
#define XAXIDMA_BD_USR4_OFFSET		0x30 /* User IP specific word4 */
#define XAXIDMA_BD_ID_OFFSET		0x34 /* Sw ID */
#define XAXIDMA_BD_HAS_STSCNTRL_OFFSET	0x38 /* Whether has stscntrl strm */
#define XAXIDMA_BD_HAS_DRE_OFFSET	0x3C /* Whether has DRE */

#define XAXIDMA_BD_HAS_DRE_SHIFT	8 /* Whether has DRE shift */
#define XAXIDMA_BD_HAS_DRE_MASK		0xF00 /* Whether has DRE mask */
#define XAXIDMA_BD_WORDLEN_MASK		0xFF /* Whether has DRE mask */

#define XAXIDMA_BD_CTRL_LENGTH_MASK	0x007FFFFF /* Requested len */
#define XAXIDMA_BD_CTRL_TXSOF_MASK	0x08000000 /* First tx packet */
#define XAXIDMA_BD_CTRL_TXEOF_MASK	0x04000000 /* Last tx packet */
#define XAXIDMA_BD_CTRL_ALL_MASK	0x0C000000 /* All control bits */

#define XAXIDMA_DELAY_MASK		0xFF000000 /* Delay timeout counter */
#define XAXIDMA_COALESCE_MASK		0x00FF0000 /* Coalesce counter */

#define XAXIDMA_DELAY_SHIFT		24
#define XAXIDMA_COALESCE_SHIFT		16

#define XAXIDMA_IRQ_IOC_MASK		0x00001000 /* Completion intr */
#define XAXIDMA_IRQ_DELAY_MASK		0x00002000 /* Delay interrupt */
#define XAXIDMA_IRQ_ERROR_MASK		0x00004000 /* Error interrupt */
#define XAXIDMA_IRQ_ALL_MASK		0x00007000 /* All interrupts */

/* Default TX/RX Threshold and delay timer values for SGDMA mode */
#define XAXIDMA_DFT_TX_THRESHOLD	24
#define XAXIDMA_DFT_TX_USEC		50
#define XAXIDMA_DFT_RX_THRESHOLD	1
#define XAXIDMA_DFT_RX_USEC		50

#define XAXIDMA_BD_CTRL_TXSOF_MASK	0x08000000 /* First tx packet */
#define XAXIDMA_BD_CTRL_TXEOF_MASK	0x04000000 /* Last tx packet */
#define XAXIDMA_BD_CTRL_ALL_MASK	0x0C000000 /* All control bits */

#define XAXIDMA_BD_STS_ACTUAL_LEN_MASK	0x007FFFFF /* Actual len */
#define XAXIDMA_BD_STS_COMPLETE_MASK	0x80000000 /* Completed */
#define XAXIDMA_BD_STS_DEC_ERR_MASK	0x40000000 /* Decode error */
#define XAXIDMA_BD_STS_SLV_ERR_MASK	0x20000000 /* Slave error */
#define XAXIDMA_BD_STS_INT_ERR_MASK	0x10000000 /* Internal err */
#define XAXIDMA_BD_STS_ALL_ERR_MASK	0x70000000 /* All errors */
#define XAXIDMA_BD_STS_RXSOF_MASK	0x08000000 /* First rx pkt */
#define XAXIDMA_BD_STS_RXEOF_MASK	0x04000000 /* Last rx pkt */
#define XAXIDMA_BD_STS_ALL_MASK		0xFC000000 /* All status bits */

#define XAXIDMA_BD_MINIMUM_ALIGNMENT	0x40

/* AXI Tx Timestamp Stream FIFO Register Definitions */
#define XAXIFIFO_TXTS_ISR	0x00000000 /* Interrupt Status Register */
#define XAXIFIFO_TXTS_TDFV	0x0000000C /* Transmit Data FIFO Vacancy */
#define XAXIFIFO_TXTS_TXFD	0x00000010 /* Tx Data Write Port */
#define XAXIFIFO_TXTS_TLR	0x00000014 /* Transmit Length Register */
#define XAXIFIFO_TXTS_RFO	0x0000001C /* Rx Fifo Occupancy */
#define XAXIFIFO_TXTS_RDFR	0x00000018 /* Rx Fifo reset */
#define XAXIFIFO_TXTS_RXFD	0x00000020 /* Rx Data Read Port */
#define XAXIFIFO_TXTS_RLR	0x00000024 /* Receive Length Register */
#define XAXIFIFO_TXTS_SRR	0x00000028 /* AXI4-Stream Reset */

#define XAXIFIFO_TXTS_INT_RC_MASK	0x04000000
#define XAXIFIFO_TXTS_RXFD_MASK		0x7FFFFFFF
#define XAXIFIFO_TXTS_RESET_MASK	0x000000A5
#define XAXIFIFO_TXTS_TAG_MASK		0xFFFF0000
#define XAXIFIFO_TXTS_TAG_SHIFT		16
#define XAXIFIFO_TXTS_TAG_MAX		0xFFFE

/* Axi Ethernet registers definition */
#define XAE_RAF_OFFSET		0x00000000 /* Reset and Address filter */
#define XAE_TPF_OFFSET		0x00000004 /* Tx Pause Frame */
#define XAE_IFGP_OFFSET		0x00000008 /* Tx Inter-frame gap adjustment*/
#define XAE_IS_OFFSET		0x0000000C /* Interrupt status */
#define XAE_IP_OFFSET		0x00000010 /* Interrupt pending */
#define XAE_IE_OFFSET		0x00000014 /* Interrupt enable */
#define XAE_TTAG_OFFSET		0x00000018 /* Tx VLAN TAG */
#define XAE_RTAG_OFFSET		0x0000001C /* Rx VLAN TAG */
#define XAE_UAWL_OFFSET		0x00000020 /* Unicast address word lower */
#define XAE_UAWU_OFFSET		0x00000024 /* Unicast address word upper */
#define XAE_TPID0_OFFSET	0x00000028 /* VLAN TPID0 register */
#define XAE_TPID1_OFFSET	0x0000002C /* VLAN TPID1 register */
#define XAE_PPST_OFFSET		0x00000030 /* PCS PMA Soft Temac Status Reg */
#define XAE_RCW0_OFFSET		0x00000400 /* Rx Configuration Word 0 */
#define XAE_RCW1_OFFSET		0x00000404 /* Rx Configuration Word 1 */
#define XAE_TC_OFFSET		0x00000408 /* Tx Configuration */
#define XAE_FCC_OFFSET		0x0000040C /* Flow Control Configuration */
<<<<<<< HEAD
#define XAE_ID_OFFSET		0x000004F8 /* Identification register */
#define XAE_EMMC_OFFSET		0x00000410 /* MAC speed configuration */
#define XAE_RMFC_OFFSET		0x00000414 /* RX Max Frame Configuration */
=======
#define XAE_EMMC_OFFSET		0x00000410 /* MAC speed configuration */
#define XAE_PHYC_OFFSET		0x00000414 /* RX Max Frame Configuration */
#define XAE_ID_OFFSET		0x000004F8 /* Identification register */
>>>>>>> ad07a290
#define XAE_MDIO_MC_OFFSET	0x00000500 /* MDIO Setup */
#define XAE_MDIO_MCR_OFFSET	0x00000504 /* MDIO Control */
#define XAE_MDIO_MWD_OFFSET	0x00000508 /* MDIO Write Data */
#define XAE_MDIO_MRD_OFFSET	0x0000050C /* MDIO Read Data */
<<<<<<< HEAD
#define XAE_TEMAC_IS_OFFSET	0x00000600 /* TEMAC Interrupt Status */
#define XAE_TEMAC_IP_OFFSET	0x00000610 /* TEMAC Interrupt Pending Status */
#define XAE_TEMAC_IE_OFFSET	0x00000620 /* TEMAC Interrupt Enable Status */
#define XAE_TEMAC_IC_OFFSET	0x00000630 /* TEMAC Interrupt Clear Status */
#define XAE_UAW0_OFFSET		0x00000700 /* Unicast address word 0 */
#define XAE_UAW1_OFFSET		0x00000704 /* Unicast address word 1 */
#define XAE_FMC_OFFSET		0x00000708 /* Frame Filter Control */
=======
#define XAE_UAW0_OFFSET		0x00000700 /* Unicast address word 0 */
#define XAE_UAW1_OFFSET		0x00000704 /* Unicast address word 1 */
#define XAE_FMI_OFFSET		0x00000708 /* Frame Filter Control */
#define XAE_FFE_OFFSET		0x0000070C /* Frame Filter Enable */
>>>>>>> ad07a290
#define XAE_AF0_OFFSET		0x00000710 /* Address Filter 0 */
#define XAE_AF1_OFFSET		0x00000714 /* Address Filter 1 */

#define XAE_TX_VLAN_DATA_OFFSET 0x00004000 /* TX VLAN data table address */
#define XAE_RX_VLAN_DATA_OFFSET 0x00008000 /* RX VLAN data table address */
#define XAE_MCAST_TABLE_OFFSET	0x00020000 /* Multicast table address */

/* Bit Masks for Axi Ethernet RAF register */
/* Reject receive multicast destination address */
#define XAE_RAF_MCSTREJ_MASK		0x00000002
/* Reject receive broadcast destination address */
#define XAE_RAF_BCSTREJ_MASK		0x00000004
#define XAE_RAF_TXVTAGMODE_MASK		0x00000018 /* Tx VLAN TAG mode */
#define XAE_RAF_RXVTAGMODE_MASK		0x00000060 /* Rx VLAN TAG mode */
#define XAE_RAF_TXVSTRPMODE_MASK	0x00000180 /* Tx VLAN STRIP mode */
#define XAE_RAF_RXVSTRPMODE_MASK	0x00000600 /* Rx VLAN STRIP mode */
#define XAE_RAF_NEWFNCENBL_MASK		0x00000800 /* New function mode */
/* Extended Multicast Filtering mode */
#define XAE_RAF_EMULTIFLTRENBL_MASK	0x00001000
#define XAE_RAF_STATSRST_MASK		0x00002000 /* Stats. Counter Reset */
#define XAE_RAF_RXBADFRMEN_MASK		0x00004000 /* Recv Bad Frame Enable */
#define XAE_RAF_TXVTAGMODE_SHIFT	3 /* Tx Tag mode shift bits */
#define XAE_RAF_RXVTAGMODE_SHIFT	5 /* Rx Tag mode shift bits */
#define XAE_RAF_TXVSTRPMODE_SHIFT	7 /* Tx strip mode shift bits*/
#define XAE_RAF_RXVSTRPMODE_SHIFT	9 /* Rx Strip mode shift bits*/

/* Bit Masks for Axi Ethernet TPF and IFGP registers */
#define XAE_TPF_TPFV_MASK		0x0000FFFF /* Tx pause frame value */
/* Transmit inter-frame gap adjustment value */
#define XAE_IFGP0_IFGP_MASK		0x0000007F

/* Bit Masks for Axi Ethernet IS, IE and IP registers, Same masks apply
 * for all 3 registers.
 */
/* Hard register access complete */
#define XAE_INT_HARDACSCMPLT_MASK	0x00000001
/* Auto negotiation complete */
#define XAE_INT_AUTONEG_MASK		0x00000002
#define XAE_INT_RXCMPIT_MASK		0x00000004 /* Rx complete */
#define XAE_INT_RXRJECT_MASK		0x00000008 /* Rx frame rejected */
#define XAE_INT_RXFIFOOVR_MASK		0x00000010 /* Rx fifo overrun */
#define XAE_INT_TXCMPIT_MASK		0x00000020 /* Tx complete */
#define XAE_INT_RXDCMLOCK_MASK		0x00000040 /* Rx Dcm Lock */
#define XAE_INT_MGTRDY_MASK		0x00000080 /* MGT clock Lock */
#define XAE_INT_PHYRSTCMPLT_MASK	0x00000100 /* Phy Reset complete */
#define XAE_INT_ALL_MASK		0x0000003F /* All the ints */

/* INT bits that indicate receive errors */
#define XAE_INT_RECV_ERROR_MASK				\
	(XAE_INT_RXRJECT_MASK | XAE_INT_RXFIFOOVR_MASK)

/* Bit masks for Axi Ethernet VLAN TPID Word 0 register */
#define XAE_TPID_0_MASK		0x0000FFFF /* TPID 0 */
#define XAE_TPID_1_MASK		0xFFFF0000 /* TPID 1 */

/* Bit masks for Axi Ethernet VLAN TPID Word 1 register */
#define XAE_TPID_2_MASK		0x0000FFFF /* TPID 0 */
#define XAE_TPID_3_MASK		0xFFFF0000 /* TPID 1 */

/* Bit masks for Axi Ethernet RCW1 register */
#define XAE_RCW1_INBAND1588_MASK 0x00400000 /* Inband 1588 Enable */
#define XAE_RCW1_RST_MASK	0x80000000 /* Reset */
#define XAE_RCW1_JUM_MASK	0x40000000 /* Jumbo frame enable */
/* In-Band FCS enable (FCS not stripped) */
#define XAE_RCW1_FCS_MASK	0x20000000
#define XAE_RCW1_RX_MASK	0x10000000 /* Receiver enable */
#define XAE_RCW1_VLAN_MASK	0x08000000 /* VLAN frame enable */
/* Length/type field valid check disable */
#define XAE_RCW1_LT_DIS_MASK	0x02000000
/* Control frame Length check disable */
#define XAE_RCW1_CL_DIS_MASK	0x01000000
/* Pause frame source address bits [47:32]. Bits [31:0] are
 * stored in register RCW0
 */
#define XAE_RCW1_PAUSEADDR_MASK 0x0000FFFF

/* Bit masks for Axi Ethernet TC register */
#define XAE_TC_INBAND1588_MASK 0x00400000 /* Inband 1588 Enable */
#define XAE_TC_RST_MASK		0x80000000 /* Reset */
#define XAE_TC_JUM_MASK		0x40000000 /* Jumbo frame enable */
/* In-Band FCS enable (FCS not generated) */
#define XAE_TC_FCS_MASK		0x20000000
#define XAE_TC_TX_MASK		0x10000000 /* Transmitter enable */
#define XAE_TC_VLAN_MASK	0x08000000 /* VLAN frame enable */
/* Inter-frame gap adjustment enable */
#define XAE_TC_IFG_MASK		0x02000000

/* Bit masks for Axi Ethernet FCC register */
#define XAE_FCC_FCRX_MASK	0x20000000 /* Rx flow control enable */
#define XAE_FCC_FCTX_MASK	0x40000000 /* Tx flow control enable */

/* Bit masks for Axi Ethernet EMMC register */
#define XAE_EMMC_LINKSPEED_MASK	0xC0000000 /* Link speed */
#define XAE_EMMC_RGMII_MASK	0x20000000 /* RGMII mode enable */
#define XAE_EMMC_SGMII_MASK	0x10000000 /* SGMII mode enable */
#define XAE_EMMC_GPCS_MASK	0x08000000 /* 1000BaseX mode enable */
#define XAE_EMMC_HOST_MASK	0x04000000 /* Host interface enable */
#define XAE_EMMC_TX16BIT	0x02000000 /* 16 bit Tx client enable */
#define XAE_EMMC_RX16BIT	0x01000000 /* 16 bit Rx client enable */
#define XAE_EMMC_LINKSPD_10	0x00000000 /* Link Speed mask for 10 Mbit */
#define XAE_EMMC_LINKSPD_100	0x40000000 /* Link Speed mask for 100 Mbit */
#define XAE_EMMC_LINKSPD_1000	0x80000000 /* Link Speed mask for 1000 Mbit */
#define XAE_EMMC_LINKSPD_2500	0x80000000 /* Link Speed mask for 2500 Mbit */

/* Bit masks for Axi Ethernet MDIO interface MC register */
#define XAE_MDIO_MC_MDIOEN_MASK		0x00000040 /* MII management enable */
#define XAE_MDIO_MC_CLOCK_DIVIDE_MAX	0x3F	   /* Maximum MDIO divisor */

/* Bit masks for Axi Ethernet MDIO interface MCR register */
#define XAE_MDIO_MCR_PHYAD_MASK		0x1F000000 /* Phy Address Mask */
#define XAE_MDIO_MCR_PHYAD_SHIFT	24	   /* Phy Address Shift */
#define XAE_MDIO_MCR_REGAD_MASK		0x001F0000 /* Reg Address Mask */
#define XAE_MDIO_MCR_REGAD_SHIFT	16	   /* Reg Address Shift */
#define XAE_MDIO_MCR_OP_MASK		0x0000C000 /* Operation Code Mask */
#define XAE_MDIO_MCR_OP_SHIFT		13	   /* Operation Code Shift */
#define XAE_MDIO_MCR_OP_READ_MASK	0x00008000 /* Op Code Read Mask */
#define XAE_MDIO_MCR_OP_WRITE_MASK	0x00004000 /* Op Code Write Mask */
#define XAE_MDIO_MCR_INITIATE_MASK	0x00000800 /* Ready Mask */
#define XAE_MDIO_MCR_READY_MASK		0x00000080 /* Ready Mask */

/* Bit masks for Axi Ethernet UAW1 register */
/* Station address bits [47:32]; Station address
 * bits [31:0] are stored in register UAW0
 */
#define XAE_UAW1_UNICASTADDR_MASK	0x0000FFFF

/* Bit masks for Axi Ethernet FMC register */
<<<<<<< HEAD
#define XAE_FMC_PM_MASK			0x80000000 /* Promis. mode enable */
#define XAE_FMC_IND_MASK		0x00000003 /* Index Mask */
=======
#define XAE_FMI_PM_MASK			0x80000000 /* Promis. mode enable */
#define XAE_FMI_IND_MASK		0x00000003 /* Index Mask */
>>>>>>> ad07a290

#define XAE_MDIO_DIV_DFT		29 /* Default MDIO clock divisor */

/* Defines for different options for C_PHY_TYPE parameter in Axi Ethernet IP */
#define XAE_PHY_TYPE_MII		0
#define XAE_PHY_TYPE_GMII		1
#define XAE_PHY_TYPE_RGMII_1_3		2
#define XAE_PHY_TYPE_RGMII_2_0		3
#define XAE_PHY_TYPE_SGMII		4
#define XAE_PHY_TYPE_1000BASE_X		5
#define XAE_PHY_TYPE_2500		6
#define XXE_PHY_TYPE_USXGMII		7

 /* Total number of entries in the hardware multicast table. */
#define XAE_MULTICAST_CAM_TABLE_NUM	4

/* Axi Ethernet Synthesis features */
#define XAE_FEATURE_PARTIAL_RX_CSUM	BIT(0)
#define XAE_FEATURE_PARTIAL_TX_CSUM	BIT(1)
#define XAE_FEATURE_FULL_RX_CSUM	BIT(2)
#define XAE_FEATURE_FULL_TX_CSUM	BIT(3)
#define XAE_FEATURE_DMA_64BIT		BIT(4)

#define XAE_NO_CSUM_OFFLOAD		0

#define XAE_FULL_CSUM_STATUS_MASK	0x00000038
#define XAE_IP_UDP_CSUM_VALIDATED	0x00000003
#define XAE_IP_TCP_CSUM_VALIDATED	0x00000002

#define DELAY_OF_ONE_MILLISEC		1000

/* Xilinx PCS/PMA PHY register for switching 1000BaseX or SGMII */
#define XLNX_MII_STD_SELECT_REG		0x11
#define XLNX_MII_STD_SELECT_SGMII	BIT(0)
#define XAXIENET_NAPI_WEIGHT		64

/* Definition of 1588 PTP in Axi Ethernet IP */
#define TX_TS_OP_NOOP           0x0
#define TX_TS_OP_ONESTEP        0x1
#define TX_TS_OP_TWOSTEP        0x2
#define TX_TS_CSUM_UPDATE       0x1
#define TX_TS_CSUM_UPDATE_MRMAC		0x4
#define TX_TS_PDELAY_UPDATE_MRMAC	0x8
#define TX_PTP_CSUM_OFFSET      0x28
#define TX_PTP_TS_OFFSET        0x4C
#define TX_PTP_CF_OFFSET        0x32

/* XXV MAC Register Definitions */
#define XXV_GT_RESET_OFFSET		0x00000000
#define XXV_TC_OFFSET			0x0000000C
#define XXV_RCW1_OFFSET			0x00000014
#define XXV_JUM_OFFSET			0x00000018
#define XXV_TICKREG_OFFSET		0x00000020
#define XXV_STATRX_BLKLCK_OFFSET	0x0000040C
#define XXV_STAT_AN_STS_OFFSET	0x00000458
#define XXV_STAT_CORE_SPEED_OFFSET	0x00000498
#define XXV_STAT_GTWIZ_OFFSET		0x000004A0
#define XXV_CONFIG_REVISION		0x00000024
#define XXV_USXGMII_AN_OFFSET		0x000000C8
#define XXV_USXGMII_AN_STS_OFFSET	0x00000458
/* Switchable 1/10/25G MAC Register Definitions */
#define XXVS_RESET_OFFSET		0x00000004
#define XXVS_AN_CTL1_OFFSET		0x000000e0
#define XXVS_AN_ABILITY_OFFSET		0x000000f8
#define XXVS_LT_CTL_OFFSET		0x00000100
#define XXVS_LT_TRAINED_OFFSET		0x00000104
#define XXVS_LT_SEED_OFFSET		0x00000110
#define XXVS_LT_COEF_OFFSET		0x00000130
#define XXVS_SPEED_OFFSET		0x00000180

#define XXVS_AN_STATUS_OFFSET		0x0000458
#define XXVS_AN_LP_STATUS_OFFSET	0x000045C
#define XXVS_LT_STATUS_OFFSET		0x000046C

/* Switchable 1/10/25G MAC Register Mask Definitions */
#define XXVS_RX_SERDES_RESET		BIT(28)
#define XXVS_AN_ENABLE_MASK		BIT(0)
#define XXVS_AN_1G_ABILITY_MASK		BIT(0)
#define XXVS_AN_10G_ABILITY_MASK	BIT(1)
#define XXVS_LT_ENABLE_MASK		BIT(0)
#define XXVS_LT_TRAINED_MASK		BIT(0)
#define XXVS_AN_COMPLETE_MASK		BIT(2)
#define XXVS_LT_DETECT_MASK		BIT(0)
#define XXVS_SPEED_1G			BIT(0)
#define	XXVS_SPEED_10G			BIT(1)

/* XXV MAC Register Mask Definitions */
#define XXV_GT_RESET_MASK	BIT(0)
#define XXV_TC_TX_MASK		BIT(0)
#define XXV_RCW1_RX_MASK	BIT(0)
#define XXV_RCW1_FCS_MASK	BIT(1)
#define XXV_TC_FCS_MASK		BIT(1)
#define XXV_MIN_JUM_MASK	GENMASK(7, 0)
#define XXV_MAX_JUM_MASK	GENMASK(10, 8)
#define XXV_RX_BLKLCK_MASK	BIT(0)
#define XXV_TICKREG_STATEN_MASK BIT(0)
#define XXV_MAC_MIN_PKT_LEN	64
#define XXV_GTWIZ_RESET_DONE	(BIT(0) | BIT(1))
#define XXV_MAJ_MASK		GENMASK(7, 0)
#define XXV_MIN_MASK		GENMASK(15, 8)
#define XXV_AN_10G_ABILITY_MASK	(BIT(1) | BIT(2))
#define XXV_AN_25G_ABILITY_MASK	(BIT(9) | BIT(10) | BIT(16) | BIT(17))
#define XXV_AN_RESTART_MASK	BIT(11)
#define XXV_AN_COMPLETE_MASK		BIT(2)
#define XXV_TX_PAUSE_MASK	BIT(4)
#define XXV_RX_PAUSE_MASK	BIT(5)
#define XXV_STAT_CORE_SPEED_RTSW_MASK	BIT(1)
#define XXV_STAT_CORE_SPEED_10G_MASK	BIT(0)

/* USXGMII Register Mask Definitions  */
#define USXGMII_AN_EN		BIT(5)
#define USXGMII_AN_RESET	BIT(6)
#define USXGMII_AN_RESTART	BIT(7)
#define USXGMII_EN		BIT(16)
#define USXGMII_RATE_MASK	0x0E000700
#define USXGMII_RATE_1G		0x04000200
#define USXGMII_RATE_2G5	0x08000400
#define USXGMII_RATE_10M	0x0
#define USXGMII_RATE_100M	0x02000100
#define USXGMII_RATE_5G		0x0A000500
#define USXGMII_RATE_10G	0x06000300
#define USXGMII_FD		BIT(28)
#define USXGMII_LINK_STS	BIT(31)

/* USXGMII AN STS register mask definitions */
#define USXGMII_AN_STS_COMP_MASK	BIT(16)

/* MCDMA Register Definitions */
#define XMCDMA_CR_OFFSET	0x00
#define XMCDMA_SR_OFFSET	0x04
#define XMCDMA_CHEN_OFFSET	0x08
#define XMCDMA_CHSER_OFFSET	0x0C
#define XMCDMA_ERR_OFFSET	0x10
#define XMCDMA_PKTDROP_OFFSET	0x14
#define XMCDMA_TXWEIGHT0_OFFSET 0x18
#define XMCDMA_TXWEIGHT1_OFFSET 0x1C
#define XMCDMA_RXINT_SER_OFFSET 0x20
#define XMCDMA_TXINT_SER_OFFSET 0x28

#define XMCDMA_CHOBS1_OFFSET	0x440
#define XMCDMA_CHOBS2_OFFSET	0x444
#define XMCDMA_CHOBS3_OFFSET	0x448
#define XMCDMA_CHOBS4_OFFSET	0x44C
#define XMCDMA_CHOBS5_OFFSET	0x450
#define XMCDMA_CHOBS6_OFFSET	0x454

#define XMCDMA_CHAN_RX_OFFSET  0x500

/* Per Channel Registers */
#define XMCDMA_CHAN_CR_OFFSET(chan_id)		(0x40 + ((chan_id) - 1) * 0x40)
#define XMCDMA_CHAN_SR_OFFSET(chan_id)		(0x44 + ((chan_id) - 1) * 0x40)
#define XMCDMA_CHAN_CURDESC_OFFSET(chan_id)	(0x48 + ((chan_id) - 1) * 0x40)
#define XMCDMA_CHAN_TAILDESC_OFFSET(chan_id)	(0x50 + ((chan_id) - 1) * 0x40)
#define XMCDMA_CHAN_PKTDROP_OFFSET(chan_id)	(0x58 + ((chan_id) - 1) * 0x40)

#define XMCDMA_RX_OFFSET	0x500

/* MCDMA Mask registers */
#define XMCDMA_CR_RUNSTOP_MASK		BIT(0) /* Start/stop DMA channel */
#define XMCDMA_CR_RESET_MASK		BIT(2) /* Reset DMA engine */

#define XMCDMA_SR_HALTED_MASK		BIT(0)
#define XMCDMA_SR_IDLE_MASK		BIT(1)

#define XMCDMA_IRQ_ERRON_OTHERQ_MASK	BIT(3)
#define XMCDMA_IRQ_PKTDROP_MASK		BIT(4)
#define XMCDMA_IRQ_IOC_MASK		BIT(5)
#define XMCDMA_IRQ_DELAY_MASK		BIT(6)
#define XMCDMA_IRQ_ERR_MASK		BIT(7)
#define XMCDMA_IRQ_ALL_MASK		GENMASK(7, 5)
#define XMCDMA_PKTDROP_COALESCE_MASK	GENMASK(15, 8)
#define XMCDMA_COALESCE_MASK		GENMASK(23, 16)
#define XMCDMA_DELAY_MASK		GENMASK(31, 24)

#define XMCDMA_CHEN_MASK		GENMASK(7, 0)
#define XMCDMA_CHID_MASK		GENMASK(7, 0)

#define XMCDMA_ERR_INTERNAL_MASK	BIT(0)
#define XMCDMA_ERR_SLAVE_MASK		BIT(1)
#define XMCDMA_ERR_DECODE_MASK		BIT(2)
#define XMCDMA_ERR_SG_INT_MASK		BIT(4)
#define XMCDMA_ERR_SG_SLV_MASK		BIT(5)
#define XMCDMA_ERR_SG_DEC_MASK		BIT(6)

#define XMCDMA_PKTDROP_CNT_MASK		GENMASK(31, 0)

#define XMCDMA_BD_CTRL_TXSOF_MASK	0x80000000 /* First tx packet */
#define XMCDMA_BD_CTRL_TXEOF_MASK	0x40000000 /* Last tx packet */
#define XMCDMA_BD_CTRL_ALL_MASK		0xC0000000 /* All control bits */
#define XMCDMA_BD_STS_ALL_MASK		0xF0000000 /* All status bits */

#define XMCDMA_COALESCE_SHIFT		16
#define XMCDMA_DELAY_SHIFT		24
#define XMCDMA_DFT_TX_THRESHOLD		1

#define XMCDMA_TXWEIGHT_CH_MASK(chan_id)	GENMASK(((chan_id) * 4 + 3), \
							(chan_id) * 4)
#define XMCDMA_TXWEIGHT_CH_SHIFT(chan_id)	((chan_id) * 4)

/* PTP Packet length */
#define XAE_TX_PTP_LEN		16
#define XXV_TX_PTP_LEN		12

/* Switching 1/10/25G MAC AN & LT seed values */
#define XXVS_AN_NONCE_SEED		0x16C
#define XXVS_AN_NONCE_SEED1		0x10
#define XXVS_LT_SEED			0x605
#define XXVS_LT_COEF_P1			0x1
#define XXVS_LT_COEF_P1_SHIFT		6
#define XXVS_LT_COEF_STATE0		0x1
#define XXVS_LT_COEF_STATE0_SHIFT	8
#define XXVS_LT_COEF_M1			0x1
#define XXVS_LT_COEF_M1_SHIFT		10

/* Default number of Tx descriptors */
#define TX_BD_NUM_DEFAULT               128

/* Macros used when AXI DMA h/w is configured without DRE */
#define XAE_MAX_PKT_LEN		8192

/* MRMAC Register Definitions */
/* Configuration Registers */
#define MRMAC_REV_OFFSET		0x00000000
#define MRMAC_RESET_OFFSET		0x00000004
#define MRMAC_MODE_OFFSET		0x00000008
#define MRMAC_CONFIG_TX_OFFSET		0x0000000C
#define MRMAC_CONFIG_RX_OFFSET		0x00000010
#define MRMAC_TICK_OFFSET		0x0000002C
#define MRMAC_CFG1588_OFFSET	0x00000040

/* Status Registers */
#define MRMAC_TX_STS_OFFSET		0x00000740
#define MRMAC_RX_STS_OFFSET		0x00000744
#define MRMAC_TX_RT_STS_OFFSET		0x00000748
#define MRMAC_RX_RT_STS_OFFSET		0x0000074C
#define MRMAC_STATRX_BLKLCK_OFFSET	0x00000754
#define MRMAC_STATRX_VALID_CTRL_OFFSET	0x000007B8

/* Register bit masks */
#define MRMAC_RX_SERDES_RST_MASK	(BIT(3) | BIT(2) | BIT(1) | BIT(0))
#define MRMAC_TX_SERDES_RST_MASK	BIT(4)
#define MRMAC_RX_RST_MASK		BIT(5)
#define MRMAC_TX_RST_MASK		BIT(6)
#define MRMAC_RX_AXI_RST_MASK		BIT(8)
#define MRMAC_TX_AXI_RST_MASK		BIT(9)
#define MRMAC_STS_ALL_MASK		0xFFFFFFFF

#define MRMAC_RX_EN_MASK		BIT(0)
#define MRMAC_RX_DEL_FCS_MASK		BIT(1)

#define MRMAC_TX_EN_MASK		BIT(0)
#define MRMAC_TX_INS_FCS_MASK		BIT(1)

#define MRMAC_RX_BLKLCK_MASK		BIT(0)
#define MRMAC_RX_STATUS_MASK		BIT(0)
#define MRMAC_RX_VALID_MASK		BIT(0)

#define MRMAC_CTL_DATA_RATE_MASK	GENMASK(2, 0)
#define MRMAC_CTL_DATA_RATE_10G		0
#define MRMAC_CTL_DATA_RATE_25G		1
#define MRMAC_CTL_DATA_RATE_40G		2
#define MRMAC_CTL_DATA_RATE_50G		3
#define MRMAC_CTL_DATA_RATE_100G	4

#define MRMAC_CTL_AXIS_CFG_MASK		GENMASK(11, 9)
#define MRMAC_CTL_AXIS_CFG_SHIFT	9
#define MRMAC_CTL_AXIS_CFG_10G_IND	1
#define MRMAC_CTL_AXIS_CFG_25G_IND	1

#define MRMAC_CTL_SERDES_WIDTH_MASK	GENMASK(6, 4)
#define MRMAC_CTL_SERDES_WIDTH_SHIFT	4
#define MRMAC_CTL_SERDES_WIDTH_10G	4
#define MRMAC_CTL_SERDES_WIDTH_25G	6

#define MRMAC_CTL_RATE_CFG_MASK		(MRMAC_CTL_DATA_RATE_MASK |	\
					 MRMAC_CTL_AXIS_CFG_MASK |	\
					 MRMAC_CTL_SERDES_WIDTH_MASK)

#define MRMAC_CTL_PM_TICK_MASK		BIT(30)
#define MRMAC_TICK_TRIGGER		BIT(0)
#define MRMAC_ONE_STEP_EN		BIT(0)

/* MRMAC GT wrapper registers */
#define MRMAC_GT_PLL_OFFSET		0x0
#define MRMAC_GT_PLL_STS_OFFSET		0x8
#define MRMAC_GT_RATE_OFFSET		0x0
#define MRMAC_GT_CTRL_OFFSET		0x8

#define MRMAC_GT_PLL_RST_MASK		0x00030003
#define MRMAC_GT_PLL_DONE_MASK		0xFF
#define MRMAC_GT_RST_ALL_MASK		BIT(0)
#define MRMAC_GT_RST_RX_MASK		BIT(1)
#define MRMAC_GT_RST_TX_MASK		BIT(2)
#define MRMAC_GT_10G_MASK		0x00000001
#define MRMAC_GT_25G_MASK		0x00000002

#define MRMAC_GT_LANE_OFFSET		BIT(16)
#define MRMAC_MAX_GT_LANES		4
/**
 * struct axidma_bd - Axi Dma buffer descriptor layout
 * @next:         MM2S/S2MM Next Descriptor Pointer
 * @reserved1:    Reserved and not used for 32-bit
 * @phys:         MM2S/S2MM Buffer Address
 * @reserved2:    Reserved and not used for 32-bit
 * @reserved3:    Reserved and not used
 * @reserved4:    Reserved and not used
 * @cntrl:        MM2S/S2MM Control value
 * @status:       MM2S/S2MM Status value
 * @app0:         MM2S/S2MM User Application Field 0.
 * @app1:         MM2S/S2MM User Application Field 1.
 * @app2:         MM2S/S2MM User Application Field 2.
 * @app3:         MM2S/S2MM User Application Field 3.
 * @app4:         MM2S/S2MM User Application Field 4.
 * @sw_id_offset: MM2S/S2MM Sw ID
 * @ptp_tx_skb:   If timestamping is enabled used for timestamping skb
 *		  Otherwise reserved.
 * @ptp_tx_ts_tag: Tag value of 2 step timestamping if timestamping is enabled
 *		   Otherwise reserved.
 * @tx_skb:	  Transmit skb address
 * @tx_desc_mapping: Tx Descriptor DMA mapping type.
 */
struct axidma_bd {
	phys_addr_t next;	/* Physical address of next buffer descriptor */
#ifndef CONFIG_PHYS_ADDR_T_64BIT
	u32 reserved1;
#endif
	phys_addr_t phys;
#ifndef CONFIG_PHYS_ADDR_T_64BIT
	u32 reserved2;
#endif
	u32 reserved3;
	u32 reserved4;
	u32 cntrl;
	u32 status;
	u32 app0;
	u32 app1;	/* TX start << 16 | insert */
	u32 app2;	/* TX csum seed */
	u32 app3;
	u32 app4;
	phys_addr_t sw_id_offset; /* first unused field by h/w */
	phys_addr_t ptp_tx_skb;
	u32 ptp_tx_ts_tag;
	phys_addr_t tx_skb;
	u32 tx_desc_mapping;
} __aligned(XAXIDMA_BD_MINIMUM_ALIGNMENT);
/**
 * struct aximcdma_bd - Axi MCDMA buffer descriptor layout
 * @next:         MM2S/S2MM Next Descriptor Pointer
 * @reserved1:    Reserved and not used for 32-bit
 * @phys:         MM2S/S2MM Buffer Address
 * @reserved2:    Reserved and not used for 32-bit
 * @reserved3:    Reserved and not used
 * @cntrl:        MM2S/S2MM Control value
 * @status:       S2MM Status value
 * @sband_stats:  S2MM Sideband Status value
 *		  MM2S Status value
 * @app0:         MM2S/S2MM User Application Field 0.
 * @app1:         MM2S/S2MM User Application Field 1.
 * @app2:         MM2S/S2MM User Application Field 2.
 * @app3:         MM2S/S2MM User Application Field 3.
 * @app4:         MM2S/S2MM User Application Field 4.
 * @sw_id_offset: MM2S/S2MM Sw ID
 * @ptp_tx_skb:   If timestamping is enabled used for timestamping skb
 *		  Otherwise reserved.
 * @ptp_tx_ts_tag: Tag value of 2 step timestamping if timestamping is enabled
 *		   Otherwise reserved.
 * @tx_skb:	  Transmit skb address
 * @tx_desc_mapping: Tx Descriptor DMA mapping type.
 */
struct aximcdma_bd {
	phys_addr_t next;	/* Physical address of next buffer descriptor */
#ifndef CONFIG_PHYS_ADDR_T_64BIT
	u32 reserved1;
#endif
	phys_addr_t phys;
#ifndef CONFIG_PHYS_ADDR_T_64BIT
	u32 reserved2;
#endif
	u32 reserved3;
	u32 cntrl;
	u32 status;
	u32 sband_stats;
	u32 app0;
	u32 app1;	/* TX start << 16 | insert */
	u32 app2;	/* TX csum seed */
	u32 app3;
	u32 app4;
	phys_addr_t sw_id_offset; /* first unused field by h/w */
	phys_addr_t ptp_tx_skb;
	u32 ptp_tx_ts_tag;
	phys_addr_t tx_skb;
	u32 tx_desc_mapping;
} __aligned(XAXIDMA_BD_MINIMUM_ALIGNMENT);

#define XAE_NUM_MISC_CLOCKS 3
#define DESC_DMA_MAP_SINGLE 0
#define DESC_DMA_MAP_PAGE 1

#if defined(CONFIG_AXIENET_HAS_MCDMA)
#define XAE_MAX_QUEUES		16
#else
#define XAE_MAX_QUEUES		1
#endif
/**
 * struct axienet_local - axienet private per device data
 * @ndev:	Pointer for net_device to which it will be attached.
 * @dev:	Pointer to device structure
 * @phy_node:	Pointer to device node structure
 * @phylink:	Pointer to phylink instance
 * @phylink_config: phylink configuration settings
 * @pcs_phy:	Reference to PCS/PMA PHY if used
 * @pcs:	phylink pcs structure for PCS PHY
 * @switch_x_sgmii: Whether switchable 1000BaseX/SGMII mode is enabled in the core
 * @axi_clk:	AXI4-Lite bus clock
 * @misc_clks:	Misc ethernet clocks (AXI4-Stream, Ref, MGT clocks)
 * @mii_bus:	Pointer to MII bus structure
 * @mii_clk_div: MII bus clock divider value
 * @regs_start: Resource start for axienet device addresses
 * @regs:	Base address for the axienet_local device address space
 * @dma_err_tasklet: Tasklet structure to process Axi DMA errors
 * @napi:	Napi Structure array for all dma queues
 * @mcdma_regs:	Base address for the aximcdma device address space
 * @num_tx_queues: Total number of Tx DMA queues
 * @num_rx_queues: Total number of Rx DMA queues
 * @dq:		DMA queues data
 * @phy_mode:  Phy type to identify between MII/GMII/RGMII/SGMII/1000 Base-X
 * @ptp_tx_lock: PTP Tx lock
 * @eth_irq:	Axi Ethernet IRQ number
 * @options:	AxiEthernet option word
 * @features:	Stores the extended features supported by the axienet hw
 * @tx_bd_num: Number of TX buffer descriptors.
 * @rx_bd_num: Number of RX buffer descriptors.
 * @max_frm_size: Stores the maximum size of the frame that can be that
 *		  Txed/Rxed in the existing hardware. If jumbo option is
 *		  supported, the maximum frame size would be 9k. Else it is
 *		  1522 bytes (assuming support for basic VLAN)
 * @rxmem:	Stores rx memory size for jumbo frame handling.
 * @csum_offload_on_tx_path:	Stores the checksum selection on TX side.
 * @csum_offload_on_rx_path:	Stores the checksum selection on RX side.
 * @coalesce_count_rx:	Store the irq coalesce on RX side.
 * @coalesce_usec_rx:	IRQ coalesce delay for RX
 * @coalesce_count_tx:	Store the irq coalesce on TX side.
 * @coalesce_usec_tx:	IRQ coalesce delay for TX
 * @eth_hasnobuf: Ethernet is configured in Non buf mode.
 * @eth_hasptp: Ethernet is configured for ptp.
 * @axienet_config: Ethernet config structure
 * @ptp_os_cf: CF TS of PTP PDelay req for one step usage.
 * @xxv_ip_version: XXV IP version
 * @tx_ts_regs:	  Base address for the axififo device address space.
 * @rx_ts_regs:	  Base address for the rx axififo device address space.
 * @tstamp_config: Hardware timestamp config structure.
 * @tx_ptpheader: Stores the tx ptp header.
 * @aclk: AXI4-Lite clock for ethernet and dma.
 * @eth_sclk: AXI4-Stream interface clock.
 * @eth_refclk: Stable clock used by signal delay primitives and transceivers.
 * @eth_dclk: Dynamic Reconfiguration Port(DRP) clock.
 * @dma_sg_clk: DMA Scatter Gather Clock.
 * @dma_rx_clk: DMA S2MM Primary Clock.
 * @dma_tx_clk: DMA MM2S Primary Clock.
 * @qnum:     Axi Ethernet queue number to be operate on.
 * @chan_num: MCDMA Channel number to be operate on.
 * @chan_id:  MCMDA Channel id used in conjunction with weight parameter.
 * @weight:   MCDMA Channel weight value to be configured for.
 * @dma_mask: Specify the width of the DMA address space.
 * @usxgmii_rate: USXGMII PHY speed.
 * @mrmac_rate: MRMAC speed.
 * @gt_pll: Common GT PLL mask control register space.
 * @gt_ctrl: GT speed and reset control register space.
 * @phc_index: Index to corresponding PTP clock used.
 * @gt_lane: MRMAC GT lane index used.
 * @switch_lock: Spinlock for switchable IP.
 * @restart_work: delayable work queue.
 */
struct axienet_local {
	struct net_device *ndev;
	struct device *dev;

	struct phylink *phylink;
	struct phylink_config phylink_config;

	struct mdio_device *pcs_phy;
	struct phylink_pcs pcs;

	bool switch_x_sgmii;

	struct clk *axi_clk;
	struct clk_bulk_data misc_clks[XAE_NUM_MISC_CLOCKS];

	struct mii_bus *mii_bus;
	u8 mii_clk_div;

	resource_size_t regs_start;
	void __iomem *regs;
	void __iomem *mcdma_regs;

	struct tasklet_struct dma_err_tasklet[XAE_MAX_QUEUES];
	struct napi_struct napi[XAE_MAX_QUEUES];	/* NAPI Structure */

	u16    num_tx_queues;	/* Number of TX DMA queues */
	u16    num_rx_queues;	/* Number of RX DMA queues */
	struct axienet_dma_q *dq[XAE_MAX_QUEUES];	/* DMA queue data*/

	phy_interface_t phy_mode;
	spinlock_t ptp_tx_lock;		/* PTP tx lock*/
	int eth_irq;

	u32 options;
	u32 features;

	u32 tx_bd_num;
	u32 rx_bd_num;

	u32 max_frm_size;
	u32 rxmem;

	int csum_offload_on_tx_path;
	int csum_offload_on_rx_path;

	u32 coalesce_count_rx;
	u32 coalesce_usec_rx;
	u32 coalesce_count_tx;
	u32 coalesce_usec_tx;
	bool eth_hasnobuf;
	bool eth_hasptp;
	const struct axienet_config *axienet_config;
	u64 ptp_os_cf;		/* CF TS of PTP PDelay req for one step usage */
	u32 xxv_ip_version;

#ifdef CONFIG_XILINX_AXI_EMAC_HWTSTAMP
	void __iomem *tx_ts_regs;
	void __iomem *rx_ts_regs;
	struct hwtstamp_config tstamp_config;
	u8 *tx_ptpheader;
#endif
	struct clk *aclk;
	struct clk *eth_sclk;
	struct clk *eth_refclk;
	struct clk *eth_dclk;
	struct clk *dma_sg_clk;
	struct clk *dma_rx_clk;
	struct clk *dma_tx_clk;

	/* MCDMA Fields */
	int qnum[XAE_MAX_QUEUES];
	int chan_num[XAE_MAX_QUEUES];
	/* WRR Fields */
	u16 chan_id;
	u16 weight;

	u8 dma_mask;
	u32 usxgmii_rate;

	u32 mrmac_rate;		/* MRMAC speed */
	void __iomem *gt_pll;	/* Common GT PLL mask control register space */
	void __iomem *gt_ctrl;	/* GT speed and reset control register space */
	u32 phc_index;		/* Index to corresponding PTP clock used  */
	u32 gt_lane;		/* MRMAC GT lane index used */
	spinlock_t switch_lock;	/* To protect Link training programming from multiple context */
	struct delayed_work restart_work;
};

/**
 * struct axienet_dma_q - axienet private per dma queue data
 * @lp:		Parent pointer
 * @dma_regs:	Base address for the axidma device address space
 * @tx_irq:	Axidma TX IRQ number
 * @rx_irq:	Axidma RX IRQ number
 * @tx_lock:	Spin lock for tx path
 * @rx_lock:	Spin lock for tx path
 * @tx_bd_v:	Virtual address of the TX buffer descriptor ring
 * @tx_bd_p:	Physical address(start address) of the TX buffer descr. ring
 * @rx_bd_v:	Virtual address of the RX buffer descriptor ring
 * @rx_bd_p:	Physical address(start address) of the RX buffer descr. ring
 * @tx_buf:	Virtual address of the Tx buffer pool used by the driver when
 *		DMA h/w is configured without DRE.
 * @tx_bufs:	Virutal address of the Tx buffer address.
 * @tx_bufs_dma: Physical address of the Tx buffer address used by the driver
 *		 when DMA h/w is configured without DRE.
 * @eth_hasdre: Tells whether DMA h/w is configured with dre or not.
 * @tx_bd_ci:	Stores the index of the Tx buffer descriptor in the ring being
 *		accessed currently. Used while alloc. BDs before a TX starts
 * @tx_bd_tail:	Stores the index of the Tx buffer descriptor in the ring being
 *		accessed currently. Used while processing BDs after the TX
 *		completed.
 * @rx_bd_ci:	Stores the index of the Rx buffer descriptor in the ring being
 *		accessed currently.
 * @chan_id:    MCDMA channel to operate on.
 * @rx_offset:	MCDMA S2MM channel starting offset.
 * @txq_bd_v:	Virtual address of the MCDMA TX buffer descriptor ring
 * @rxq_bd_v:	Virtual address of the MCDMA RX buffer descriptor ring
 * @tx_packets: Number of transmit packets processed by the dma queue.
 * @tx_bytes:   Number of transmit bytes processed by the dma queue.
 * @rx_packets: Number of receive packets processed by the dma queue.
 * @rx_bytes:	Number of receive bytes processed by the dma queue.
 */
struct axienet_dma_q {
	struct axienet_local	*lp; /* parent */
	void __iomem *dma_regs;

	int tx_irq;
	int rx_irq;

	spinlock_t tx_lock;		/* tx lock */
	spinlock_t rx_lock;		/* rx lock */

	/* Buffer descriptors */
	struct axidma_bd *tx_bd_v;
	struct axidma_bd *rx_bd_v;
	dma_addr_t rx_bd_p;
	dma_addr_t tx_bd_p;

	unsigned char *tx_buf[TX_BD_NUM_DEFAULT];
	unsigned char *tx_bufs;
	dma_addr_t tx_bufs_dma;
	bool eth_hasdre;

	u32 tx_bd_ci;
	u32 rx_bd_ci;
	u32 tx_bd_tail;

	/* MCDMA fields */
	u16 chan_id;
	u32 rx_offset;
	struct aximcdma_bd *txq_bd_v;
	struct aximcdma_bd *rxq_bd_v;

	unsigned long tx_packets;
	unsigned long tx_bytes;
	unsigned long rx_packets;
	unsigned long rx_bytes;
};

#define AXIENET_ETHTOOLS_SSTATS_LEN 6
#define AXIENET_TX_SSTATS_LEN(lp) ((lp)->num_tx_queues * 2)
#define AXIENET_RX_SSTATS_LEN(lp) ((lp)->num_rx_queues * 2)

/**
 * enum axienet_ip_type - AXIENET IP/MAC type.
 *
 * @XAXIENET_1G:	 IP is 1G MAC
 * @XAXIENET_2_5G:	 IP type is 2.5G MAC.
 * @XAXIENET_LEGACY_10G: IP type is legacy 10G MAC.
 * @XAXIENET_10G_25G:	 IP type is 10G/25G MAC(XXV MAC).
 * @XAXIENET_MRMAC:	 IP type is hardened Multi Rate MAC (MRMAC).
 * @XAXIENET_1G_10G_25G: IP type is 1G/10G/25G MAC.
 *
 */
enum axienet_ip_type {
	XAXIENET_1G = 0,
	XAXIENET_2_5G,
	XAXIENET_LEGACY_10G,
	XAXIENET_10G_25G,
	XAXIENET_MRMAC,
	XAXIENET_1G_10G_25G,
};

struct axienet_config {
	enum axienet_ip_type mactype;
	void (*setoptions)(struct net_device *ndev, u32 options);
	int (*clk_init)(struct platform_device *pdev, struct clk **axi_aclk,
			struct clk **axis_clk, struct clk **ref_clk,
			struct clk **dclk);
	u32 tx_ptplen;
	u8 ts_header_len;
};

/**
 * struct axiethernet_option - Used to set axi ethernet hardware options
 * @opt:	Option to be set.
 * @reg:	Register offset to be written for setting the option
 * @m_or:	Mask to be ORed for setting the option in the register
 */
struct axienet_option {
	u32 opt;
	u32 reg;
	u32 m_or;
};

struct xxvenet_option {
	u32 opt;
	u32 reg;
	u32 m_or;
};

extern void __iomem *mrmac_gt_pll;
extern void __iomem *mrmac_gt_ctrl;
extern int mrmac_pll_reg;
extern int mrmac_pll_rst;

/**
 * axienet_ior - Memory mapped Axi Ethernet register read
 * @lp:         Pointer to axienet local structure
 * @offset:     Address offset from the base address of Axi Ethernet core
 *
 * Return: The contents of the Axi Ethernet register
 *
 * This function returns the contents of the corresponding register.
 */
static inline u32 axienet_ior(struct axienet_local *lp, off_t offset)
{
	return ioread32(lp->regs + offset);
}

static inline u32 axinet_ior_read_mcr(struct axienet_local *lp)
{
	return axienet_ior(lp, XAE_MDIO_MCR_OFFSET);
}

static inline void axienet_lock_mii(struct axienet_local *lp)
{
	if (lp->mii_bus)
		mutex_lock(&lp->mii_bus->mdio_lock);
}

static inline void axienet_unlock_mii(struct axienet_local *lp)
{
	if (lp->mii_bus)
		mutex_unlock(&lp->mii_bus->mdio_lock);
}

/**
 * axienet_iow - Memory mapped Axi Ethernet register write
 * @lp:         Pointer to axienet local structure
 * @offset:     Address offset from the base address of Axi Ethernet core
 * @value:      Value to be written into the Axi Ethernet register
 *
 * This function writes the desired value into the corresponding Axi Ethernet
 * register.
 */
static inline void axienet_iow(struct axienet_local *lp, off_t offset,
			       u32 value)
{
	iowrite32(value, lp->regs + offset);
}

/**
 * axienet_get_mrmac_blocklock - Write to Clear MRMAC RX block lock status register
 * and read the latest status
 * @lp:         Pointer to axienet local structure
 *
 * Return: The contents of the Contents of MRMAC RX block lock status register
 */

static inline u32 axienet_get_mrmac_blocklock(struct axienet_local *lp)
{
	axienet_iow(lp, MRMAC_STATRX_BLKLCK_OFFSET, MRMAC_STS_ALL_MASK);
	return axienet_ior(lp, MRMAC_STATRX_BLKLCK_OFFSET);
}

/**
 * axienet_get_mrmac_rx_status - Write to Clear MRMAC RX status register
 * and read the latest status
 * @lp:		Pointer to axienet local structure
 *
 * Return: The contents of the Contents of MRMAC RX status register
 */

static inline u32 axienet_get_mrmac_rx_status(struct axienet_local *lp)
{
	axienet_iow(lp, MRMAC_RX_STS_OFFSET, MRMAC_STS_ALL_MASK);
	return axienet_ior(lp, MRMAC_RX_STS_OFFSET);
}

#ifdef CONFIG_XILINX_AXI_EMAC_HWTSTAMP
/**
 * axienet_txts_ior - Memory mapped AXI FIFO MM S register read
 * @lp:         Pointer to axienet_local structure
 * @reg:     Address offset from the base address of AXI FIFO MM S
 *              core
 *
 * Return: the contents of the AXI FIFO MM S register
 */

static inline u32 axienet_txts_ior(struct axienet_local *lp, off_t reg)
{
	return ioread32(lp->tx_ts_regs + reg);
}

/**
 * axienet_txts_iow - Memory mapper AXI FIFO MM S register write
 * @lp:         Pointer to axienet_local structure
 * @reg:     Address offset from the base address of AXI FIFO MM S
 *              core.
 * @value:      Value to be written into the AXI FIFO MM S register
 */
static inline void axienet_txts_iow(struct  axienet_local *lp, off_t reg,
				    u32 value)
{
	iowrite32(value, (lp->tx_ts_regs + reg));
}

/**
 * axienet_rxts_ior - Memory mapped AXI FIFO MM S register read
 * @lp:         Pointer to axienet_local structure
 * @reg:     Address offset from the base address of AXI FIFO MM S
 *              core
 *
 * Return: the contents of the AXI FIFO MM S register
 */

static inline u32 axienet_rxts_ior(struct axienet_local *lp, off_t reg)
{
	return ioread32(lp->rx_ts_regs + reg);
}

/**
 * axienet_rxts_iow - Memory mapper AXI FIFO MM S register write
 * @lp:         Pointer to axienet_local structure
 * @reg:     Address offset from the base address of AXI FIFO MM S
 *              core.
 * @value:      Value to be written into the AXI FIFO MM S register
 */
static inline void axienet_rxts_iow(struct  axienet_local *lp, off_t reg,
				    u32 value)
{
	iowrite32(value, (lp->rx_ts_regs + reg));
}
#endif

/**
 * axienet_dma_in32 - Memory mapped Axi DMA register read
 * @q:		Pointer to DMA queue structure
 * @reg:	Address offset from the base address of the Axi DMA core
 *
 * Return: The contents of the Axi DMA register
 *
 * This function returns the contents of the corresponding Axi DMA register.
 */
static inline u32 axienet_dma_in32(struct axienet_dma_q *q, off_t reg)
{
	return ioread32(q->dma_regs + reg);
}

/**
 * axienet_dma_out32 - Memory mapped Axi DMA register write.
 * @q:		Pointer to DMA queue structure
 * @reg:	Address offset from the base address of the Axi DMA core
 * @value:	Value to be written into the Axi DMA register
 *
 * This function writes the desired value into the corresponding Axi DMA
 * register.
 */
static inline void axienet_dma_out32(struct axienet_dma_q *q,
				     off_t reg, u32 value)
{
	iowrite32(value, q->dma_regs + reg);
}

/**
 * axienet_dma_bdout - Memory mapped Axi DMA register Buffer Descriptor write.
 * @q:		Pointer to DMA queue structure
 * @reg:	Address offset from the base address of the Axi DMA core
 * @value:	Value to be written into the Axi DMA register
 *
 * This function writes the desired value into the corresponding Axi DMA
 * register.
 */
static inline void axienet_dma_bdout(struct axienet_dma_q *q,
				     off_t reg, dma_addr_t value)
{
#if defined(CONFIG_PHYS_ADDR_T_64BIT)
	writeq(value, (q->dma_regs + reg));
#else
	writel(value, (q->dma_regs + reg));
#endif
}

/* Function prototypes visible in xilinx_axienet_mdio.c for other files */
int axienet_mdio_setup(struct axienet_local *lp);
void axienet_mdio_teardown(struct axienet_local *lp);
void __maybe_unused axienet_bd_free(struct net_device *ndev,
				    struct axienet_dma_q *q);
int __maybe_unused axienet_dma_q_init(struct net_device *ndev,
				      struct axienet_dma_q *q);
void axienet_dma_err_handler(unsigned long data);
irqreturn_t __maybe_unused axienet_tx_irq(int irq, void *_ndev);
irqreturn_t __maybe_unused axienet_rx_irq(int irq, void *_ndev);
void axienet_start_xmit_done(struct net_device *ndev, struct axienet_dma_q *q);
void axienet_dma_bd_release(struct net_device *ndev);
void __axienet_device_reset(struct axienet_dma_q *q);
void axienet_set_mac_address(struct net_device *ndev, const void *address);
void axienet_set_multicast_list(struct net_device *ndev);
int xaxienet_rx_poll(struct napi_struct *napi, int quota);

#if defined(CONFIG_AXIENET_HAS_MCDMA)
int __maybe_unused axienet_mcdma_rx_q_init(struct net_device *ndev,
					   struct axienet_dma_q *q);
int __maybe_unused axienet_mcdma_tx_q_init(struct net_device *ndev,
					   struct axienet_dma_q *q);
void __maybe_unused axienet_mcdma_tx_bd_free(struct net_device *ndev,
					     struct axienet_dma_q *q);
void __maybe_unused axienet_mcdma_rx_bd_free(struct net_device *ndev,
					     struct axienet_dma_q *q);
irqreturn_t __maybe_unused axienet_mcdma_tx_irq(int irq, void *_ndev);
irqreturn_t __maybe_unused axienet_mcdma_rx_irq(int irq, void *_ndev);
void __maybe_unused axienet_mcdma_err_handler(unsigned long data);
void axienet_strings(struct net_device *ndev, u32 sset, u8 *data);
int axienet_sset_count(struct net_device *ndev, int sset);
void axienet_get_stats(struct net_device *ndev,
		       struct ethtool_stats *stats,
		       u64 *data);
int axeinet_mcdma_create_sysfs(struct kobject *kobj);
void axeinet_mcdma_remove_sysfs(struct kobject *kobj);
int __maybe_unused axienet_mcdma_tx_probe(struct platform_device *pdev,
					  struct device_node *np,
					  struct axienet_local *lp);
int __maybe_unused axienet_mcdma_rx_probe(struct platform_device *pdev,
					  struct axienet_local *lp,
					  struct net_device *ndev);
#endif

#ifdef CONFIG_AXIENET_HAS_MCDMA
void axienet_tx_hwtstamp(struct axienet_local *lp,
			 struct aximcdma_bd *cur_p);
#else
void axienet_tx_hwtstamp(struct axienet_local *lp,
			 struct axidma_bd *cur_p);
#endif
u32 axienet_usec_to_timer(struct axienet_local *lp, u32 coalesce_usec);

#endif /* XILINX_AXI_ENET_H */<|MERGE_RESOLUTION|>--- conflicted
+++ resolved
@@ -191,20 +191,13 @@
 #define XAE_RCW1_OFFSET		0x00000404 /* Rx Configuration Word 1 */
 #define XAE_TC_OFFSET		0x00000408 /* Tx Configuration */
 #define XAE_FCC_OFFSET		0x0000040C /* Flow Control Configuration */
-<<<<<<< HEAD
-#define XAE_ID_OFFSET		0x000004F8 /* Identification register */
 #define XAE_EMMC_OFFSET		0x00000410 /* MAC speed configuration */
 #define XAE_RMFC_OFFSET		0x00000414 /* RX Max Frame Configuration */
-=======
-#define XAE_EMMC_OFFSET		0x00000410 /* MAC speed configuration */
-#define XAE_PHYC_OFFSET		0x00000414 /* RX Max Frame Configuration */
 #define XAE_ID_OFFSET		0x000004F8 /* Identification register */
->>>>>>> ad07a290
 #define XAE_MDIO_MC_OFFSET	0x00000500 /* MDIO Setup */
 #define XAE_MDIO_MCR_OFFSET	0x00000504 /* MDIO Control */
 #define XAE_MDIO_MWD_OFFSET	0x00000508 /* MDIO Write Data */
 #define XAE_MDIO_MRD_OFFSET	0x0000050C /* MDIO Read Data */
-<<<<<<< HEAD
 #define XAE_TEMAC_IS_OFFSET	0x00000600 /* TEMAC Interrupt Status */
 #define XAE_TEMAC_IP_OFFSET	0x00000610 /* TEMAC Interrupt Pending Status */
 #define XAE_TEMAC_IE_OFFSET	0x00000620 /* TEMAC Interrupt Enable Status */
@@ -212,12 +205,7 @@
 #define XAE_UAW0_OFFSET		0x00000700 /* Unicast address word 0 */
 #define XAE_UAW1_OFFSET		0x00000704 /* Unicast address word 1 */
 #define XAE_FMC_OFFSET		0x00000708 /* Frame Filter Control */
-=======
-#define XAE_UAW0_OFFSET		0x00000700 /* Unicast address word 0 */
-#define XAE_UAW1_OFFSET		0x00000704 /* Unicast address word 1 */
-#define XAE_FMI_OFFSET		0x00000708 /* Frame Filter Control */
 #define XAE_FFE_OFFSET		0x0000070C /* Frame Filter Enable */
->>>>>>> ad07a290
 #define XAE_AF0_OFFSET		0x00000710 /* Address Filter 0 */
 #define XAE_AF1_OFFSET		0x00000714 /* Address Filter 1 */
 
@@ -345,13 +333,8 @@
 #define XAE_UAW1_UNICASTADDR_MASK	0x0000FFFF
 
 /* Bit masks for Axi Ethernet FMC register */
-<<<<<<< HEAD
 #define XAE_FMC_PM_MASK			0x80000000 /* Promis. mode enable */
 #define XAE_FMC_IND_MASK		0x00000003 /* Index Mask */
-=======
-#define XAE_FMI_PM_MASK			0x80000000 /* Promis. mode enable */
-#define XAE_FMI_IND_MASK		0x00000003 /* Index Mask */
->>>>>>> ad07a290
 
 #define XAE_MDIO_DIV_DFT		29 /* Default MDIO clock divisor */
 
