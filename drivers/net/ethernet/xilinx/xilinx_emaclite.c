// SPDX-License-Identifier: GPL-2.0-or-later
/* Xilinx EmacLite Linux driver for the Xilinx Ethernet MAC Lite device.
 *
 * This is a new flat driver which is based on the original emac_lite
 * driver from John Williams <john.williams@xilinx.com>.
 *
 * Copyright (c) 2007 - 2013 Xilinx, Inc.
 */

#include <linux/clk.h>
#include <linux/module.h>
#include <linux/platform_device.h>
#include <linux/uaccess.h>
#include <linux/netdevice.h>
#include <linux/etherdevice.h>
#include <linux/skbuff.h>
#include <linux/ethtool.h>
#include <linux/io.h>
#include <linux/slab.h>
#include <linux/of.h>
#include <linux/of_address.h>
#include <linux/of_mdio.h>
#include <linux/of_net.h>
#include <linux/phy.h>
#include <linux/interrupt.h>
#include <linux/iopoll.h>

#define DRIVER_NAME "xilinx_emaclite"

/* Register offsets for the EmacLite Core */
#define XEL_TXBUFF_OFFSET	0x0		/* Transmit Buffer */
#define XEL_MDIOADDR_OFFSET	0x07E4		/* MDIO Address Register */
#define XEL_MDIOWR_OFFSET	0x07E8		/* MDIO Write Data Register */
#define XEL_MDIORD_OFFSET	0x07EC		/* MDIO Read Data Register */
#define XEL_MDIOCTRL_OFFSET	0x07F0		/* MDIO Control Register */
#define XEL_GIER_OFFSET		0x07F8		/* GIE Register */
#define XEL_TSR_OFFSET		0x07FC		/* Tx status */
#define XEL_TPLR_OFFSET		0x07F4		/* Tx packet length */

#define XEL_RXBUFF_OFFSET	0x1000		/* Receive Buffer */
#define XEL_RPLR_OFFSET		0x100C		/* Rx packet length */
#define XEL_RSR_OFFSET		0x17FC		/* Rx status */

#define XEL_BUFFER_OFFSET	0x0800		/* Next Tx/Rx buffer's offset */

/* MDIO Address Register Bit Masks */
#define XEL_MDIOADDR_REGADR_MASK  0x0000001F	/* Register Address */
#define XEL_MDIOADDR_PHYADR_MASK  0x000003E0	/* PHY Address */
#define XEL_MDIOADDR_PHYADR_SHIFT 5
#define XEL_MDIOADDR_OP_MASK	  0x00000400	/* RD/WR Operation */

/* MDIO Write Data Register Bit Masks */
#define XEL_MDIOWR_WRDATA_MASK	  0x0000FFFF	/* Data to be Written */

/* MDIO Read Data Register Bit Masks */
#define XEL_MDIORD_RDDATA_MASK	  0x0000FFFF	/* Data to be Read */

/* MDIO Control Register Bit Masks */
#define XEL_MDIOCTRL_MDIOSTS_MASK 0x00000001	/* MDIO Status Mask */
#define XEL_MDIOCTRL_MDIOEN_MASK  0x00000008	/* MDIO Enable */

/* Global Interrupt Enable Register (GIER) Bit Masks */
#define XEL_GIER_GIE_MASK	0x80000000	/* Global Enable */

/* Transmit Status Register (TSR) Bit Masks */
#define XEL_TSR_XMIT_BUSY_MASK	 0x00000001	/* Tx complete */
#define XEL_TSR_PROGRAM_MASK	 0x00000002	/* Program the MAC address */
#define XEL_TSR_XMIT_IE_MASK	 0x00000008	/* Tx interrupt enable bit */
#define XEL_TSR_XMIT_ACTIVE_MASK 0x80000000	/* Buffer is active, SW bit
						 * only. This is not documented
						 * in the HW spec
						 */

/* Define for programming the MAC address into the EmacLite */
#define XEL_TSR_PROG_MAC_ADDR	(XEL_TSR_XMIT_BUSY_MASK | XEL_TSR_PROGRAM_MASK)

/* Receive Status Register (RSR) */
#define XEL_RSR_RECV_DONE_MASK	0x00000001	/* Rx complete */
#define XEL_RSR_RECV_IE_MASK	0x00000008	/* Rx interrupt enable bit */

/* Transmit Packet Length Register (TPLR) */
#define XEL_TPLR_LENGTH_MASK	0x0000FFFF	/* Tx packet length */

/* Receive Packet Length Register (RPLR) */
#define XEL_RPLR_LENGTH_MASK	0x0000FFFF	/* Rx packet length */

#define XEL_HEADER_OFFSET	12		/* Offset to length field */
#define XEL_HEADER_SHIFT	16		/* Shift value for length */

/* General Ethernet Definitions */
#define XEL_ARP_PACKET_SIZE		28	/* Max ARP packet size */
#define XEL_HEADER_IP_LENGTH_OFFSET	16	/* IP Length Offset */

#define TX_TIMEOUT		(60 * HZ)	/* Tx timeout is 60 seconds. */

#ifdef __BIG_ENDIAN
#define xemaclite_readl		ioread32be
#define xemaclite_writel	iowrite32be
#else
#define xemaclite_readl		ioread32
#define xemaclite_writel	iowrite32
#endif

/**
 * struct net_local - Our private per device data
 * @ndev:		instance of the network device
 * @tx_ping_pong:	indicates whether Tx Pong buffer is configured in HW
 * @rx_ping_pong:	indicates whether Rx Pong buffer is configured in HW
 * @next_tx_buf_to_use:	next Tx buffer to write to
 * @next_rx_buf_to_use:	next Rx buffer to read from
 * @base_addr:		base address of the Emaclite device
 * @reset_lock:		lock to serialize xmit and tx_timeout execution
 * @deferred_skb:	holds an skb (for transmission at a later time) when the
 *			Tx buffer is not free
 * @phy_dev:		pointer to the PHY device
 * @phy_node:		pointer to the PHY device node
 * @mii_bus:		pointer to the MII bus
 * @last_link:		last link status
 */
struct net_local {
	struct net_device *ndev;

	bool tx_ping_pong;
	bool rx_ping_pong;
	u32 next_tx_buf_to_use;
	u32 next_rx_buf_to_use;
	void __iomem *base_addr;

	spinlock_t reset_lock; /* serialize xmit and tx_timeout execution */
	struct sk_buff *deferred_skb;

	struct phy_device *phy_dev;
	struct device_node *phy_node;

	struct mii_bus *mii_bus;

	int last_link;
};

/*************************/
/* EmacLite driver calls */
/*************************/

/**
 * xemaclite_enable_interrupts - Enable the interrupts for the EmacLite device
 * @drvdata:	Pointer to the Emaclite device private data
 *
 * This function enables the Tx and Rx interrupts for the Emaclite device along
 * with the Global Interrupt Enable.
 */
static void xemaclite_enable_interrupts(struct net_local *drvdata)
{
	u32 reg_data;

	/* Enable the Tx interrupts for the first Buffer */
	reg_data = xemaclite_readl(drvdata->base_addr + XEL_TSR_OFFSET);
	xemaclite_writel(reg_data | XEL_TSR_XMIT_IE_MASK,
			 drvdata->base_addr + XEL_TSR_OFFSET);

	/* Enable the Rx interrupts for the first buffer */
	xemaclite_writel(XEL_RSR_RECV_IE_MASK, drvdata->base_addr + XEL_RSR_OFFSET);

	/* Enable the Global Interrupt Enable */
	xemaclite_writel(XEL_GIER_GIE_MASK, drvdata->base_addr + XEL_GIER_OFFSET);
}

/**
 * xemaclite_disable_interrupts - Disable the interrupts for the EmacLite device
 * @drvdata:	Pointer to the Emaclite device private data
 *
 * This function disables the Tx and Rx interrupts for the Emaclite device,
 * along with the Global Interrupt Enable.
 */
static void xemaclite_disable_interrupts(struct net_local *drvdata)
{
	u32 reg_data;

	/* Disable the Global Interrupt Enable */
	xemaclite_writel(XEL_GIER_GIE_MASK, drvdata->base_addr + XEL_GIER_OFFSET);

	/* Disable the Tx interrupts for the first buffer */
	reg_data = xemaclite_readl(drvdata->base_addr + XEL_TSR_OFFSET);
	xemaclite_writel(reg_data & (~XEL_TSR_XMIT_IE_MASK),
			 drvdata->base_addr + XEL_TSR_OFFSET);

	/* Disable the Rx interrupts for the first buffer */
	reg_data = xemaclite_readl(drvdata->base_addr + XEL_RSR_OFFSET);
	xemaclite_writel(reg_data & (~XEL_RSR_RECV_IE_MASK),
			 drvdata->base_addr + XEL_RSR_OFFSET);
}

/**
 * xemaclite_aligned_write - Write from 16-bit aligned to 32-bit aligned address
 * @src_ptr:	Void pointer to the 16-bit aligned source address
 * @dest_ptr:	Pointer to the 32-bit aligned destination address
 * @length:	Number bytes to write from source to destination
 *
 * This function writes data from a 16-bit aligned buffer to a 32-bit aligned
 * address in the EmacLite device.
 */
static void xemaclite_aligned_write(const void *src_ptr, u32 *dest_ptr,
				    unsigned int length)
{
	const u16 *from_u16_ptr;
	u32 align_buffer;
	u32 *to_u32_ptr;
	u16 *to_u16_ptr;

	to_u32_ptr = dest_ptr;
	from_u16_ptr = src_ptr;
	align_buffer = 0;

	for (; length > 3; length -= 4) {
		to_u16_ptr = (u16 *)&align_buffer;
		*to_u16_ptr++ = *from_u16_ptr++;
		*to_u16_ptr++ = *from_u16_ptr++;

		/* This barrier resolves occasional issues seen around
		 * cases where the data is not properly flushed out
		 * from the processor store buffers to the destination
		 * memory locations.
		 */
		wmb();

		/* Output a word */
		*to_u32_ptr++ = align_buffer;
	}
	if (length) {
		u8 *from_u8_ptr, *to_u8_ptr;

		/* Set up to output the remaining data */
		align_buffer = 0;
		to_u8_ptr = (u8 *)&align_buffer;
		from_u8_ptr = (u8 *)from_u16_ptr;

		/* Output the remaining data */
		for (; length > 0; length--)
			*to_u8_ptr++ = *from_u8_ptr++;

		/* This barrier resolves occasional issues seen around
		 * cases where the data is not properly flushed out
		 * from the processor store buffers to the destination
		 * memory locations.
		 */
		wmb();
		*to_u32_ptr = align_buffer;
	}
}

/**
 * xemaclite_aligned_read - Read from 32-bit aligned to 16-bit aligned buffer
 * @src_ptr:	Pointer to the 32-bit aligned source address
 * @dest_ptr:	Pointer to the 16-bit aligned destination address
 * @length:	Number bytes to read from source to destination
 *
 * This function reads data from a 32-bit aligned address in the EmacLite device
 * to a 16-bit aligned buffer.
 */
static void xemaclite_aligned_read(u32 *src_ptr, u8 *dest_ptr,
				   unsigned int length)
{
	u16 *to_u16_ptr, *from_u16_ptr;
	u32 *from_u32_ptr;
	u32 align_buffer;

	from_u32_ptr = src_ptr;
	to_u16_ptr = (u16 *)dest_ptr;

	for (; length > 3; length -= 4) {
		/* Copy each word into the temporary buffer */
		align_buffer = *from_u32_ptr++;
		from_u16_ptr = (u16 *)&align_buffer;

		/* Read data from source */
		*to_u16_ptr++ = *from_u16_ptr++;
		*to_u16_ptr++ = *from_u16_ptr++;
	}

	if (length) {
		u8 *to_u8_ptr, *from_u8_ptr;

		/* Set up to read the remaining data */
		to_u8_ptr = (u8 *)to_u16_ptr;
		align_buffer = *from_u32_ptr++;
		from_u8_ptr = (u8 *)&align_buffer;

		/* Read the remaining data */
		for (; length > 0; length--)
			*to_u8_ptr = *from_u8_ptr;
	}
}

/**
 * xemaclite_send_data - Send an Ethernet frame
 * @drvdata:	Pointer to the Emaclite device private data
 * @data:	Pointer to the data to be sent
 * @byte_count:	Total frame size, including header
 *
 * This function checks if the Tx buffer of the Emaclite device is free to send
 * data. If so, it fills the Tx buffer with data for transmission. Otherwise, it
 * returns an error.
 *
 * Return:	0 upon success or -1 if the buffer(s) are full.
 *
 * Note:	The maximum Tx packet size can not be more than Ethernet header
 *		(14 Bytes) + Maximum MTU (1500 bytes). This is excluding FCS.
 */
static int xemaclite_send_data(struct net_local *drvdata, u8 *data,
			       unsigned int byte_count)
{
	u32 reg_data;
	void __iomem *addr;

	/* Determine the expected Tx buffer address */
	addr = drvdata->base_addr + drvdata->next_tx_buf_to_use;

	/* If the length is too large, truncate it */
	if (byte_count > ETH_FRAME_LEN)
		byte_count = ETH_FRAME_LEN;

	/* Check if the expected buffer is available */
	reg_data = xemaclite_readl(addr + XEL_TSR_OFFSET);
	if ((reg_data & (XEL_TSR_XMIT_BUSY_MASK |
	     XEL_TSR_XMIT_ACTIVE_MASK)) == 0) {
		/* Switch to next buffer if configured */
		if (drvdata->tx_ping_pong != 0)
			drvdata->next_tx_buf_to_use ^= XEL_BUFFER_OFFSET;
	} else if (drvdata->tx_ping_pong != 0) {
		/* If the expected buffer is full, try the other buffer,
		 * if it is configured in HW
		 */

		addr = (void __iomem __force *)((uintptr_t __force)addr ^
						 XEL_BUFFER_OFFSET);
		reg_data = xemaclite_readl(addr + XEL_TSR_OFFSET);

		if ((reg_data & (XEL_TSR_XMIT_BUSY_MASK |
		     XEL_TSR_XMIT_ACTIVE_MASK)) != 0)
			return -1; /* Buffers were full, return failure */
	} else {
		return -1; /* Buffer was full, return failure */
	}

	/* Write the frame to the buffer */
	xemaclite_aligned_write(data, (u32 __force *)addr, byte_count);

	xemaclite_writel((byte_count & XEL_TPLR_LENGTH_MASK),
			 addr + XEL_TPLR_OFFSET);

	/* Update the Tx Status Register to indicate that there is a
	 * frame to send. Set the XEL_TSR_XMIT_ACTIVE_MASK flag which
	 * is used by the interrupt handler to check whether a frame
	 * has been transmitted
	 */
	reg_data = xemaclite_readl(addr + XEL_TSR_OFFSET);
	reg_data |= (XEL_TSR_XMIT_BUSY_MASK | XEL_TSR_XMIT_ACTIVE_MASK);
	xemaclite_writel(reg_data, addr + XEL_TSR_OFFSET);

	return 0;
}

/**
 * xemaclite_recv_data - Receive a frame
 * @drvdata:	Pointer to the Emaclite device private data
 * @data:	Address where the data is to be received
 * @maxlen:    Maximum supported ethernet packet length
 *
 * This function is intended to be called from the interrupt context or
 * with a wrapper which waits for the receive frame to be available.
 *
 * Return:	Total number of bytes received
 */
static u16 xemaclite_recv_data(struct net_local *drvdata, u8 *data, int maxlen)
{
	void __iomem *addr;
	u16 length, proto_type;
	u32 reg_data;

	/* Determine the expected buffer address */
	addr = (drvdata->base_addr + drvdata->next_rx_buf_to_use);

	/* Verify which buffer has valid data */
	reg_data = xemaclite_readl(addr + XEL_RSR_OFFSET);

	if ((reg_data & XEL_RSR_RECV_DONE_MASK) == XEL_RSR_RECV_DONE_MASK) {
		if (drvdata->rx_ping_pong != 0)
			drvdata->next_rx_buf_to_use ^= XEL_BUFFER_OFFSET;
	} else {
		/* The instance is out of sync, try other buffer if other
		 * buffer is configured, return 0 otherwise. If the instance is
		 * out of sync, do not update the 'next_rx_buf_to_use' since it
		 * will correct on subsequent calls
		 */
		if (drvdata->rx_ping_pong != 0)
			addr = (void __iomem __force *)
				((uintptr_t __force)addr ^
				 XEL_BUFFER_OFFSET);
		else
			return 0;	/* No data was available */

		/* Verify that buffer has valid data */
		reg_data = xemaclite_readl(addr + XEL_RSR_OFFSET);
		if ((reg_data & XEL_RSR_RECV_DONE_MASK) !=
		     XEL_RSR_RECV_DONE_MASK)
			return 0;	/* No data was available */
	}

	/* Get the protocol type of the ethernet frame that arrived
	 */
	proto_type = ((ntohl(xemaclite_readl(addr + XEL_HEADER_OFFSET +
			XEL_RXBUFF_OFFSET)) >> XEL_HEADER_SHIFT) &
			XEL_RPLR_LENGTH_MASK);

	/* Check if received ethernet frame is a raw ethernet frame
	 * or an IP packet or an ARP packet
	 */
	if (proto_type > ETH_DATA_LEN) {
		if (proto_type == ETH_P_IP) {
			length = ((ntohl(xemaclite_readl(addr +
					XEL_HEADER_IP_LENGTH_OFFSET +
					XEL_RXBUFF_OFFSET)) >>
					XEL_HEADER_SHIFT) &
					XEL_RPLR_LENGTH_MASK);
			length = min_t(u16, length, ETH_DATA_LEN);
			length += ETH_HLEN + ETH_FCS_LEN;

		} else if (proto_type == ETH_P_ARP) {
			length = XEL_ARP_PACKET_SIZE + ETH_HLEN + ETH_FCS_LEN;
		} else {
			/* Field contains type other than IP or ARP, use max
			 * frame size and let user parse it
			 */
			length = ETH_FRAME_LEN + ETH_FCS_LEN;
		}
	} else {
		/* Use the length in the frame, plus the header and trailer */
		length = proto_type + ETH_HLEN + ETH_FCS_LEN;
	}

	if (WARN_ON(length > maxlen))
		length = maxlen;

	/* Read from the EmacLite device */
	xemaclite_aligned_read((u32 __force *)(addr + XEL_RXBUFF_OFFSET),
			       data, length);

	/* Acknowledge the frame */
	reg_data = xemaclite_readl(addr + XEL_RSR_OFFSET);
	reg_data &= ~XEL_RSR_RECV_DONE_MASK;
	xemaclite_writel(reg_data, addr + XEL_RSR_OFFSET);

	return length;
}

/**
 * xemaclite_update_address - Update the MAC address in the device
 * @drvdata:	Pointer to the Emaclite device private data
 * @address_ptr:Pointer to the MAC address (MAC address is a 48-bit value)
 *
 * Tx must be idle and Rx should be idle for deterministic results.
 * It is recommended that this function should be called after the
 * initialization and before transmission of any packets from the device.
 * The MAC address can be programmed using any of the two transmit
 * buffers (if configured).
 */
static void xemaclite_update_address(struct net_local *drvdata,
				     const u8 *address_ptr)
{
	void __iomem *addr;
	u32 reg_data;

	/* Determine the expected Tx buffer address */
	addr = drvdata->base_addr + drvdata->next_tx_buf_to_use;

	xemaclite_aligned_write(address_ptr, (u32 __force *)addr, ETH_ALEN);

	xemaclite_writel(ETH_ALEN, addr + XEL_TPLR_OFFSET);

	/* Update the MAC address in the EmacLite */
	reg_data = xemaclite_readl(addr + XEL_TSR_OFFSET);
	xemaclite_writel(reg_data | XEL_TSR_PROG_MAC_ADDR, addr + XEL_TSR_OFFSET);

	/* Wait for EmacLite to finish with the MAC address update */
	while ((xemaclite_readl(addr + XEL_TSR_OFFSET) &
		XEL_TSR_PROG_MAC_ADDR) != 0)
		;
}

/**
 * xemaclite_set_mac_address - Set the MAC address for this device
 * @dev:	Pointer to the network device instance
 * @address:	Void pointer to the sockaddr structure
 *
 * This function copies the HW address from the sockaddr structure to the
 * net_device structure and updates the address in HW.
 *
 * Return:	Error if the net device is busy or 0 if the addr is set
 *		successfully
 */
static int xemaclite_set_mac_address(struct net_device *dev, void *address)
{
	struct net_local *lp = netdev_priv(dev);
	struct sockaddr *addr = address;

	if (netif_running(dev))
		return -EBUSY;

	eth_hw_addr_set(dev, addr->sa_data);
	xemaclite_update_address(lp, dev->dev_addr);
	return 0;
}

/**
 * xemaclite_tx_timeout - Callback for Tx Timeout
 * @dev:	Pointer to the network device
 * @txqueue:	Unused
 *
 * This function is called when Tx time out occurs for Emaclite device.
 */
static void xemaclite_tx_timeout(struct net_device *dev, unsigned int txqueue)
{
	struct net_local *lp = netdev_priv(dev);
	unsigned long flags;

	dev_err(&lp->ndev->dev, "Exceeded transmit timeout of %lu ms\n",
		TX_TIMEOUT * 1000UL / HZ);

	dev->stats.tx_errors++;

	/* Reset the device */
	spin_lock_irqsave(&lp->reset_lock, flags);

	/* Shouldn't really be necessary, but shouldn't hurt */
	netif_stop_queue(dev);

	xemaclite_disable_interrupts(lp);
	xemaclite_enable_interrupts(lp);

	if (lp->deferred_skb) {
		dev_kfree_skb_irq(lp->deferred_skb);
		lp->deferred_skb = NULL;
		dev->stats.tx_errors++;
	}

	/* To exclude tx timeout */
	netif_trans_update(dev); /* prevent tx timeout */

	/* We're all ready to go. Start the queue */
	netif_wake_queue(dev);
	spin_unlock_irqrestore(&lp->reset_lock, flags);
}

/**********************/
/* Interrupt Handlers */
/**********************/

/**
 * xemaclite_tx_handler - Interrupt handler for frames sent
 * @dev:	Pointer to the network device
 *
 * This function updates the number of packets transmitted and handles the
 * deferred skb, if there is one.
 */
static void xemaclite_tx_handler(struct net_device *dev)
{
	struct net_local *lp = netdev_priv(dev);

	dev->stats.tx_packets++;

	if (!lp->deferred_skb)
		return;

	if (xemaclite_send_data(lp, (u8 *)lp->deferred_skb->data,
				lp->deferred_skb->len))
		return;

	dev->stats.tx_bytes += lp->deferred_skb->len;
	dev_consume_skb_irq(lp->deferred_skb);
	lp->deferred_skb = NULL;
	netif_trans_update(dev); /* prevent tx timeout */
	netif_wake_queue(dev);
}

/**
 * xemaclite_rx_handler- Interrupt handler for frames received
 * @dev:	Pointer to the network device
 *
 * This function allocates memory for a socket buffer, fills it with data
 * received and hands it over to the TCP/IP stack.
 */
static void xemaclite_rx_handler(struct net_device *dev)
{
	struct net_local *lp = netdev_priv(dev);
	struct sk_buff *skb;
	u32 len;

	len = ETH_FRAME_LEN + ETH_FCS_LEN;
	skb = netdev_alloc_skb(dev, len + NET_IP_ALIGN);
	if (!skb) {
		/* Couldn't get memory. */
		dev->stats.rx_dropped++;
		dev_err(&lp->ndev->dev, "Could not allocate receive buffer\n");
		return;
	}

	skb_reserve(skb, NET_IP_ALIGN);

	len = xemaclite_recv_data(lp, (u8 *)skb->data, len);

	if (!len) {
		dev->stats.rx_errors++;
		dev_kfree_skb_irq(skb);
		return;
	}

	skb_put(skb, len);	/* Tell the skb how much data we got */

	skb->protocol = eth_type_trans(skb, dev);
	skb_checksum_none_assert(skb);

	dev->stats.rx_packets++;
	dev->stats.rx_bytes += len;

	if (!skb_defer_rx_timestamp(skb))
		netif_rx(skb);	/* Send the packet upstream */
}

/**
 * xemaclite_interrupt - Interrupt handler for this driver
 * @irq:	Irq of the Emaclite device
 * @dev_id:	Void pointer to the network device instance used as callback
 *		reference
 *
 * Return:	IRQ_HANDLED
 *
 * This function handles the Tx and Rx interrupts of the EmacLite device.
 */
static irqreturn_t xemaclite_interrupt(int irq, void *dev_id)
{
	bool tx_complete = false;
	struct net_device *dev = dev_id;
	struct net_local *lp = netdev_priv(dev);
	void __iomem *base_addr = lp->base_addr;
	u32 tx_status;

	/* Check if there is Rx Data available */
	if ((xemaclite_readl(base_addr + XEL_RSR_OFFSET) &
			 XEL_RSR_RECV_DONE_MASK) ||
	    (xemaclite_readl(base_addr + XEL_BUFFER_OFFSET + XEL_RSR_OFFSET)
			 & XEL_RSR_RECV_DONE_MASK))

		xemaclite_rx_handler(dev);

	/* Check if the Transmission for the first buffer is completed */
	tx_status = xemaclite_readl(base_addr + XEL_TSR_OFFSET);
	if (((tx_status & XEL_TSR_XMIT_BUSY_MASK) == 0) &&
	    (tx_status & XEL_TSR_XMIT_ACTIVE_MASK) != 0) {
		tx_status &= ~XEL_TSR_XMIT_ACTIVE_MASK;
		xemaclite_writel(tx_status, base_addr + XEL_TSR_OFFSET);

		tx_complete = true;
	}

	/* Check if the Transmission for the second buffer is completed */
	tx_status = xemaclite_readl(base_addr + XEL_BUFFER_OFFSET + XEL_TSR_OFFSET);
	if (((tx_status & XEL_TSR_XMIT_BUSY_MASK) == 0) &&
	    (tx_status & XEL_TSR_XMIT_ACTIVE_MASK) != 0) {
		tx_status &= ~XEL_TSR_XMIT_ACTIVE_MASK;
		xemaclite_writel(tx_status, base_addr + XEL_BUFFER_OFFSET +
				 XEL_TSR_OFFSET);

		tx_complete = true;
	}

	/* If there was a Tx interrupt, call the Tx Handler */
	if (tx_complete != 0)
		xemaclite_tx_handler(dev);

	return IRQ_HANDLED;
}

/**********************/
/* MDIO Bus functions */
/**********************/

/**
 * xemaclite_mdio_wait - Wait for the MDIO to be ready to use
 * @lp:		Pointer to the Emaclite device private data
 *
 * This function waits till the device is ready to accept a new MDIO
 * request.
 *
 * Return:	0 for success or ETIMEDOUT for a timeout
 */

static int xemaclite_mdio_wait(struct net_local *lp)
{
	u32 val;

	/* wait for the MDIO interface to not be busy or timeout
	 * after some time.
	 */
	return readx_poll_timeout(xemaclite_readl,
				  lp->base_addr + XEL_MDIOCTRL_OFFSET,
				  val, !(val & XEL_MDIOCTRL_MDIOSTS_MASK),
				  1000, 20000);
}

/**
 * xemaclite_mdio_read - Read from a given MII management register
 * @bus:	the mii_bus struct
 * @phy_id:	the phy address
 * @reg:	register number to read from
 *
 * This function waits till the device is ready to accept a new MDIO
 * request and then writes the phy address to the MDIO Address register
 * and reads data from MDIO Read Data register, when its available.
 *
 * Return:	Value read from the MII management register
 */
static int xemaclite_mdio_read(struct mii_bus *bus, int phy_id, int reg)
{
	struct net_local *lp = bus->priv;
	u32 ctrl_reg;
	u32 rc;

	if (xemaclite_mdio_wait(lp))
		return -ETIMEDOUT;

	/* Write the PHY address, register number and set the OP bit in the
	 * MDIO Address register. Set the Status bit in the MDIO Control
	 * register to start a MDIO read transaction.
	 */
	ctrl_reg = xemaclite_readl(lp->base_addr + XEL_MDIOCTRL_OFFSET);
	xemaclite_writel(XEL_MDIOADDR_OP_MASK |
			 ((phy_id << XEL_MDIOADDR_PHYADR_SHIFT) | reg),
			 lp->base_addr + XEL_MDIOADDR_OFFSET);
	xemaclite_writel(ctrl_reg | XEL_MDIOCTRL_MDIOSTS_MASK,
			 lp->base_addr + XEL_MDIOCTRL_OFFSET);

	if (xemaclite_mdio_wait(lp))
		return -ETIMEDOUT;

	rc = xemaclite_readl(lp->base_addr + XEL_MDIORD_OFFSET);

	dev_dbg(&lp->ndev->dev,
		"%s(phy_id=%i, reg=%x) == %x\n", __func__,
		phy_id, reg, rc);

	return rc;
}

/**
 * xemaclite_mdio_write - Write to a given MII management register
 * @bus:	the mii_bus struct
 * @phy_id:	the phy address
 * @reg:	register number to write to
 * @val:	value to write to the register number specified by reg
 *
 * This function waits till the device is ready to accept a new MDIO
 * request and then writes the val to the MDIO Write Data register.
 *
 * Return:      0 upon success or a negative error upon failure
 */
static int xemaclite_mdio_write(struct mii_bus *bus, int phy_id, int reg,
				u16 val)
{
	struct net_local *lp = bus->priv;
	u32 ctrl_reg;

	dev_dbg(&lp->ndev->dev,
		"%s(phy_id=%i, reg=%x, val=%x)\n", __func__,
		phy_id, reg, val);

	if (xemaclite_mdio_wait(lp))
		return -ETIMEDOUT;

	/* Write the PHY address, register number and clear the OP bit in the
	 * MDIO Address register and then write the value into the MDIO Write
	 * Data register. Finally, set the Status bit in the MDIO Control
	 * register to start a MDIO write transaction.
	 */
	ctrl_reg = xemaclite_readl(lp->base_addr + XEL_MDIOCTRL_OFFSET);
	xemaclite_writel(~XEL_MDIOADDR_OP_MASK &
			 ((phy_id << XEL_MDIOADDR_PHYADR_SHIFT) | reg),
			 lp->base_addr + XEL_MDIOADDR_OFFSET);
	xemaclite_writel(val, lp->base_addr + XEL_MDIOWR_OFFSET);
	xemaclite_writel(ctrl_reg | XEL_MDIOCTRL_MDIOSTS_MASK,
			 lp->base_addr + XEL_MDIOCTRL_OFFSET);

	return 0;
}

/**
 * xemaclite_mdio_setup - Register mii_bus for the Emaclite device
 * @lp:		Pointer to the Emaclite device private data
 * @dev:	Pointer to OF device structure
 *
 * This function enables MDIO bus in the Emaclite device and registers a
 * mii_bus.
 *
 * Return:	0 upon success or a negative error upon failure
 */
static int xemaclite_mdio_setup(struct net_local *lp, struct device *dev)
{
	struct mii_bus *bus;
	struct resource res;
	struct device_node *np = of_get_parent(lp->phy_node);
	struct device_node *npp;
	int rc, ret;

	/* Don't register the MDIO bus if the phy_node or its parent node
	 * can't be found.
	 */
	if (!np) {
		dev_err(dev, "Failed to register mdio bus.\n");
		return -ENODEV;
	}
	npp = of_get_parent(np);
	ret = of_address_to_resource(npp, 0, &res);
	of_node_put(npp);
	if (ret) {
		dev_err(dev, "%s resource error!\n",
			dev->of_node->full_name);
		of_node_put(np);
		return ret;
	}
	if (lp->ndev->mem_start != res.start) {
		struct phy_device *phydev;

		phydev = of_phy_find_device(lp->phy_node);
		if (!phydev)
			dev_info(dev,
				 "MDIO of the phy is not registered yet\n");
		else
			put_device(&phydev->mdio.dev);
		of_node_put(np);
		return 0;
	}

	/* Enable the MDIO bus by asserting the enable bit in MDIO Control
	 * register.
	 */
	xemaclite_writel(XEL_MDIOCTRL_MDIOEN_MASK,
			 lp->base_addr + XEL_MDIOCTRL_OFFSET);

	bus = mdiobus_alloc();
	if (!bus) {
		dev_err(dev, "Failed to allocate mdiobus\n");
		of_node_put(np);
		return -ENOMEM;
	}

	snprintf(bus->id, MII_BUS_ID_SIZE, "%.8llx",
		 (unsigned long long)res.start);
	bus->priv = lp;
	bus->name = "Xilinx Emaclite MDIO";
	bus->read = xemaclite_mdio_read;
	bus->write = xemaclite_mdio_write;
	bus->parent = dev;

	rc = of_mdiobus_register(bus, np);
	of_node_put(np);
	if (rc) {
		dev_err(dev, "Failed to register mdio bus.\n");
		goto err_register;
	}

	lp->mii_bus = bus;

	return 0;

err_register:
	mdiobus_free(bus);
	return rc;
}

/**
 * xemaclite_adjust_link - Link state callback for the Emaclite device
 * @ndev: pointer to net_device struct
 *
 * There's nothing in the Emaclite device to be configured when the link
 * state changes. We just print the status.
 */
static void xemaclite_adjust_link(struct net_device *ndev)
{
	struct net_local *lp = netdev_priv(ndev);
	struct phy_device *phy = lp->phy_dev;
	int link_state;

	/* hash together the state values to decide if something has changed */
	link_state = phy->speed | (phy->duplex << 1) | phy->link;

	if (lp->last_link != link_state) {
		lp->last_link = link_state;
		phy_print_status(phy);
	}
}

/**
 * xemaclite_open - Open the network device
 * @dev:	Pointer to the network device
 *
 * This function sets the MAC address, requests an IRQ and enables interrupts
 * for the Emaclite device and starts the Tx queue.
 * It also connects to the phy device, if MDIO is included in Emaclite device.
 *
 * Return:	0 on success. -ENODEV, if PHY cannot be connected.
 *		Non-zero error value on failure.
 */
static int xemaclite_open(struct net_device *dev)
{
	struct net_local *lp = netdev_priv(dev);
	int retval;

	/* Just to be safe, stop the device first */
	xemaclite_disable_interrupts(lp);

	if (lp->phy_node) {
		lp->phy_dev = of_phy_connect(lp->ndev, lp->phy_node,
					     xemaclite_adjust_link, 0,
					     PHY_INTERFACE_MODE_MII);
		if (!lp->phy_dev) {
			dev_err(&lp->ndev->dev, "of_phy_connect() failed\n");
			return -ENODEV;
		}

		/* EmacLite doesn't support giga-bit speeds */
		phy_set_max_speed(lp->phy_dev, SPEED_100);
		phy_start(lp->phy_dev);
	}

	/* Set the MAC address each time opened */
	xemaclite_update_address(lp, dev->dev_addr);

	/* Grab the IRQ */
	retval = request_irq(dev->irq, xemaclite_interrupt, 0, dev->name, dev);
	if (retval) {
		dev_err(&lp->ndev->dev, "Could not allocate interrupt %d\n",
			dev->irq);
		if (lp->phy_dev)
			phy_disconnect(lp->phy_dev);
		lp->phy_dev = NULL;

		return retval;
	}

	/* Enable Interrupts */
	xemaclite_enable_interrupts(lp);

	/* We're ready to go */
	netif_start_queue(dev);

	return 0;
}

/**
 * xemaclite_close - Close the network device
 * @dev:	Pointer to the network device
 *
 * This function stops the Tx queue, disables interrupts and frees the IRQ for
 * the Emaclite device.
 * It also disconnects the phy device associated with the Emaclite device.
 *
 * Return:	0, always.
 */
static int xemaclite_close(struct net_device *dev)
{
	struct net_local *lp = netdev_priv(dev);

	netif_stop_queue(dev);
	xemaclite_disable_interrupts(lp);
	free_irq(dev->irq, dev);

	if (lp->phy_dev)
		phy_disconnect(lp->phy_dev);
	lp->phy_dev = NULL;

	return 0;
}

/**
 * xemaclite_send - Transmit a frame
 * @orig_skb:	Pointer to the socket buffer to be transmitted
 * @dev:	Pointer to the network device
 *
 * This function checks if the Tx buffer of the Emaclite device is free to send
 * data. If so, it fills the Tx buffer with data from socket buffer data,
 * updates the stats and frees the socket buffer. The Tx completion is signaled
 * by an interrupt. If the Tx buffer isn't free, then the socket buffer is
 * deferred and the Tx queue is stopped so that the deferred socket buffer can
 * be transmitted when the Emaclite device is free to transmit data.
 *
 * Return:	NETDEV_TX_OK, always.
 */
static netdev_tx_t
xemaclite_send(struct sk_buff *orig_skb, struct net_device *dev)
{
	struct net_local *lp = netdev_priv(dev);
	struct sk_buff *new_skb;
	unsigned int len;
	unsigned long flags;

	len = orig_skb->len;

	new_skb = orig_skb;

	spin_lock_irqsave(&lp->reset_lock, flags);
	if (xemaclite_send_data(lp, (u8 *)new_skb->data, len) != 0) {
		/* If the Emaclite Tx buffer is busy, stop the Tx queue and
		 * defer the skb for transmission during the ISR, after the
		 * current transmission is complete
		 */
		netif_stop_queue(dev);
		lp->deferred_skb = new_skb;
		/* Take the time stamp now, since we can't do this in an ISR. */
		skb_tx_timestamp(new_skb);
		spin_unlock_irqrestore(&lp->reset_lock, flags);
		return NETDEV_TX_OK;
	}
	spin_unlock_irqrestore(&lp->reset_lock, flags);

	skb_tx_timestamp(new_skb);

	dev->stats.tx_bytes += len;
	dev_consume_skb_any(new_skb);

	return NETDEV_TX_OK;
}

/**
 * get_bool - Get a parameter from the OF device
 * @ofdev:	Pointer to OF device structure
 * @s:		Property to be retrieved
 *
 * This function looks for a property in the device node and returns the value
 * of the property if its found or 0 if the property is not found.
 *
 * Return:	Value of the parameter if the parameter is found, or 0 otherwise
 */
static bool get_bool(struct platform_device *ofdev, const char *s)
{
	u32 *p = (u32 *)of_get_property(ofdev->dev.of_node, s, NULL);

	if (!p) {
		dev_warn(&ofdev->dev, "Parameter %s not found, defaulting to false\n", s);
		return false;
	}

	return (bool)*p;
}

/**
 * xemaclite_ethtools_get_drvinfo - Get various Axi Emac Lite driver info
 * @ndev:       Pointer to net_device structure
 * @ed:         Pointer to ethtool_drvinfo structure
 *
 * This implements ethtool command for getting the driver information.
 * Issue "ethtool -i ethX" under linux prompt to execute this function.
 */
static void xemaclite_ethtools_get_drvinfo(struct net_device *ndev,
					   struct ethtool_drvinfo *ed)
{
	strscpy(ed->driver, DRIVER_NAME, sizeof(ed->driver));
}

static const struct ethtool_ops xemaclite_ethtool_ops = {
	.get_drvinfo    = xemaclite_ethtools_get_drvinfo,
	.get_link       = ethtool_op_get_link,
	.get_link_ksettings = phy_ethtool_get_link_ksettings,
	.set_link_ksettings = phy_ethtool_set_link_ksettings,
};

static const struct net_device_ops xemaclite_netdev_ops;

/**
 * xemaclite_of_probe - Probe method for the Emaclite device.
 * @ofdev:	Pointer to OF device structure
 *
 * This function probes for the Emaclite device in the device tree.
 * It initializes the driver data structure and the hardware, sets the MAC
 * address and registers the network device.
 * It also registers a mii_bus for the Emaclite device, if MDIO is included
 * in the device.
 *
 * Return:	0, if the driver is bound to the Emaclite device, or
 *		a negative error if there is failure.
 */
static int xemaclite_of_probe(struct platform_device *ofdev)
{
	struct resource *res;
	struct net_device *ndev = NULL;
	struct net_local *lp = NULL;
	struct device *dev = &ofdev->dev;
	struct clk *clkin;

	int rc = 0;

	dev_info(dev, "Device Tree Probing\n");

	/* Create an ethernet device instance */
	ndev = devm_alloc_etherdev(dev, sizeof(struct net_local));
	if (!ndev)
		return -ENOMEM;

	dev_set_drvdata(dev, ndev);
	SET_NETDEV_DEV(ndev, &ofdev->dev);

	lp = netdev_priv(ndev);
	lp->ndev = ndev;

	/* Get IRQ for the device */
	rc = platform_get_irq(ofdev, 0);
	if (rc < 0)
		return rc;

	ndev->irq = rc;

<<<<<<< HEAD
	res = platform_get_resource(ofdev, IORESOURCE_MEM, 0);
	lp->base_addr = devm_ioremap_resource(&ofdev->dev, res);
=======
	lp->base_addr = devm_platform_get_and_ioremap_resource(ofdev, 0, &res);
>>>>>>> a686015d
	if (IS_ERR(lp->base_addr))
		return PTR_ERR(lp->base_addr);

	ndev->mem_start = res->start;
	ndev->mem_end = res->end;

	spin_lock_init(&lp->reset_lock);
	lp->next_tx_buf_to_use = 0x0;
	lp->next_rx_buf_to_use = 0x0;
	lp->tx_ping_pong = get_bool(ofdev, "xlnx,tx-ping-pong");
	lp->rx_ping_pong = get_bool(ofdev, "xlnx,rx-ping-pong");

	clkin = devm_clk_get_optional_enabled(&ofdev->dev, NULL);
<<<<<<< HEAD
	if (IS_ERR(clkin)) {
		return dev_err_probe(&ofdev->dev, PTR_ERR(clkin),
				"Failed to get and enable clock from Device Tree\n");
	}
=======
	if (IS_ERR(clkin))
		return dev_err_probe(&ofdev->dev, PTR_ERR(clkin),
				"Failed to get and enable clock from Device Tree\n");
>>>>>>> a686015d

	rc = of_get_ethdev_address(ofdev->dev.of_node, ndev);
	if (rc) {
		dev_warn(dev, "No MAC address found, using random\n");
		eth_hw_addr_random(ndev);
	}

	/* Clear the Tx CSR's in case this is a restart */
	xemaclite_writel(0, lp->base_addr + XEL_TSR_OFFSET);
	xemaclite_writel(0, lp->base_addr + XEL_BUFFER_OFFSET + XEL_TSR_OFFSET);

	/* Set the MAC address in the EmacLite device */
	xemaclite_update_address(lp, ndev->dev_addr);

	lp->phy_node = of_parse_phandle(ofdev->dev.of_node, "phy-handle", 0);
	xemaclite_mdio_setup(lp, &ofdev->dev);

	dev_info(dev, "MAC address is now %pM\n", ndev->dev_addr);

	ndev->netdev_ops = &xemaclite_netdev_ops;
	ndev->ethtool_ops = &xemaclite_ethtool_ops;
	ndev->flags &= ~IFF_MULTICAST;
	ndev->watchdog_timeo = TX_TIMEOUT;

	/* Finally, register the device */
	rc = register_netdev(ndev);
	if (rc) {
		dev_err(dev,
			"Cannot register network device, aborting\n");
		goto put_node;
	}

	dev_info(dev,
		 "Xilinx EmacLite at 0x%08lX mapped to 0x%p, irq=%d\n",
		 (unsigned long __force)ndev->mem_start, lp->base_addr, ndev->irq);
	return 0;

put_node:
	of_node_put(lp->phy_node);
	return rc;
}

/**
 * xemaclite_of_remove - Unbind the driver from the Emaclite device.
 * @of_dev:	Pointer to OF device structure
 *
 * This function is called if a device is physically removed from the system or
 * if the driver module is being unloaded. It frees any resources allocated to
 * the device.
 */
static void xemaclite_of_remove(struct platform_device *of_dev)
{
	struct net_device *ndev = platform_get_drvdata(of_dev);

	struct net_local *lp = netdev_priv(ndev);

	/* Un-register the mii_bus, if configured */
	if (lp->mii_bus) {
		mdiobus_unregister(lp->mii_bus);
		mdiobus_free(lp->mii_bus);
		lp->mii_bus = NULL;
	}

	unregister_netdev(ndev);

	of_node_put(lp->phy_node);
	lp->phy_node = NULL;
<<<<<<< HEAD

	return 0;
=======
>>>>>>> a686015d
}

#ifdef CONFIG_NET_POLL_CONTROLLER
static void
xemaclite_poll_controller(struct net_device *ndev)
{
	disable_irq(ndev->irq);
	xemaclite_interrupt(ndev->irq, ndev);
	enable_irq(ndev->irq);
}
#endif

/* Ioctl MII Interface */
static int xemaclite_ioctl(struct net_device *dev, struct ifreq *rq, int cmd)
{
	if (!dev->phydev || !netif_running(dev))
		return -EINVAL;

	switch (cmd) {
	case SIOCGMIIPHY:
	case SIOCGMIIREG:
	case SIOCSMIIREG:
		return phy_mii_ioctl(dev->phydev, rq, cmd);
	default:
		return -EOPNOTSUPP;
	}
}

static const struct net_device_ops xemaclite_netdev_ops = {
	.ndo_open		= xemaclite_open,
	.ndo_stop		= xemaclite_close,
	.ndo_start_xmit		= xemaclite_send,
	.ndo_set_mac_address	= xemaclite_set_mac_address,
	.ndo_tx_timeout		= xemaclite_tx_timeout,
	.ndo_eth_ioctl		= xemaclite_ioctl,
#ifdef CONFIG_NET_POLL_CONTROLLER
	.ndo_poll_controller = xemaclite_poll_controller,
#endif
};

/* Match table for OF platform binding */
static const struct of_device_id xemaclite_of_match[] = {
	{ .compatible = "xlnx,opb-ethernetlite-1.01.a", },
	{ .compatible = "xlnx,opb-ethernetlite-1.01.b", },
	{ .compatible = "xlnx,xps-ethernetlite-1.00.a", },
	{ .compatible = "xlnx,xps-ethernetlite-2.00.a", },
	{ .compatible = "xlnx,xps-ethernetlite-2.01.a", },
	{ .compatible = "xlnx,xps-ethernetlite-3.00.a", },
	{ /* end of list */ },
};
MODULE_DEVICE_TABLE(of, xemaclite_of_match);

static struct platform_driver xemaclite_of_driver = {
	.driver = {
		.name = DRIVER_NAME,
		.of_match_table = xemaclite_of_match,
	},
	.probe		= xemaclite_of_probe,
	.remove_new	= xemaclite_of_remove,
};

module_platform_driver(xemaclite_of_driver);

MODULE_AUTHOR("Xilinx, Inc.");
MODULE_DESCRIPTION("Xilinx Ethernet MAC Lite driver");
MODULE_LICENSE("GPL");<|MERGE_RESOLUTION|>--- conflicted
+++ resolved
@@ -1116,12 +1116,7 @@
 
 	ndev->irq = rc;
 
-<<<<<<< HEAD
-	res = platform_get_resource(ofdev, IORESOURCE_MEM, 0);
-	lp->base_addr = devm_ioremap_resource(&ofdev->dev, res);
-=======
 	lp->base_addr = devm_platform_get_and_ioremap_resource(ofdev, 0, &res);
->>>>>>> a686015d
 	if (IS_ERR(lp->base_addr))
 		return PTR_ERR(lp->base_addr);
 
@@ -1135,16 +1130,9 @@
 	lp->rx_ping_pong = get_bool(ofdev, "xlnx,rx-ping-pong");
 
 	clkin = devm_clk_get_optional_enabled(&ofdev->dev, NULL);
-<<<<<<< HEAD
-	if (IS_ERR(clkin)) {
-		return dev_err_probe(&ofdev->dev, PTR_ERR(clkin),
-				"Failed to get and enable clock from Device Tree\n");
-	}
-=======
 	if (IS_ERR(clkin))
 		return dev_err_probe(&ofdev->dev, PTR_ERR(clkin),
 				"Failed to get and enable clock from Device Tree\n");
->>>>>>> a686015d
 
 	rc = of_get_ethdev_address(ofdev->dev.of_node, ndev);
 	if (rc) {
@@ -1212,11 +1200,6 @@
 
 	of_node_put(lp->phy_node);
 	lp->phy_node = NULL;
-<<<<<<< HEAD
-
-	return 0;
-=======
->>>>>>> a686015d
 }
 
 #ifdef CONFIG_NET_POLL_CONTROLLER
