--- conflicted
+++ resolved
@@ -31,19 +31,11 @@
 struct vfio_cdx_device {
 	struct vfio_device	vdev;
 	struct vfio_cdx_region	*regions;
-<<<<<<< HEAD
-	u32			flags;
-#define BME_SUPPORT BIT(0)
-	struct vfio_cdx_irq	*cdx_irqs;
-	u32			irq_count;
-	u32			config_msi;
-=======
 	struct vfio_cdx_irq	*cdx_irqs;
 	u32			flags;
 #define BME_SUPPORT BIT(0)
 	u32			msi_count;
 	u8			config_msi;
->>>>>>> a686015d
 };
 
 int vfio_cdx_set_irqs_ioctl(struct vfio_cdx_device *vdev,
