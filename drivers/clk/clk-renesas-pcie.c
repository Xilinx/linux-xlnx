--- conflicted
+++ resolved
@@ -156,23 +156,12 @@
 
 static u8 rs9_calc_dif(const struct rs9_driver_data *rs9, int idx)
 {
-<<<<<<< HEAD
-	enum rs9_model model = rs9->chip_info->model;
-
-	if (model == RENESAS_9FGV0241)
-		return BIT(idx + 1);
-	else if (model == RENESAS_9FGV0441)
-		return BIT(idx);
-
-	return 0;
-=======
 	/*
 	 * On 9FGV0241, the DIF OE0 is BIT(1) and DIF OE(1) is BIT(2),
 	 * on 9FGV0441 and 9FGV0841 the DIF OE0 is BIT(0) and so on.
 	 * Increment the index in the 9FGV0241 special case here.
 	 */
 	return BIT(idx + rs9->chip_info->outshift);
->>>>>>> f0e5e180
 }
 
 static int rs9_get_output_config(struct rs9_driver_data *rs9, int idx)
