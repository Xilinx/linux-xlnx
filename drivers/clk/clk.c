--- conflicted
+++ resolved
@@ -1613,22 +1613,6 @@
 		return -EINVAL;
 
 	for (i = 0; i < core->num_parents; i++) {
-<<<<<<< HEAD
-		if (core->parents[i] == parent)
-			return i;
-
-		if (core->parents[i])
-			continue;
-
-		/* Fallback to comparing globally unique names */
-		if (!strcmp(parent->name, core->parent_names[i])) {
-			core->parents[i] = parent;
-			return i;
-		}
-	}
-
-	return -EINVAL;
-=======
 		/* Found it first try! */
 		if (core->parents[i].core == parent)
 			return i;
@@ -1660,7 +1644,6 @@
 
 	core->parents[i].core = parent;
 	return i;
->>>>>>> 0ecfebd2
 }
 
 /*
@@ -3406,45 +3389,6 @@
  * @hw: clk_hw associated with the clk being consumed
  * @dev_id: string describing device name
  * @con_id: connection ID string on device
-<<<<<<< HEAD
- *
- * This is the main function used to create a clk pointer for use by clk
- * consumers. It connects a consumer to the clk_core and clk_hw structures
- * used by the framework and clk provider respectively.
- */
-struct clk *clk_hw_create_clk(struct device *dev, struct clk_hw *hw,
-			      const char *dev_id, const char *con_id)
-{
-	struct clk *clk;
-	struct clk_core *core;
-
-	/* This is to allow this function to be chained to others */
-	if (IS_ERR_OR_NULL(hw))
-		return ERR_CAST(hw);
-
-	core = hw->core;
-	clk = alloc_clk(core, dev_id, con_id);
-	if (IS_ERR(clk))
-		return clk;
-	clk->dev = dev;
-
-	if (!try_module_get(core->owner)) {
-		free_clk(clk);
-		return ERR_PTR(-ENOENT);
-	}
-
-	kref_get(&core->ref);
-	clk_core_link_consumer(core, clk);
-
-	return clk;
-}
-
-/**
- * clk_register - allocate a new clock, register it and return an opaque cookie
- * @dev: device that is registering this clock
- * @hw: link to hardware-specific clock data
-=======
->>>>>>> 0ecfebd2
  *
  * This is the main function used to create a clk pointer for use by clk
  * consumers. It connects a consumer to the clk_core and clk_hw structures
@@ -3598,10 +3542,7 @@
 	if (dev && pm_runtime_enabled(dev))
 		core->rpm_enabled = true;
 	core->dev = dev;
-<<<<<<< HEAD
-=======
 	core->of_node = np;
->>>>>>> 0ecfebd2
 	if (dev && dev->driver)
 		core->owner = dev->driver->owner;
 	core->hw = hw;
