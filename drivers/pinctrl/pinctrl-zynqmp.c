// SPDX-License-Identifier: GPL-2.0
/*
 * ZynqMP pin controller
 *
 * Copyright (C) 2020, 2021 Xilinx, Inc.
 *
 * Sai Krishna Potthuri <lakshmi.sai.krishna.potthuri@xilinx.com>
 * Rajan Vaja <rajan.vaja@xilinx.com>
 */

#include <dt-bindings/pinctrl/pinctrl-zynqmp.h>

#include <linux/bitfield.h>
#include <linux/bitmap.h>
#include <linux/init.h>
#include <linux/module.h>
#include <linux/of_address.h>
#include <linux/platform_device.h>

#include <linux/firmware/xlnx-zynqmp.h>

#include <linux/pinctrl/pinconf-generic.h>
#include <linux/pinctrl/pinconf.h>
#include <linux/pinctrl/pinctrl.h>
#include <linux/pinctrl/pinmux.h>

#include "core.h"
#include "pinctrl-utils.h"

#define ZYNQMP_PIN_PREFIX			"MIO"
#define PINCTRL_GET_FUNC_NAME_RESP_LEN		16
#define MAX_FUNC_NAME_LEN			16
#define MAX_GROUP_PIN				50
#define MAX_PIN_GROUPS				50
#define END_OF_FUNCTIONS			"END_OF_FUNCTIONS"
#define NUM_GROUPS_PER_RESP			6

#define PINCTRL_GET_FUNC_GROUPS_RESP_LEN	12
#define PINCTRL_GET_PIN_GROUPS_RESP_LEN		12
#define NA_GROUP				0xFFFF
#define RESERVED_GROUP				0xFFFE

#define DRIVE_STRENGTH_2MA	2
#define DRIVE_STRENGTH_4MA	4
#define DRIVE_STRENGTH_8MA	8
#define DRIVE_STRENGTH_12MA	12

<<<<<<< HEAD
#define VERSAL_LPD_MIO_BASE_ID		0x14104001U
#define VERSAL_PMC_MIO_BASE_ID		0x1410801bU
#define VERSAL_LPD_MIO_END_PIN		25
#define VERSAL_LPD_PIN_PREFIX		"LPD_MIO"
#define VERSAL_PMC_PIN_PREFIX		"PMC_MIO"

=======
#define VERSAL_LPD_PIN_PREFIX		"LPD_MIO"
#define VERSAL_PMC_PIN_PREFIX		"PMC_MIO"

#define VERSAL_PINCTRL_ATTR_NODETYPE_MASK	GENMASK(19, 14)
#define VERSAL_PINCTRL_NODETYPE_LPD_MIO		BIT(0)

#define VERSAL_LPD_MIO_BASE_ID		0x14104001
#define VERSAL_PMC_MIO_BASE_ID		0x1410801B
#define VERSAL_LPD_MIO_END_PIN		25

>>>>>>> a686015d
/**
 * struct zynqmp_pmux_function - a pinmux function
 * @name:	Name of the pin mux function
 * @groups:	List of pin groups for this function
 * @ngroups:	Number of entries in @groups
 *
 * This structure holds information about pin control function
 * and function group names supporting that function.
 */
struct zynqmp_pmux_function {
	char name[MAX_FUNC_NAME_LEN];
	const char * const *groups;
	unsigned int ngroups;
};

/**
 * struct zynqmp_pinctrl - driver data
 * @pctrl:	Pin control device
 * @groups:	Pin groups
 * @ngroups:	Number of @groups
 * @funcs:	Pin mux functions
 * @nfuncs:	Number of @funcs
 *
 * This struct is stored as driver data and used to retrieve
 * information regarding pin control functions, groups and
 * group pins.
 */
struct zynqmp_pinctrl {
	struct pinctrl_dev *pctrl;
	const struct zynqmp_pctrl_group *groups;
	unsigned int ngroups;
	const struct zynqmp_pmux_function *funcs;
	unsigned int nfuncs;
};

/**
 * struct zynqmp_pctrl_group - Pin control group info
 * @name:	Group name
 * @pins:	Group pin numbers
 * @npins:	Number of pins in the group
 */
struct zynqmp_pctrl_group {
	const char *name;
	unsigned int pins[MAX_GROUP_PIN];
	unsigned int npins;
};

static struct pinctrl_desc zynqmp_desc;
static u32 family_code;
static u32 sub_family_code;

static int zynqmp_pctrl_get_groups_count(struct pinctrl_dev *pctldev)
{
	struct zynqmp_pinctrl *pctrl = pinctrl_dev_get_drvdata(pctldev);

	return pctrl->ngroups + zynqmp_desc.npins;
}

static const char *zynqmp_pctrl_get_group_name(struct pinctrl_dev *pctldev,
					       unsigned int selector)
{
	struct zynqmp_pinctrl *pctrl = pinctrl_dev_get_drvdata(pctldev);

	if (selector < pctrl->ngroups)
		return pctrl->groups[selector].name;

	return zynqmp_desc.pins[selector - pctrl->ngroups].name;
}

static int zynqmp_pctrl_get_group_pins(struct pinctrl_dev *pctldev,
				       unsigned int selector,
				       const unsigned int **pins,
				       unsigned int *npins)
{
	struct zynqmp_pinctrl *pctrl = pinctrl_dev_get_drvdata(pctldev);

	if (selector < pctrl->ngroups) {
		*pins = pctrl->groups[selector].pins;
		*npins = pctrl->groups[selector].npins;
	} else {
		*pins = &zynqmp_desc.pins[selector - pctrl->ngroups].number;
		*npins = 1;
	}

	return 0;
}

static const struct pinctrl_ops zynqmp_pctrl_ops = {
	.get_groups_count = zynqmp_pctrl_get_groups_count,
	.get_group_name = zynqmp_pctrl_get_group_name,
	.get_group_pins = zynqmp_pctrl_get_group_pins,
	.dt_node_to_map = pinconf_generic_dt_node_to_map_all,
	.dt_free_map = pinctrl_utils_free_map,
};

static int zynqmp_pinmux_request_pin(struct pinctrl_dev *pctldev,
				     unsigned int pin)
{
	int ret;

	ret = zynqmp_pm_pinctrl_request(pin);
	if (ret) {
		dev_err(pctldev->dev, "request failed for pin %u\n", pin);
		return ret;
	}

	return 0;
}

static int zynqmp_pmux_get_functions_count(struct pinctrl_dev *pctldev)
{
	struct zynqmp_pinctrl *pctrl = pinctrl_dev_get_drvdata(pctldev);

	return pctrl->nfuncs;
}

static const char *zynqmp_pmux_get_function_name(struct pinctrl_dev *pctldev,
						 unsigned int selector)
{
	struct zynqmp_pinctrl *pctrl = pinctrl_dev_get_drvdata(pctldev);

	return pctrl->funcs[selector].name;
}

/**
 * zynqmp_pmux_get_function_groups() - Get groups for the function
 * @pctldev:	Pincontrol device pointer.
 * @selector:	Function ID
 * @groups:	Group names.
 * @num_groups:	Number of function groups.
 *
 * Get function's group count and group names.
 *
 * Return: 0
 */
static int zynqmp_pmux_get_function_groups(struct pinctrl_dev *pctldev,
					   unsigned int selector,
					   const char * const **groups,
					   unsigned * const num_groups)
{
	struct zynqmp_pinctrl *pctrl = pinctrl_dev_get_drvdata(pctldev);

	*groups = pctrl->funcs[selector].groups;
	*num_groups = pctrl->funcs[selector].ngroups;

	return 0;
}

/**
 * zynqmp_pinmux_set_mux() - Set requested function for the group
 * @pctldev:	Pincontrol device pointer.
 * @function:	Function ID.
 * @group:	Group ID.
 *
 * Loop through all pins of the group and call firmware API
 * to set requested function for all pins in the group.
 *
 * Return: 0 on success else error code.
 */
static int zynqmp_pinmux_set_mux(struct pinctrl_dev *pctldev,
				 unsigned int function,
				 unsigned int group)
{
	const unsigned int *pins;
	unsigned int npins;
	int ret, i;

	zynqmp_pctrl_get_group_pins(pctldev, group, &pins, &npins);
	for (i = 0; i < npins; i++) {
		ret = zynqmp_pm_pinctrl_set_function(pins[i], function);
		if (ret) {
			dev_err(pctldev->dev, "set mux failed for pin %u\n",
				pins[i]);
			return ret;
		}
	}

	return 0;
}

static int zynqmp_pinmux_release_pin(struct pinctrl_dev *pctldev,
				     unsigned int pin)
{
	int ret;

	ret = zynqmp_pm_pinctrl_release(pin);
	if (ret) {
		dev_err(pctldev->dev, "free pin failed for pin %u\n",
			pin);
		return ret;
	}

	return 0;
}

static const struct pinmux_ops zynqmp_pinmux_ops = {
	.request = zynqmp_pinmux_request_pin,
	.get_functions_count = zynqmp_pmux_get_functions_count,
	.get_function_name = zynqmp_pmux_get_function_name,
	.get_function_groups = zynqmp_pmux_get_function_groups,
	.set_mux = zynqmp_pinmux_set_mux,
	.free = zynqmp_pinmux_release_pin,
};

/**
 * zynqmp_pinconf_cfg_get() - get config value for the pin
 * @pctldev:	Pin control device pointer.
 * @pin:	Pin number.
 * @config:	Value of config param.
 *
 * Get value of the requested configuration parameter for the
 * given pin.
 *
 * Return: 0 on success else error code.
 */
static int zynqmp_pinconf_cfg_get(struct pinctrl_dev *pctldev,
				  unsigned int pin,
				  unsigned long *config)
{
	unsigned int arg, param = pinconf_to_config_param(*config);
	int ret;

	switch (param) {
	case PIN_CONFIG_SLEW_RATE:
		param = PM_PINCTRL_CONFIG_SLEW_RATE;
		ret = zynqmp_pm_pinctrl_get_config(pin, param, &arg);
		break;
	case PIN_CONFIG_BIAS_PULL_UP:
		param = PM_PINCTRL_CONFIG_PULL_CTRL;
		ret = zynqmp_pm_pinctrl_get_config(pin, param, &arg);
		if (arg != PM_PINCTRL_BIAS_PULL_UP)
			return -EINVAL;

		arg = 1;
		break;
	case PIN_CONFIG_BIAS_PULL_DOWN:
		param = PM_PINCTRL_CONFIG_PULL_CTRL;
		ret = zynqmp_pm_pinctrl_get_config(pin, param, &arg);
		if (arg != PM_PINCTRL_BIAS_PULL_DOWN)
			return -EINVAL;

		arg = 1;
		break;
	case PIN_CONFIG_BIAS_DISABLE:
		param = PM_PINCTRL_CONFIG_BIAS_STATUS;
		ret = zynqmp_pm_pinctrl_get_config(pin, param, &arg);
		if (arg != PM_PINCTRL_BIAS_DISABLE)
			return -EINVAL;

		arg = 1;
		break;
	case PIN_CONFIG_POWER_SOURCE:
		param = PM_PINCTRL_CONFIG_VOLTAGE_STATUS;
		ret = zynqmp_pm_pinctrl_get_config(pin, param, &arg);
		break;
	case PIN_CONFIG_INPUT_SCHMITT_ENABLE:
		param = PM_PINCTRL_CONFIG_SCHMITT_CMOS;
		ret = zynqmp_pm_pinctrl_get_config(pin, param, &arg);
		break;
	case PIN_CONFIG_DRIVE_STRENGTH:
		param = PM_PINCTRL_CONFIG_DRIVE_STRENGTH;
		ret = zynqmp_pm_pinctrl_get_config(pin, param, &arg);
		switch (arg) {
		case PM_PINCTRL_DRIVE_STRENGTH_2MA:
			arg = DRIVE_STRENGTH_2MA;
			break;
		case PM_PINCTRL_DRIVE_STRENGTH_4MA:
			arg = DRIVE_STRENGTH_4MA;
			break;
		case PM_PINCTRL_DRIVE_STRENGTH_8MA:
			arg = DRIVE_STRENGTH_8MA;
			break;
		case PM_PINCTRL_DRIVE_STRENGTH_12MA:
			arg = DRIVE_STRENGTH_12MA;
			break;
		default:
			/* Invalid drive strength */
			dev_warn(pctldev->dev,
				 "Invalid drive strength for pin %d\n",
				 pin);
			return -EINVAL;
		}
		break;
	default:
		ret = -ENOTSUPP;
		break;
	}

	if (ret)
		return ret;

	param = pinconf_to_config_param(*config);
	*config = pinconf_to_config_packed(param, arg);

	return 0;
}

/**
 * zynqmp_pinconf_cfg_set() - Set requested config for the pin
 * @pctldev:		Pincontrol device pointer.
 * @pin:		Pin number.
 * @configs:		Configuration to set.
 * @num_configs:	Number of configurations.
 *
 * Loop through all configurations and call firmware API
 * to set requested configurations for the pin.
 *
 * Return: 0 on success else error code.
 */
static int zynqmp_pinconf_cfg_set(struct pinctrl_dev *pctldev,
				  unsigned int pin, unsigned long *configs,
				  unsigned int num_configs)
{
	int i, ret;

	for (i = 0; i < num_configs; i++) {
		unsigned int param = pinconf_to_config_param(configs[i]);
		unsigned int arg = pinconf_to_config_argument(configs[i]);
		unsigned int value;

		switch (param) {
		case PIN_CONFIG_SLEW_RATE:
			param = PM_PINCTRL_CONFIG_SLEW_RATE;
			ret = zynqmp_pm_pinctrl_set_config(pin, param, arg);
			break;
		case PIN_CONFIG_BIAS_PULL_UP:
			param = PM_PINCTRL_CONFIG_PULL_CTRL;
			arg = PM_PINCTRL_BIAS_PULL_UP;
			ret = zynqmp_pm_pinctrl_set_config(pin, param, arg);
			break;
		case PIN_CONFIG_BIAS_PULL_DOWN:
			param = PM_PINCTRL_CONFIG_PULL_CTRL;
			arg = PM_PINCTRL_BIAS_PULL_DOWN;
			ret = zynqmp_pm_pinctrl_set_config(pin, param, arg);
			break;
		case PIN_CONFIG_BIAS_DISABLE:
			param = PM_PINCTRL_CONFIG_BIAS_STATUS;
			arg = PM_PINCTRL_BIAS_DISABLE;
			ret = zynqmp_pm_pinctrl_set_config(pin, param, arg);
			break;
		case PIN_CONFIG_INPUT_SCHMITT_ENABLE:
			param = PM_PINCTRL_CONFIG_SCHMITT_CMOS;
			ret = zynqmp_pm_pinctrl_set_config(pin, param, arg);
			break;
		case PIN_CONFIG_DRIVE_STRENGTH:
			switch (arg) {
			case DRIVE_STRENGTH_2MA:
				value = PM_PINCTRL_DRIVE_STRENGTH_2MA;
				break;
			case DRIVE_STRENGTH_4MA:
				value = PM_PINCTRL_DRIVE_STRENGTH_4MA;
				break;
			case DRIVE_STRENGTH_8MA:
				value = PM_PINCTRL_DRIVE_STRENGTH_8MA;
				break;
			case DRIVE_STRENGTH_12MA:
				value = PM_PINCTRL_DRIVE_STRENGTH_12MA;
				break;
			default:
				/* Invalid drive strength */
				dev_warn(pctldev->dev,
					 "Invalid drive strength for pin %d\n",
					 pin);
				return -EINVAL;
			}

			param = PM_PINCTRL_CONFIG_DRIVE_STRENGTH;
			ret = zynqmp_pm_pinctrl_set_config(pin, param, value);
			break;
		case PIN_CONFIG_POWER_SOURCE:
			param = PM_PINCTRL_CONFIG_VOLTAGE_STATUS;
			ret = zynqmp_pm_pinctrl_get_config(pin, param, &value);

			if (arg != value)
				dev_warn(pctldev->dev,
					 "Invalid IO Standard requested for pin %d\n",
					 pin);

			break;
		case PIN_CONFIG_BIAS_HIGH_IMPEDANCE:
			param = PM_PINCTRL_CONFIG_TRI_STATE;
			arg = PM_PINCTRL_TRI_STATE_ENABLE;
			ret = zynqmp_pm_pinctrl_set_config(pin, param, arg);
			break;
		case PIN_CONFIG_MODE_LOW_POWER:
			/*
			 * These cases are mentioned in dts but configurable
			 * registers are unknown. So falling through to ignore
			 * boot time warnings as of now.
			 */
			ret = 0;
			break;
		case PIN_CONFIG_OUTPUT_ENABLE:
			param = PM_PINCTRL_CONFIG_TRI_STATE;
			arg = PM_PINCTRL_TRI_STATE_DISABLE;
			ret = zynqmp_pm_pinctrl_set_config(pin, param, arg);
			break;
		default:
			dev_warn(pctldev->dev,
				 "unsupported configuration parameter '%u'\n",
				 param);
			ret = -ENOTSUPP;
			break;
		}

		param = pinconf_to_config_param(configs[i]);
		arg = pinconf_to_config_argument(configs[i]);
		if (ret)
			dev_warn(pctldev->dev,
				 "failed to set: pin %u param %u value %u\n",
				 pin, param, arg);
	}

	return 0;
}

/**
 * zynqmp_pinconf_group_set() - Set requested config for the group
 * @pctldev:		Pincontrol device pointer.
 * @selector:		Group ID.
 * @configs:		Configuration to set.
 * @num_configs:	Number of configurations.
 *
 * Call function to set configs for each pin in the group.
 *
 * Return: 0 on success else error code.
 */
static int zynqmp_pinconf_group_set(struct pinctrl_dev *pctldev,
				    unsigned int selector,
				    unsigned long *configs,
				    unsigned int num_configs)
{
	const unsigned int *pins;
	unsigned int npins;
	int i, ret;

	zynqmp_pctrl_get_group_pins(pctldev, selector, &pins, &npins);
	for (i = 0; i < npins; i++) {
		ret = zynqmp_pinconf_cfg_set(pctldev, pins[i], configs,
					     num_configs);
		if (ret)
			return ret;
	}

	return 0;
}

static const struct pinconf_ops zynqmp_pinconf_ops = {
	.is_generic = true,
	.pin_config_get = zynqmp_pinconf_cfg_get,
	.pin_config_set = zynqmp_pinconf_cfg_set,
	.pin_config_group_set = zynqmp_pinconf_group_set,
};

static struct pinctrl_desc zynqmp_desc = {
	.name = "zynqmp_pinctrl",
	.owner = THIS_MODULE,
	.pctlops = &zynqmp_pctrl_ops,
	.pmxops = &zynqmp_pinmux_ops,
	.confops = &zynqmp_pinconf_ops,
};

static int zynqmp_pinctrl_get_function_groups(u32 fid, u32 index, u16 *groups)
{
	struct zynqmp_pm_query_data qdata = {0};
	u32 payload[PAYLOAD_ARG_CNT];
	int ret;

	qdata.qid = PM_QID_PINCTRL_GET_FUNCTION_GROUPS;
	qdata.arg1 = fid;
	qdata.arg2 = index;

	ret = zynqmp_pm_query_data(qdata, payload);
	if (ret)
		return ret;

	memcpy(groups, &payload[1], PINCTRL_GET_FUNC_GROUPS_RESP_LEN);

	return 0;
}

static int zynqmp_pinctrl_get_func_num_groups(u32 fid, unsigned int *ngroups)
{
	struct zynqmp_pm_query_data qdata = {0};
	u32 payload[PAYLOAD_ARG_CNT];
	int ret;

	qdata.qid = PM_QID_PINCTRL_GET_NUM_FUNCTION_GROUPS;
	qdata.arg1 = fid;

	ret = zynqmp_pm_query_data(qdata, payload);
	if (ret)
		return ret;

	*ngroups = payload[1];

	return 0;
}

/**
 * zynqmp_pinctrl_prepare_func_groups() - prepare function and groups data
 * @dev:	Device pointer.
 * @fid:	Function ID.
 * @func:	Function data.
 * @groups:	Groups data.
 *
 * Query firmware to get group IDs for each function. Firmware returns
 * group IDs. Based on the group index for the function, group names in
 * the function are stored. For example, the first group in "eth0" function
 * is named as "eth0_0" and the second group as "eth0_1" and so on.
 *
 * Based on the group ID received from the firmware, function stores name of
 * the group for that group ID. For example, if "eth0" first group ID
 * is x, groups[x] name will be stored as "eth0_0".
 *
 * Once done for each function, each function would have its group names
 * and each group would also have their names.
 *
 * Return: 0 on success else error code.
 */
static int zynqmp_pinctrl_prepare_func_groups(struct device *dev, u32 fid,
					      struct zynqmp_pmux_function *func,
					      struct zynqmp_pctrl_group *groups)
{
	u16 resp[NUM_GROUPS_PER_RESP] = {0};
	const char **fgroups;
	int ret, index, i, pin;
	unsigned int npins;
	unsigned long *used_pins __free(bitmap) =
		bitmap_zalloc(zynqmp_desc.npins, GFP_KERNEL);

	if (!used_pins)
		return -ENOMEM;

	for (index = 0; index < func->ngroups; index += NUM_GROUPS_PER_RESP) {
		ret = zynqmp_pinctrl_get_function_groups(fid, index, resp);
		if (ret)
			return ret;

		for (i = 0; i < NUM_GROUPS_PER_RESP; i++) {
			if (resp[i] == NA_GROUP)
				goto done;

			if (resp[i] == RESERVED_GROUP)
				continue;

			groups[resp[i]].name = devm_kasprintf(dev, GFP_KERNEL,
							      "%s_%d_grp",
							      func->name,
							      index + i);
			if (!groups[resp[i]].name)
				return -ENOMEM;

			for (pin = 0; pin < groups[resp[i]].npins; pin++) {
				if (family_code == ZYNQMP_FAMILY_CODE)
					__set_bit(groups[resp[i]].pins[pin], used_pins);
				else
					__set_bit((u8)groups[resp[i]].pins[pin] - 1, used_pins);
			}
		}
	}
done:
	npins = bitmap_weight(used_pins, zynqmp_desc.npins);
	fgroups = devm_kcalloc(dev, size_add(func->ngroups, npins),
			       sizeof(*fgroups), GFP_KERNEL);
	if (!fgroups)
		return -ENOMEM;

	for (i = 0; i < func->ngroups; i++) {
		fgroups[i] = devm_kasprintf(dev, GFP_KERNEL, "%s_%d_grp",
					    func->name, i);
		if (!fgroups[i])
			return -ENOMEM;
	}

	pin = 0;
	for_each_set_bit(pin, used_pins, zynqmp_desc.npins)
		fgroups[i++] = zynqmp_desc.pins[pin].name;

	func->groups = fgroups;
	func->ngroups += npins;

	return 0;
}

static void zynqmp_pinctrl_get_function_name(u32 fid, char *name)
{
	struct zynqmp_pm_query_data qdata = {0};
	u32 payload[PAYLOAD_ARG_CNT];

	qdata.qid = PM_QID_PINCTRL_GET_FUNCTION_NAME;
	qdata.arg1 = fid;

	/*
	 * Name of the function is maximum 16 bytes and cannot
	 * accommodate the return value in SMC buffers, hence ignoring
	 * the return value for this specific qid.
	 */
	zynqmp_pm_query_data(qdata, payload);
	memcpy(name, payload, PINCTRL_GET_FUNC_NAME_RESP_LEN);
}

static int zynqmp_pinctrl_get_num_functions(unsigned int *nfuncs)
{
	struct zynqmp_pm_query_data qdata = {0};
	u32 payload[PAYLOAD_ARG_CNT];
	int ret;

	qdata.qid = PM_QID_PINCTRL_GET_NUM_FUNCTIONS;

	ret = zynqmp_pm_query_data(qdata, payload);
	if (ret)
		return ret;

	*nfuncs = payload[1];

	return 0;
}

static int zynqmp_pinctrl_get_pin_groups(u32 pin, u32 index, u16 *groups)
{
	struct zynqmp_pm_query_data qdata = {0};
	u32 payload[PAYLOAD_ARG_CNT];
	int ret;

	qdata.qid = PM_QID_PINCTRL_GET_PIN_GROUPS;
	qdata.arg1 = pin;
	qdata.arg2 = index;

	ret = zynqmp_pm_query_data(qdata, payload);
	if (ret)
		return ret;

	memcpy(groups, &payload[1], PINCTRL_GET_PIN_GROUPS_RESP_LEN);

	return 0;
}

static void zynqmp_pinctrl_group_add_pin(struct zynqmp_pctrl_group *group,
					 unsigned int pin)
{
	group->pins[group->npins++] = pin;
}

/**
 * zynqmp_pinctrl_create_pin_groups() - assign pins to respective groups
 * @dev:	Device pointer.
 * @groups:	Groups data.
 * @pin:	Pin number.
 *
 * Query firmware to get groups available for the given pin.
 * Based on the firmware response(group IDs for the pin), add
 * pin number to the respective group's pin array.
 *
 * Once all pins are queries, each group would have its number
 * of pins and pin numbers data.
 *
 * Return: 0 on success else error code.
 */
static int zynqmp_pinctrl_create_pin_groups(struct device *dev,
					    struct zynqmp_pctrl_group *groups,
					    unsigned int pin)
{
	u16 resp[NUM_GROUPS_PER_RESP] = {0};
	int ret, i, index = 0;

	do {
		ret = zynqmp_pinctrl_get_pin_groups(pin, index, resp);
		if (ret)
			return ret;

		for (i = 0; i < NUM_GROUPS_PER_RESP; i++) {
			if (resp[i] == NA_GROUP)
				return ret;

			if (resp[i] == RESERVED_GROUP)
				continue;

			zynqmp_pinctrl_group_add_pin(&groups[resp[i]], pin);
		}
		index += NUM_GROUPS_PER_RESP;
	} while (index <= MAX_PIN_GROUPS);

	return 0;
}

/**
 * zynqmp_pinctrl_prepare_group_pins() - prepare each group's pin data
 * @dev:	Device pointer.
 * @groups:	Groups data.
 * @ngroups:	Number of groups.
 *
 * Prepare pin number and number of pins data for each pins.
 *
 * Return: 0 on success else error code.
 */
static int zynqmp_pinctrl_prepare_group_pins(struct device *dev,
					     struct zynqmp_pctrl_group *groups,
					     unsigned int ngroups)
{
	unsigned int pin;
	int ret;

	for (pin = 0; pin < zynqmp_desc.npins; pin++) {
		ret = zynqmp_pinctrl_create_pin_groups(dev, groups, zynqmp_desc.pins[pin].number);
		if (ret)
			return ret;
	}

	return 0;
}

/**
 * zynqmp_pinctrl_prepare_function_info() - prepare function info
 * @dev:	Device pointer.
 * @pctrl:	Pin control driver data.
 *
 * Query firmware for functions, groups and pin information and
 * prepare pin control driver data.
 *
 * Query number of functions and number of function groups (number
 * of groups in the given function) to allocate required memory buffers
 * for functions and groups. Once buffers are allocated to store
 * functions and groups data, query and store required information
 * (number of groups and group names for each function, number of
 * pins and pin numbers for each group).
 *
 * Return: 0 on success else error code.
 */
static int zynqmp_pinctrl_prepare_function_info(struct device *dev,
						struct zynqmp_pinctrl *pctrl)
{
	struct zynqmp_pmux_function *funcs;
	struct zynqmp_pctrl_group *groups;
	int ret, i;

	ret = zynqmp_pinctrl_get_num_functions(&pctrl->nfuncs);
	if (ret)
		return ret;

	funcs = devm_kcalloc(dev, pctrl->nfuncs, sizeof(*funcs), GFP_KERNEL);
	if (!funcs)
		return -ENOMEM;

	for (i = 0; i < pctrl->nfuncs; i++) {
		zynqmp_pinctrl_get_function_name(i, funcs[i].name);

		ret = zynqmp_pinctrl_get_func_num_groups(i, &funcs[i].ngroups);
		if (ret)
			return ret;

		pctrl->ngroups += funcs[i].ngroups;
	}

	groups = devm_kcalloc(dev, pctrl->ngroups, sizeof(*groups), GFP_KERNEL);
	if (!groups)
		return -ENOMEM;

	ret = zynqmp_pinctrl_prepare_group_pins(dev, groups, pctrl->ngroups);
	if (ret)
		return ret;

	for (i = 0; i < pctrl->nfuncs; i++) {
		ret = zynqmp_pinctrl_prepare_func_groups(dev, i, &funcs[i],
							 groups);
		if (ret)
			return ret;
	}

	pctrl->funcs = funcs;
	pctrl->groups = groups;

	return 0;
}

static int zynqmp_pinctrl_get_num_pins(unsigned int *npins)
{
	struct zynqmp_pm_query_data qdata = {0};
	u32 payload[PAYLOAD_ARG_CNT];
	int ret;

	qdata.qid = PM_QID_PINCTRL_GET_NUM_PINS;

	ret = zynqmp_pm_query_data(qdata, payload);
	if (ret)
		return ret;

	*npins = payload[1];

	return 0;
}

static int versal_pinctrl_prepare_pin_desc(struct device *dev,
					   const struct pinctrl_pin_desc **zynqmp_pins,
					   unsigned int *npins)
{
	struct pinctrl_pin_desc *pins, *pin;
	int ret;
	int i;

	ret = zynqmp_pinctrl_get_num_pins(npins);
	if (ret)
		return ret;

	pins = devm_kzalloc(dev, sizeof(*pins) * *npins, GFP_KERNEL);
	if (!pins)
		return -ENOMEM;

	for (i = 0; i < *npins; i++) {
		pin = &pins[i];
		if (i <= VERSAL_LPD_MIO_END_PIN) {
			pin->number = VERSAL_LPD_MIO_BASE_ID + i;
			pin->name = devm_kasprintf(dev, GFP_KERNEL, "%s%d",
						   VERSAL_LPD_PIN_PREFIX, i);
		} else {
			pin->number = VERSAL_PMC_MIO_BASE_ID + (i - (VERSAL_LPD_MIO_END_PIN + 1));
			pin->name = devm_kasprintf(dev, GFP_KERNEL, "%s%d", VERSAL_PMC_PIN_PREFIX,
						   (i - VERSAL_LPD_MIO_END_PIN) - 1);
		}

		if (!pin->name)
			return -ENOMEM;
	}

	*zynqmp_pins = pins;

	return 0;
}

/**
 * zynqmp_pinctrl_prepare_pin_desc() - prepare pin description info
 * @dev:		Device pointer.
 * @zynqmp_pins:	Pin information.
 * @npins:		Number of pins.
 *
 * Query number of pins information from firmware and prepare pin
 * description containing pin number and pin name.
 *
 * Return: 0 on success else error code.
 */
static int zynqmp_pinctrl_prepare_pin_desc(struct device *dev,
					   const struct pinctrl_pin_desc
					   **zynqmp_pins,
					   unsigned int *npins)
{
	struct pinctrl_pin_desc *pins, *pin;
	int ret;
	int i;

	ret = zynqmp_pinctrl_get_num_pins(npins);
	if (ret)
		return ret;

	pins = devm_kcalloc(dev, *npins, sizeof(*pins), GFP_KERNEL);
	if (!pins)
		return -ENOMEM;

	for (i = 0; i < *npins; i++) {
		pin = &pins[i];
		pin->number = i;
		pin->name = devm_kasprintf(dev, GFP_KERNEL, "%s%d",
					   ZYNQMP_PIN_PREFIX, i);
		if (!pin->name)
			return -ENOMEM;
	}

	*zynqmp_pins = pins;

	return 0;
}

static int versal_pinctrl_get_attributes(u32 pin_idx, u32 *response)
{
	struct zynqmp_pm_query_data qdata = {0};
	u32 payload[PAYLOAD_ARG_CNT];
	int ret;

	qdata.qid = PM_QID_PINCTRL_GET_ATTRIBUTES;
	qdata.arg1 = pin_idx;

	ret = zynqmp_pm_query_data(qdata, payload);
	if (ret)
		return ret;

	memcpy(response, &payload[1], sizeof(*response));

	return 0;
}

static int versal_pinctrl_prepare_pin_desc_nopm(struct device *dev,
						const struct pinctrl_pin_desc **zynqmp_pins,
						unsigned int *npins)
{
	struct pinctrl_pin_desc *pins, *pin;
	int ret;
	int i;

	ret = zynqmp_pinctrl_get_num_pins(npins);
	if (ret)
		return ret;

	pins = devm_kzalloc(dev, sizeof(*pins) * *npins, GFP_KERNEL);
	if (!pins)
		return -ENOMEM;

	for (i = 0; i < *npins; i++) {
		pin = &pins[i];
		if (i <= VERSAL_LPD_MIO_END_PIN) {
			pin->number = VERSAL_LPD_MIO_BASE_ID + i;
			pin->name = devm_kasprintf(dev, GFP_KERNEL, "%s%d",
						   VERSAL_LPD_PIN_PREFIX, i);
		} else {
			pin->number = VERSAL_PMC_MIO_BASE_ID + (i - (VERSAL_LPD_MIO_END_PIN + 1));
			pin->name = devm_kasprintf(dev, GFP_KERNEL, "%s%d", VERSAL_PMC_PIN_PREFIX,
						   (i - VERSAL_LPD_MIO_END_PIN) - 1);
		}

		if (!pin->name)
			return -ENOMEM;
	}

	*zynqmp_pins = pins;

	return 0;
}

static int versal_pinctrl_prepare_pin_desc(struct device *dev,
					   const struct pinctrl_pin_desc **zynqmp_pins,
					   unsigned int *npins)
{
	u32 lpd_mio_pins = 0, attr, nodetype;
	struct pinctrl_pin_desc *pins, *pin;
	int ret, i;

	ret = zynqmp_pm_is_function_supported(PM_QUERY_DATA, PM_QID_PINCTRL_GET_ATTRIBUTES);
	if (ret) {
		dev_info(dev, "This solution will be deprecated in 2026.1, use latest Versal PLM");
		return versal_pinctrl_prepare_pin_desc_nopm(dev, zynqmp_pins, npins);
	}

	ret = zynqmp_pinctrl_get_num_pins(npins);
	if (ret)
		return ret;

	pins = devm_kzalloc(dev, sizeof(*pins) * *npins, GFP_KERNEL);
	if (!pins)
		return -ENOMEM;

	for (i = 0; i < *npins; i++) {
		ret = versal_pinctrl_get_attributes(i, &attr);
		if (ret)
			return ret;

		pin = &pins[i];
		pin->number = attr;
		nodetype = FIELD_GET(VERSAL_PINCTRL_ATTR_NODETYPE_MASK, attr);
		if (nodetype == VERSAL_PINCTRL_NODETYPE_LPD_MIO) {
			pin->name = devm_kasprintf(dev, GFP_KERNEL, "%s%d",
						   VERSAL_LPD_PIN_PREFIX, i);
			lpd_mio_pins++;
		} else {
			pin->name = devm_kasprintf(dev, GFP_KERNEL, "%s%d",
						   VERSAL_PMC_PIN_PREFIX, i - lpd_mio_pins);
		}

		if (!pin->name)
			return -ENOMEM;
	}

	*zynqmp_pins = pins;

	return 0;
}

static int zynqmp_pinctrl_probe(struct platform_device *pdev)
{
	struct zynqmp_pinctrl *pctrl;
	int ret;

	pctrl = devm_kzalloc(&pdev->dev, sizeof(*pctrl), GFP_KERNEL);
	if (!pctrl)
		return -ENOMEM;

<<<<<<< HEAD
	if (of_device_is_compatible(pdev->dev.of_node,
				    "xlnx,versal-pinctrl")) {
		dev_info(&pdev->dev, "This is an experimental solution(hardcoded the MIO ID\n"
			"information) and this solution will be deprecated and use PM interface\n"
			"to get the MIO IDs information\n");
		ret = versal_pinctrl_prepare_pin_desc(&pdev->dev, &zynqmp_desc.pins,
						      &zynqmp_desc.npins);
	} else {
		ret = zynqmp_pinctrl_prepare_pin_desc(&pdev->dev, &zynqmp_desc.pins,
=======
	ret = zynqmp_pm_get_family_info(&family_code, &sub_family_code);
	if (ret < 0)
		return ret;

	if (family_code == ZYNQMP_FAMILY_CODE) {
		ret = zynqmp_pinctrl_prepare_pin_desc(&pdev->dev, &zynqmp_desc.pins,
						      &zynqmp_desc.npins);
	} else {
		ret = versal_pinctrl_prepare_pin_desc(&pdev->dev, &zynqmp_desc.pins,
>>>>>>> a686015d
						      &zynqmp_desc.npins);
	}

	if (ret) {
		dev_err(&pdev->dev, "pin desc prepare fail with %d\n", ret);
		return ret;
	}

	ret = zynqmp_pinctrl_prepare_function_info(&pdev->dev, pctrl);
	if (ret) {
		dev_err(&pdev->dev, "function info prepare fail with %d\n", ret);
		return ret;
	}

	pctrl->pctrl = devm_pinctrl_register(&pdev->dev, &zynqmp_desc, pctrl);
	if (IS_ERR(pctrl->pctrl))
		return PTR_ERR(pctrl->pctrl);

	platform_set_drvdata(pdev, pctrl);

	return ret;
}

static const struct of_device_id zynqmp_pinctrl_of_match[] = {
	{ .compatible = "xlnx,zynqmp-pinctrl" },
	{ .compatible = "xlnx,versal-pinctrl" },
	{ }
};
MODULE_DEVICE_TABLE(of, zynqmp_pinctrl_of_match);

static struct platform_driver zynqmp_pinctrl_driver = {
	.driver = {
		.name = "zynqmp-pinctrl",
		.of_match_table = zynqmp_pinctrl_of_match,
	},
	.probe = zynqmp_pinctrl_probe,
};
module_platform_driver(zynqmp_pinctrl_driver);

MODULE_AUTHOR("Sai Krishna Potthuri <lakshmi.sai.krishna.potthuri@xilinx.com>");
MODULE_DESCRIPTION("ZynqMP Pin Controller Driver");
MODULE_LICENSE("GPL v2");<|MERGE_RESOLUTION|>--- conflicted
+++ resolved
@@ -45,14 +45,6 @@
 #define DRIVE_STRENGTH_8MA	8
 #define DRIVE_STRENGTH_12MA	12
 
-<<<<<<< HEAD
-#define VERSAL_LPD_MIO_BASE_ID		0x14104001U
-#define VERSAL_PMC_MIO_BASE_ID		0x1410801bU
-#define VERSAL_LPD_MIO_END_PIN		25
-#define VERSAL_LPD_PIN_PREFIX		"LPD_MIO"
-#define VERSAL_PMC_PIN_PREFIX		"PMC_MIO"
-
-=======
 #define VERSAL_LPD_PIN_PREFIX		"LPD_MIO"
 #define VERSAL_PMC_PIN_PREFIX		"PMC_MIO"
 
@@ -63,7 +55,6 @@
 #define VERSAL_PMC_MIO_BASE_ID		0x1410801B
 #define VERSAL_LPD_MIO_END_PIN		25
 
->>>>>>> a686015d
 /**
  * struct zynqmp_pmux_function - a pinmux function
  * @name:	Name of the pin mux function
@@ -856,9 +847,69 @@
 	return 0;
 }
 
-static int versal_pinctrl_prepare_pin_desc(struct device *dev,
-					   const struct pinctrl_pin_desc **zynqmp_pins,
+/**
+ * zynqmp_pinctrl_prepare_pin_desc() - prepare pin description info
+ * @dev:		Device pointer.
+ * @zynqmp_pins:	Pin information.
+ * @npins:		Number of pins.
+ *
+ * Query number of pins information from firmware and prepare pin
+ * description containing pin number and pin name.
+ *
+ * Return: 0 on success else error code.
+ */
+static int zynqmp_pinctrl_prepare_pin_desc(struct device *dev,
+					   const struct pinctrl_pin_desc
+					   **zynqmp_pins,
 					   unsigned int *npins)
+{
+	struct pinctrl_pin_desc *pins, *pin;
+	int ret;
+	int i;
+
+	ret = zynqmp_pinctrl_get_num_pins(npins);
+	if (ret)
+		return ret;
+
+	pins = devm_kcalloc(dev, *npins, sizeof(*pins), GFP_KERNEL);
+	if (!pins)
+		return -ENOMEM;
+
+	for (i = 0; i < *npins; i++) {
+		pin = &pins[i];
+		pin->number = i;
+		pin->name = devm_kasprintf(dev, GFP_KERNEL, "%s%d",
+					   ZYNQMP_PIN_PREFIX, i);
+		if (!pin->name)
+			return -ENOMEM;
+	}
+
+	*zynqmp_pins = pins;
+
+	return 0;
+}
+
+static int versal_pinctrl_get_attributes(u32 pin_idx, u32 *response)
+{
+	struct zynqmp_pm_query_data qdata = {0};
+	u32 payload[PAYLOAD_ARG_CNT];
+	int ret;
+
+	qdata.qid = PM_QID_PINCTRL_GET_ATTRIBUTES;
+	qdata.arg1 = pin_idx;
+
+	ret = zynqmp_pm_query_data(qdata, payload);
+	if (ret)
+		return ret;
+
+	memcpy(response, &payload[1], sizeof(*response));
+
+	return 0;
+}
+
+static int versal_pinctrl_prepare_pin_desc_nopm(struct device *dev,
+						const struct pinctrl_pin_desc **zynqmp_pins,
+						unsigned int *npins)
 {
 	struct pinctrl_pin_desc *pins, *pin;
 	int ret;
@@ -893,103 +944,6 @@
 	return 0;
 }
 
-/**
- * zynqmp_pinctrl_prepare_pin_desc() - prepare pin description info
- * @dev:		Device pointer.
- * @zynqmp_pins:	Pin information.
- * @npins:		Number of pins.
- *
- * Query number of pins information from firmware and prepare pin
- * description containing pin number and pin name.
- *
- * Return: 0 on success else error code.
- */
-static int zynqmp_pinctrl_prepare_pin_desc(struct device *dev,
-					   const struct pinctrl_pin_desc
-					   **zynqmp_pins,
-					   unsigned int *npins)
-{
-	struct pinctrl_pin_desc *pins, *pin;
-	int ret;
-	int i;
-
-	ret = zynqmp_pinctrl_get_num_pins(npins);
-	if (ret)
-		return ret;
-
-	pins = devm_kcalloc(dev, *npins, sizeof(*pins), GFP_KERNEL);
-	if (!pins)
-		return -ENOMEM;
-
-	for (i = 0; i < *npins; i++) {
-		pin = &pins[i];
-		pin->number = i;
-		pin->name = devm_kasprintf(dev, GFP_KERNEL, "%s%d",
-					   ZYNQMP_PIN_PREFIX, i);
-		if (!pin->name)
-			return -ENOMEM;
-	}
-
-	*zynqmp_pins = pins;
-
-	return 0;
-}
-
-static int versal_pinctrl_get_attributes(u32 pin_idx, u32 *response)
-{
-	struct zynqmp_pm_query_data qdata = {0};
-	u32 payload[PAYLOAD_ARG_CNT];
-	int ret;
-
-	qdata.qid = PM_QID_PINCTRL_GET_ATTRIBUTES;
-	qdata.arg1 = pin_idx;
-
-	ret = zynqmp_pm_query_data(qdata, payload);
-	if (ret)
-		return ret;
-
-	memcpy(response, &payload[1], sizeof(*response));
-
-	return 0;
-}
-
-static int versal_pinctrl_prepare_pin_desc_nopm(struct device *dev,
-						const struct pinctrl_pin_desc **zynqmp_pins,
-						unsigned int *npins)
-{
-	struct pinctrl_pin_desc *pins, *pin;
-	int ret;
-	int i;
-
-	ret = zynqmp_pinctrl_get_num_pins(npins);
-	if (ret)
-		return ret;
-
-	pins = devm_kzalloc(dev, sizeof(*pins) * *npins, GFP_KERNEL);
-	if (!pins)
-		return -ENOMEM;
-
-	for (i = 0; i < *npins; i++) {
-		pin = &pins[i];
-		if (i <= VERSAL_LPD_MIO_END_PIN) {
-			pin->number = VERSAL_LPD_MIO_BASE_ID + i;
-			pin->name = devm_kasprintf(dev, GFP_KERNEL, "%s%d",
-						   VERSAL_LPD_PIN_PREFIX, i);
-		} else {
-			pin->number = VERSAL_PMC_MIO_BASE_ID + (i - (VERSAL_LPD_MIO_END_PIN + 1));
-			pin->name = devm_kasprintf(dev, GFP_KERNEL, "%s%d", VERSAL_PMC_PIN_PREFIX,
-						   (i - VERSAL_LPD_MIO_END_PIN) - 1);
-		}
-
-		if (!pin->name)
-			return -ENOMEM;
-	}
-
-	*zynqmp_pins = pins;
-
-	return 0;
-}
-
 static int versal_pinctrl_prepare_pin_desc(struct device *dev,
 					   const struct pinctrl_pin_desc **zynqmp_pins,
 					   unsigned int *npins)
@@ -1047,17 +1001,6 @@
 	if (!pctrl)
 		return -ENOMEM;
 
-<<<<<<< HEAD
-	if (of_device_is_compatible(pdev->dev.of_node,
-				    "xlnx,versal-pinctrl")) {
-		dev_info(&pdev->dev, "This is an experimental solution(hardcoded the MIO ID\n"
-			"information) and this solution will be deprecated and use PM interface\n"
-			"to get the MIO IDs information\n");
-		ret = versal_pinctrl_prepare_pin_desc(&pdev->dev, &zynqmp_desc.pins,
-						      &zynqmp_desc.npins);
-	} else {
-		ret = zynqmp_pinctrl_prepare_pin_desc(&pdev->dev, &zynqmp_desc.pins,
-=======
 	ret = zynqmp_pm_get_family_info(&family_code, &sub_family_code);
 	if (ret < 0)
 		return ret;
@@ -1067,7 +1010,6 @@
 						      &zynqmp_desc.npins);
 	} else {
 		ret = versal_pinctrl_prepare_pin_desc(&pdev->dev, &zynqmp_desc.pins,
->>>>>>> a686015d
 						      &zynqmp_desc.npins);
 	}
 
