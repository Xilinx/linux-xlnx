--- conflicted
+++ resolved
@@ -1075,12 +1075,9 @@
 	struct regulator_config config = { 0 };
 	int i, j, err;
 	bool use_snvs;
-<<<<<<< HEAD
 	const struct bd718xx_regulator_data *reg_data;
 	unsigned int num_reg_data;
-=======
 	enum rohm_chip_type chip = platform_get_device_id(pdev)->driver_data;
->>>>>>> 5312f321
 
 	mfd = dev_get_drvdata(pdev->dev.parent);
 	if (!mfd) {
@@ -1089,8 +1086,7 @@
 		goto err;
 	}
 
-<<<<<<< HEAD
-	switch (mfd->chip.chip_type) {
+	switch (chip) {
 	case ROHM_CHIP_TYPE_BD71837:
 		reg_data = bd71837_regulators;
 		num_reg_data = ARRAY_SIZE(bd71837_regulators);
@@ -1100,10 +1096,6 @@
 		num_reg_data = ARRAY_SIZE(bd71847_regulators);
 		break;
 	default:
-=======
-	if (chip >= ROHM_CHIP_TYPE_AMOUNT || chip < 0 ||
-	    !pmic_regulators[chip].r_datas) {
->>>>>>> 5312f321
 		dev_err(&pdev->dev, "Unsupported chip type\n");
 		err = -EINVAL;
 		goto err;
@@ -1145,21 +1137,13 @@
 		}
 	}
 
-<<<<<<< HEAD
 	for (i = 0; i < num_reg_data; i++) {
-=======
-	for (i = 0; i < pmic_regulators[chip].r_amount; i++) {
->>>>>>> 5312f321
 
 		const struct regulator_desc *desc;
 		struct regulator_dev *rdev;
 		const struct bd718xx_regulator_data *r;
 
-<<<<<<< HEAD
 		r = &reg_data[i];
-=======
-		r = &pmic_regulators[chip].r_datas[i];
->>>>>>> 5312f321
 		desc = &r->desc;
 
 		config.dev = pdev->dev.parent;
