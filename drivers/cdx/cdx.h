--- conflicted
+++ resolved
@@ -23,17 +23,10 @@
  * @res: array of MMIO region entries
  * @res_count: number of valid MMIO regions
  * @req_id: Requestor ID associated with CDX device
-<<<<<<< HEAD
- * @msi_dev_id: MSI device ID associated with CDX device
- * @num_msi: Number of MSI's supported by the device
- * @class: Class of the CDX Device
- * @revision: Revision of the CDX device
-=======
  * @class: Class of the CDX Device
  * @revision: Revision of the CDX device
  * @msi_dev_id: MSI device ID associated with CDX device
  * @num_msi: Number of MSI's supported by the device
->>>>>>> a686015d
  */
 struct cdx_dev_params {
 	struct cdx_controller *cdx;
@@ -47,17 +40,10 @@
 	struct resource res[MAX_CDX_DEV_RESOURCES];
 	u8 res_count;
 	u32 req_id;
-<<<<<<< HEAD
-	u32 msi_dev_id;
-	u32 num_msi;
-	u32 class;
-	u8 revision;
-=======
 	u32 class;
 	u8 revision;
 	u32 msi_dev_id;
 	u32 num_msi;
->>>>>>> a686015d
 };
 
 /**
@@ -87,17 +73,6 @@
 int cdx_device_add(struct cdx_dev_params *dev_params);
 
 /**
-<<<<<<< HEAD
- * cdx_msi_domain_init - Init the CDX bus MSI domain.
- * @dev: Device of the CDX bus controller
- *
- * Return: CDX MSI domain, NULL on failure
- */
-struct irq_domain *cdx_msi_domain_init(struct device *dev);
-
-/**
-=======
->>>>>>> a686015d
  * cdx_bus_add - Add a CDX bus. This function adds a bus on the CDX bus
  *		subsystem. It creates a CDX device for the corresponding bus and
  *		also registers an associated Linux generic device.
@@ -108,8 +83,6 @@
  */
 struct device *cdx_bus_add(struct cdx_controller *cdx, u8 bus_num);
 
-<<<<<<< HEAD
-=======
 /**
  * cdx_msi_domain_init - Init the CDX bus MSI domain.
  * @dev: Device of the CDX bus controller
@@ -118,5 +91,4 @@
  */
 struct irq_domain *cdx_msi_domain_init(struct device *dev);
 
->>>>>>> a686015d
 #endif /* _CDX_H_ */