--- conflicted
+++ resolved
@@ -270,7 +270,6 @@
  * keep them available as module aliases for existing platforms.
  */
 static const struct spi_device_id m25p_ids[] = {
-<<<<<<< HEAD
 	{"at25fs010"},	{"at25fs040"},	{"at25df041a"},	{"at25df321a"},
 	{"at25df641"},	{"at26f004"},	{"at26df081a"},	{"at26df161a"},
 	{"at26df321"},	{"at45db081d"},
@@ -312,7 +311,6 @@
 	{"w25q128"},	{"w25q256"},	{"cat25c11"},
 	{"cat25c03"},	{"cat25c09"},	{"cat25c17"},	{"cat25128"},
 	{"is25lp032"},	{"is25lp064"},	{"is25lp128"},
-=======
 	/*
 	 * Entries not used in DTs that should be safe to drop after replacing
 	 * them with "nor-jedec" in platform data.
@@ -340,7 +338,6 @@
 	{"m25p05-nonjedec"},	{"m25p10-nonjedec"},	{"m25p20-nonjedec"},
 	{"m25p40-nonjedec"},	{"m25p80-nonjedec"},	{"m25p16-nonjedec"},
 	{"m25p32-nonjedec"},	{"m25p64-nonjedec"},	{"m25p128-nonjedec"},
->>>>>>> 64291f7d
 
 	/*
 	 * Generic support for SPI NOR that can be identified by the JEDEC READ
