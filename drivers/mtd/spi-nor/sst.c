--- conflicted
+++ resolved
@@ -64,72 +64,6 @@
 };
 
 static const struct flash_info sst_nor_parts[] = {
-<<<<<<< HEAD
-	/* SST -- large erase sizes are "overlays", "sectors" are 4K */
-	{ "sst25vf040b", INFO(0xbf258d, 0, 64 * 1024,  8)
-		FLAGS(SPI_NOR_HAS_LOCK | SPI_NOR_SWP_IS_VOLATILE)
-		NO_SFDP_FLAGS(SECT_4K)
-		MFR_FLAGS(SST_WRITE) },
-	{ "sst25vf080b", INFO(0xbf258e, 0, 64 * 1024, 16)
-		FLAGS(SPI_NOR_HAS_LOCK | SPI_NOR_SWP_IS_VOLATILE)
-		NO_SFDP_FLAGS(SECT_4K)
-		MFR_FLAGS(SST_WRITE) },
-	{ "sst25vf016b", INFO(0xbf2541, 0, 64 * 1024, 32)
-		FLAGS(SPI_NOR_HAS_LOCK | SPI_NOR_SWP_IS_VOLATILE)
-		NO_SFDP_FLAGS(SPI_NOR_SKIP_SFDP | SECT_4K)
-		MFR_FLAGS(SST_WRITE)},
-	{ "sst25vf032b", INFO(0xbf254a, 0, 64 * 1024, 64)
-		FLAGS(SPI_NOR_HAS_LOCK | SPI_NOR_SWP_IS_VOLATILE)
-		NO_SFDP_FLAGS(SECT_4K)
-		MFR_FLAGS(SST_WRITE) },
-	{ "sst25vf064c", INFO(0xbf254b, 0, 64 * 1024, 128)
-		FLAGS(SPI_NOR_HAS_LOCK | SPI_NOR_4BIT_BP |
-		      SPI_NOR_SWP_IS_VOLATILE)
-		NO_SFDP_FLAGS(SECT_4K) },
-	{ "sst25wf512",  INFO(0xbf2501, 0, 64 * 1024,  1)
-		FLAGS(SPI_NOR_HAS_LOCK | SPI_NOR_SWP_IS_VOLATILE)
-		NO_SFDP_FLAGS(SECT_4K)
-		MFR_FLAGS(SST_WRITE) },
-	{ "sst25wf010",  INFO(0xbf2502, 0, 64 * 1024,  2)
-		FLAGS(SPI_NOR_HAS_LOCK | SPI_NOR_SWP_IS_VOLATILE)
-		NO_SFDP_FLAGS(SECT_4K)
-		MFR_FLAGS(SST_WRITE) },
-	{ "sst25wf020",  INFO(0xbf2503, 0, 64 * 1024,  4)
-		FLAGS(SPI_NOR_HAS_LOCK | SPI_NOR_SWP_IS_VOLATILE)
-		NO_SFDP_FLAGS(SECT_4K)
-		MFR_FLAGS(SST_WRITE) },
-	{ "sst25wf020a", INFO(0x621612, 0, 64 * 1024,  4)
-		FLAGS(SPI_NOR_HAS_LOCK)
-		NO_SFDP_FLAGS(SECT_4K) },
-	{ "sst25wf040b", INFO(0x621613, 0, 64 * 1024,  8)
-		FLAGS(SPI_NOR_HAS_LOCK)
-		NO_SFDP_FLAGS(SECT_4K) },
-	{ "sst25wf040",  INFO(0xbf2504, 0, 64 * 1024,  8)
-		FLAGS(SPI_NOR_HAS_LOCK | SPI_NOR_SWP_IS_VOLATILE)
-		NO_SFDP_FLAGS(SECT_4K)
-		MFR_FLAGS(SST_WRITE) },
-	{ "sst25wf080",  INFO(0xbf2505, 0, 64 * 1024, 16)
-		FLAGS(SPI_NOR_HAS_LOCK | SPI_NOR_SWP_IS_VOLATILE)
-		NO_SFDP_FLAGS(SECT_4K)
-		MFR_FLAGS(SST_WRITE) },
-	{ "sst26wf016b", INFO(0xbf2651, 0, 64 * 1024, 32)
-		NO_SFDP_FLAGS(SECT_4K | SPI_NOR_DUAL_READ |
-			      SPI_NOR_QUAD_READ)
-		FLAGS(SPI_NOR_HAS_LOCK |
-		      SST_GLOBAL_PROT_UNLK | SPI_NOR_SWP_IS_VOLATILE)},
-	{ "sst26vf016b", INFO(0xbf2641, 0, 64 * 1024, 32)
-		NO_SFDP_FLAGS(SECT_4K | SPI_NOR_DUAL_READ)
-		FLAGS(SPI_NOR_HAS_LOCK |
-		      SST_GLOBAL_PROT_UNLK | SPI_NOR_SWP_IS_VOLATILE)},
-	{ "sst26vf032b", INFO(0xbf2642, 0, 0, 0)
-		FLAGS(SPI_NOR_HAS_LOCK | SPI_NOR_SWP_IS_VOLATILE)
-		PARSE_SFDP
-		.fixups = &sst26vf_nor_fixups },
-	{ "sst26vf064b", INFO(0xbf2643, 0, 64 * 1024, 128)
-		FLAGS(SPI_NOR_HAS_LOCK | SPI_NOR_SWP_IS_VOLATILE)
-		NO_SFDP_FLAGS(SECT_4K | SPI_NOR_DUAL_READ | SPI_NOR_QUAD_READ)
-		.fixups = &sst26vf_nor_fixups },
-=======
 	{
 		.id = SNOR_ID(0x62, 0x16, 0x12),
 		.name = "sst25wf020a",
@@ -238,7 +172,6 @@
 		      SST_GLOBAL_PROT_UNLK | SPI_NOR_SWP_IS_VOLATILE,
 		.no_sfdp_flags = SECT_4K | SPI_NOR_DUAL_READ | SPI_NOR_QUAD_READ,
 	}
->>>>>>> a686015d
 };
 
 static int sst_nor_write_data(struct spi_nor *nor, loff_t to, size_t len,
