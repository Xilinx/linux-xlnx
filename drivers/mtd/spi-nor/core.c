// SPDX-License-Identifier: GPL-2.0
/*
 * Based on m25p80.c, by Mike Lavender (mike@steroidmicros.com), with
 * influence from lart.c (Abraham Van Der Merwe) and mtd_dataflash.c
 *
 * Copyright (C) 2005, Intec Automation Inc.
 * Copyright (C) 2014, Freescale Semiconductor, Inc.
 */

#include <linux/err.h>
#include <linux/errno.h>
#include <linux/module.h>
#include <linux/delay.h>
#include <linux/device.h>
#include <linux/mutex.h>
#include <linux/math64.h>
#include <linux/sizes.h>
#include <linux/slab.h>

#include <linux/mtd/mtd.h>
#include <linux/of_platform.h>
#include <linux/sched/task_stack.h>
#include <linux/spi/flash.h>
#include <linux/mtd/spi-nor.h>

#include "core.h"

/* Define max times to check status register before we give up. */

/*
 * For everything but full-chip erase; probably could be much smaller, but kept
 * around for safety for now
 */
#define DEFAULT_READY_WAIT_JIFFIES		(40UL * HZ)

/*
 * For full-chip erase, calibrated to a 2MB flash (M25P16); should be scaled up
 * for larger flash
 */
#define CHIP_ERASE_2MB_READY_WAIT_JIFFIES	(40UL * HZ)

#define SPI_NOR_MAX_ADDR_NBYTES	4

#define SPI_NOR_SRST_SLEEP_MIN 200
#define SPI_NOR_SRST_SLEEP_MAX 400

/**
 * spi_nor_get_cmd_ext() - Get the command opcode extension based on the
 *			   extension type.
 * @nor:		pointer to a 'struct spi_nor'
 * @op:			pointer to the 'struct spi_mem_op' whose properties
 *			need to be initialized.
 *
 * Right now, only "repeat" and "invert" are supported.
 *
 * Return: The opcode extension.
 */
static u8 spi_nor_get_cmd_ext(const struct spi_nor *nor,
			      const struct spi_mem_op *op)
{
	switch (nor->cmd_ext_type) {
	case SPI_NOR_EXT_INVERT:
		return ~op->cmd.opcode;

	case SPI_NOR_EXT_REPEAT:
		return op->cmd.opcode;

	default:
		dev_err(nor->dev, "Unknown command extension type\n");
		return 0;
	}
}

/**
 * spi_nor_spimem_setup_op() - Set up common properties of a spi-mem op.
 * @nor:		pointer to a 'struct spi_nor'
 * @op:			pointer to the 'struct spi_mem_op' whose properties
 *			need to be initialized.
 * @proto:		the protocol from which the properties need to be set.
 */
void spi_nor_spimem_setup_op(const struct spi_nor *nor,
			     struct spi_mem_op *op,
			     const enum spi_nor_protocol proto)
{
	u8 ext;

	op->cmd.buswidth = spi_nor_get_protocol_inst_nbits(proto);

	if (op->addr.nbytes)
		op->addr.buswidth = spi_nor_get_protocol_addr_nbits(proto);

	if (op->dummy.nbytes)
		op->dummy.buswidth = spi_nor_get_protocol_addr_nbits(proto);

	if (op->data.nbytes)
		op->data.buswidth = spi_nor_get_protocol_data_nbits(proto);

	if (spi_nor_protocol_is_dtr(proto)) {
		/*
		 * SPIMEM supports mixed DTR modes, but right now we can only
		 * have all phases either DTR or STR. IOW, SPIMEM can have
		 * something like 4S-4D-4D, but SPI NOR can't. So, set all 4
		 * phases to either DTR or STR.
		 */
		op->cmd.dtr = true;
		op->addr.dtr = true;
		op->dummy.dtr = true;
		op->data.dtr = true;

		/* 2 bytes per clock cycle in DTR mode. */
		op->dummy.nbytes *= 2;

		ext = spi_nor_get_cmd_ext(nor, op);
		op->cmd.opcode = (op->cmd.opcode << 8) | ext;
		op->cmd.nbytes = 2;
	}
}

/**
 * spi_nor_spimem_bounce() - check if a bounce buffer is needed for the data
 *                           transfer
 * @nor:        pointer to 'struct spi_nor'
 * @op:         pointer to 'struct spi_mem_op' template for transfer
 *
 * If we have to use the bounce buffer, the data field in @op will be updated.
 *
 * Return: true if the bounce buffer is needed, false if not
 */
static bool spi_nor_spimem_bounce(struct spi_nor *nor, struct spi_mem_op *op)
{
	/* op->data.buf.in occupies the same memory as op->data.buf.out */
	if (object_is_on_stack(op->data.buf.in) ||
	    !virt_addr_valid(op->data.buf.in)) {
		if (op->data.nbytes > nor->bouncebuf_size)
			op->data.nbytes = nor->bouncebuf_size;
		op->data.buf.in = nor->bouncebuf;
		return true;
	}

	return false;
}

/**
 * spi_nor_spimem_exec_op() - execute a memory operation
 * @nor:        pointer to 'struct spi_nor'
 * @op:         pointer to 'struct spi_mem_op' template for transfer
 *
 * Return: 0 on success, -error otherwise.
 */
static int spi_nor_spimem_exec_op(struct spi_nor *nor, struct spi_mem_op *op)
{
	int error;

	error = spi_mem_adjust_op_size(nor->spimem, op);
	if (error)
		return error;

	return spi_mem_exec_op(nor->spimem, op);
}

int spi_nor_controller_ops_read_reg(struct spi_nor *nor, u8 opcode,
				    u8 *buf, size_t len)
{
	if (spi_nor_protocol_is_dtr(nor->reg_proto))
		return -EOPNOTSUPP;

	return nor->controller_ops->read_reg(nor, opcode, buf, len);
}

int spi_nor_controller_ops_write_reg(struct spi_nor *nor, u8 opcode,
				     const u8 *buf, size_t len)
{
	if (spi_nor_protocol_is_dtr(nor->reg_proto))
		return -EOPNOTSUPP;

	return nor->controller_ops->write_reg(nor, opcode, buf, len);
}

static int spi_nor_controller_ops_erase(struct spi_nor *nor, loff_t offs)
{
	if (spi_nor_protocol_is_dtr(nor->reg_proto))
		return -EOPNOTSUPP;

	return nor->controller_ops->erase(nor, offs);
}

/**
 * spi_nor_spimem_read_data() - read data from flash's memory region via
 *                              spi-mem
 * @nor:        pointer to 'struct spi_nor'
 * @from:       offset to read from
 * @len:        number of bytes to read
 * @buf:        pointer to dst buffer
 *
 * Return: number of bytes read successfully, -errno otherwise
 */
static ssize_t spi_nor_spimem_read_data(struct spi_nor *nor, loff_t from,
					size_t len, u8 *buf)
{
	struct spi_mem_op op =
		SPI_MEM_OP(SPI_MEM_OP_CMD(nor->read_opcode, 0),
			   SPI_MEM_OP_ADDR(nor->addr_nbytes, from, 0),
			   SPI_MEM_OP_DUMMY(nor->read_dummy, 0),
			   SPI_MEM_OP_DATA_IN(len, buf, 0));
	bool usebouncebuf;
	ssize_t nbytes;
	int error;

	spi_nor_spimem_setup_op(nor, &op, nor->read_proto);

	/* convert the dummy cycles to the number of bytes */
	op.dummy.nbytes = (nor->read_dummy * op.dummy.buswidth) / 8;
	if (spi_nor_protocol_is_dtr(nor->read_proto))
		op.dummy.nbytes *= 2;

	usebouncebuf = spi_nor_spimem_bounce(nor, &op);

	if (nor->dirmap.rdesc) {
		nbytes = spi_mem_dirmap_read(nor->dirmap.rdesc, op.addr.val,
					     op.data.nbytes, op.data.buf.in);
	} else {
		error = spi_nor_spimem_exec_op(nor, &op);
		if (error)
			return error;
		nbytes = op.data.nbytes;
	}

	if (usebouncebuf && nbytes > 0)
		memcpy(buf, op.data.buf.in, nbytes);

	return nbytes;
}

/**
 * spi_nor_read_data() - read data from flash memory
 * @nor:        pointer to 'struct spi_nor'
 * @from:       offset to read from
 * @len:        number of bytes to read
 * @buf:        pointer to dst buffer
 *
 * Return: number of bytes read successfully, -errno otherwise
 */
ssize_t spi_nor_read_data(struct spi_nor *nor, loff_t from, size_t len, u8 *buf)
{
	if (nor->spimem)
		return spi_nor_spimem_read_data(nor, from, len, buf);

	return nor->controller_ops->read(nor, from, len, buf);
}

/**
 * spi_nor_spimem_write_data() - write data to flash memory via
 *                               spi-mem
 * @nor:        pointer to 'struct spi_nor'
 * @to:         offset to write to
 * @len:        number of bytes to write
 * @buf:        pointer to src buffer
 *
 * Return: number of bytes written successfully, -errno otherwise
 */
static ssize_t spi_nor_spimem_write_data(struct spi_nor *nor, loff_t to,
					 size_t len, const u8 *buf)
{
	struct spi_mem_op op =
		SPI_MEM_OP(SPI_MEM_OP_CMD(nor->program_opcode, 0),
			   SPI_MEM_OP_ADDR(nor->addr_nbytes, to, 0),
			   SPI_MEM_OP_NO_DUMMY,
			   SPI_MEM_OP_DATA_OUT(len, buf, 0));
	ssize_t nbytes;
	int error;

	if (nor->program_opcode == SPINOR_OP_AAI_WP && nor->sst_write_second)
		op.addr.nbytes = 0;

	spi_nor_spimem_setup_op(nor, &op, nor->write_proto);

	if (spi_nor_spimem_bounce(nor, &op))
		memcpy(nor->bouncebuf, buf, op.data.nbytes);

	if (nor->dirmap.wdesc && !(nor->info->flags & SST_WRITE)) {
		nbytes = spi_mem_dirmap_write(nor->dirmap.wdesc, op.addr.val,
					      op.data.nbytes, op.data.buf.out);
	} else {
		error = spi_nor_spimem_exec_op(nor, &op);
		if (error)
			return error;
		nbytes = op.data.nbytes;
	}

	return nbytes;
}

/**
 * spi_nor_write_data() - write data to flash memory
 * @nor:        pointer to 'struct spi_nor'
 * @to:         offset to write to
 * @len:        number of bytes to write
 * @buf:        pointer to src buffer
 *
 * Return: number of bytes written successfully, -errno otherwise
 */
ssize_t spi_nor_write_data(struct spi_nor *nor, loff_t to, size_t len,
			   const u8 *buf)
{
	if (nor->spimem)
		return spi_nor_spimem_write_data(nor, to, len, buf);

	return nor->controller_ops->write(nor, to, len, buf);
}

/**
 * spi_nor_read_any_reg() - read any register from flash memory, nonvolatile or
 * volatile.
 * @nor:        pointer to 'struct spi_nor'.
 * @op:		SPI memory operation. op->data.buf must be DMA-able.
 * @proto:	SPI protocol to use for the register operation.
 *
 * Return: zero on success, -errno otherwise
 */
int spi_nor_read_any_reg(struct spi_nor *nor, struct spi_mem_op *op,
			 enum spi_nor_protocol proto)
{
	if (!nor->spimem)
		return -EOPNOTSUPP;

	spi_nor_spimem_setup_op(nor, op, proto);
	return spi_nor_spimem_exec_op(nor, op);
}

/**
 * spi_nor_write_any_volatile_reg() - write any volatile register to flash
 * memory.
 * @nor:        pointer to 'struct spi_nor'
 * @op:		SPI memory operation. op->data.buf must be DMA-able.
 * @proto:	SPI protocol to use for the register operation.
 *
 * Writing volatile registers are instant according to some manufacturers
 * (Cypress, Micron) and do not need any status polling.
 *
 * Return: zero on success, -errno otherwise
 */
int spi_nor_write_any_volatile_reg(struct spi_nor *nor, struct spi_mem_op *op,
				   enum spi_nor_protocol proto)
{
	int ret;

	if (!nor->spimem)
		return -EOPNOTSUPP;

	ret = spi_nor_write_enable(nor);
	if (ret)
		return ret;
	spi_nor_spimem_setup_op(nor, op, proto);
	return spi_nor_spimem_exec_op(nor, op);
}

/**
 * spi_nor_write_enable() - Set write enable latch with Write Enable command.
 * @nor:	pointer to 'struct spi_nor'.
 *
 * Return: 0 on success, -errno otherwise.
 */
int spi_nor_write_enable(struct spi_nor *nor)
{
	int ret;

	if (nor->spimem) {
		struct spi_mem_op op = SPI_NOR_WREN_OP;

		spi_nor_spimem_setup_op(nor, &op, nor->reg_proto);

		ret = spi_mem_exec_op(nor->spimem, &op);
	} else {
		ret = spi_nor_controller_ops_write_reg(nor, SPINOR_OP_WREN,
						       NULL, 0);
	}

	if (ret)
		dev_dbg(nor->dev, "error %d on Write Enable\n", ret);

	return ret;
}

/**
 * spi_nor_write_disable() - Send Write Disable instruction to the chip.
 * @nor:	pointer to 'struct spi_nor'.
 *
 * Return: 0 on success, -errno otherwise.
 */
int spi_nor_write_disable(struct spi_nor *nor)
{
	int ret;

	if (nor->spimem) {
		struct spi_mem_op op = SPI_NOR_WRDI_OP;

		spi_nor_spimem_setup_op(nor, &op, nor->reg_proto);

		ret = spi_mem_exec_op(nor->spimem, &op);
	} else {
		ret = spi_nor_controller_ops_write_reg(nor, SPINOR_OP_WRDI,
						       NULL, 0);
	}

	if (ret)
		dev_dbg(nor->dev, "error %d on Write Disable\n", ret);

	return ret;
}

/**
 * spi_nor_read_id() - Read the JEDEC ID.
 * @nor:	pointer to 'struct spi_nor'.
 * @naddr:	number of address bytes to send. Can be zero if the operation
 *		does not need to send an address.
 * @ndummy:	number of dummy bytes to send after an opcode or address. Can
 *		be zero if the operation does not require dummy bytes.
 * @id:		pointer to a DMA-able buffer where the value of the JEDEC ID
 *		will be written.
 * @proto:	the SPI protocol for register operation.
 *
 * Return: 0 on success, -errno otherwise.
 */
int spi_nor_read_id(struct spi_nor *nor, u8 naddr, u8 ndummy, u8 *id,
		    enum spi_nor_protocol proto)
{
	int ret;

	if (nor->spimem) {
		struct spi_mem_op op =
			SPI_NOR_READID_OP(naddr, ndummy, id, SPI_NOR_MAX_ID_LEN);

		spi_nor_spimem_setup_op(nor, &op, proto);
		ret = spi_mem_exec_op(nor->spimem, &op);
	} else {
		ret = nor->controller_ops->read_reg(nor, SPINOR_OP_RDID, id,
						    SPI_NOR_MAX_ID_LEN);
	}
	return ret;
}

/**
 * spi_nor_read_sr() - Read the Status Register.
 * @nor:	pointer to 'struct spi_nor'.
 * @sr:		pointer to a DMA-able buffer where the value of the
 *              Status Register will be written. Should be at least 2 bytes.
 *
 * Return: 0 on success, -errno otherwise.
 */
int spi_nor_read_sr(struct spi_nor *nor, u8 *sr)
{
	struct spi_nor_flash_parameter *params = spi_nor_get_params(nor, 0);
	int ret;

	if (nor->spimem) {
		struct spi_mem_op op = SPI_NOR_RDSR_OP(sr);

		if (nor->reg_proto == SNOR_PROTO_8_8_8_DTR) {
			op.addr.nbytes = params->rdsr_addr_nbytes;
			op.dummy.nbytes = params->rdsr_dummy;
			/*
			 * We don't want to read only one byte in DTR mode. So,
			 * read 2 and then discard the second byte.
			 */
			op.data.nbytes = 2;
		}

		if (nor->flags & SNOR_F_HAS_PARALLEL)
			op.data.nbytes = 2;

		spi_nor_spimem_setup_op(nor, &op, nor->reg_proto);

		ret = spi_mem_exec_op(nor->spimem, &op);
	} else {
		if (nor->flags & SNOR_F_HAS_PARALLEL)
			ret = spi_nor_controller_ops_read_reg(nor,
							      SPINOR_OP_RDSR,
							      sr, 2);
		else
			ret = spi_nor_controller_ops_read_reg(nor,
							      SPINOR_OP_RDSR,
							      sr, 1);
	}

	if (ret)
		dev_dbg(nor->dev, "error %d reading SR\n", ret);

	if (nor->flags & SNOR_F_HAS_PARALLEL)
		sr[0] |= sr[1];

	return ret;
}

/**
 * spi_nor_read_cr() - Read the Configuration Register using the
 * SPINOR_OP_RDCR (35h) command.
 * @nor:	pointer to 'struct spi_nor'
 * @cr:		pointer to a DMA-able buffer where the value of the
 *              Configuration Register will be written.
 *
 * Return: 0 on success, -errno otherwise.
 */
int spi_nor_read_cr(struct spi_nor *nor, u8 *cr)
{
	int ret;

	if (nor->spimem) {
		struct spi_mem_op op = SPI_NOR_RDCR_OP(cr);

		spi_nor_spimem_setup_op(nor, &op, nor->reg_proto);

		ret = spi_mem_exec_op(nor->spimem, &op);
	} else {
		ret = spi_nor_controller_ops_read_reg(nor, SPINOR_OP_RDCR, cr,
						      1);
	}

	if (ret)
		dev_dbg(nor->dev, "error %d reading CR\n", ret);

	return ret;
}

/**
 * spi_nor_set_4byte_addr_mode() - Enter/Exit 4-byte address mode.
 * @nor:	pointer to 'struct spi_nor'.
 * @enable:	true to enter the 4-byte address mode, false to exit the 4-byte
 *		address mode.
 *
 * Return: 0 on success, -errno otherwise.
 */
int spi_nor_set_4byte_addr_mode(struct spi_nor *nor, bool enable)
{
	int ret;

	if (nor->spimem) {
		struct spi_mem_op op = SPI_NOR_EN4B_EX4B_OP(enable);

		spi_nor_spimem_setup_op(nor, &op, nor->reg_proto);

		ret = spi_mem_exec_op(nor->spimem, &op);
	} else {
		ret = spi_nor_controller_ops_write_reg(nor,
						       enable ? SPINOR_OP_EN4B :
								SPINOR_OP_EX4B,
						       NULL, 0);
	}

	if (ret)
		dev_dbg(nor->dev, "error %d setting 4-byte mode\n", ret);

	return ret;
}

/**
 * spansion_set_4byte_addr_mode() - Set 4-byte address mode for Spansion
 * flashes.
 * @nor:	pointer to 'struct spi_nor'.
 * @enable:	true to enter the 4-byte address mode, false to exit the 4-byte
 *		address mode.
 *
 * Return: 0 on success, -errno otherwise.
 */
static int spansion_set_4byte_addr_mode(struct spi_nor *nor, bool enable)
{
	int ret;

	nor->bouncebuf[0] = enable << 7;

	if (nor->spimem) {
		struct spi_mem_op op = SPI_NOR_BRWR_OP(nor->bouncebuf);

		spi_nor_spimem_setup_op(nor, &op, nor->reg_proto);

		ret = spi_mem_exec_op(nor->spimem, &op);
	} else {
		ret = spi_nor_controller_ops_write_reg(nor, SPINOR_OP_BRWR,
						       nor->bouncebuf, 1);
	}

	if (ret)
		dev_dbg(nor->dev, "error %d setting 4-byte mode\n", ret);

	return ret;
}

/**
 * spi_nor_write_ear() - Write Extended Address Register.
 * @nor:	pointer to 'struct spi_nor'.
 * @addr:	value to write to the Extended Address Register.
 *
 * Return: 0 on success, -errno otherwise.
 */
static int spi_nor_write_ear(struct spi_nor *nor, u32 addr)
{
	u8 code = SPINOR_OP_WREAR;
	u32 ear;
	int ret;
	struct mtd_info *mtd = &nor->mtd;

	/* Wait until finished previous write command. */
	if (spi_nor_wait_till_ready(nor))
		return 1;
	if (!(nor->flags & SNOR_F_HAS_PARALLEL) && mtd->size <= 0x1000000)
		return 0;
	else if (mtd->size <= 0x2000000)
		return 0;

	if (!(nor->flags & SNOR_F_HAS_PARALLEL) || !(nor->flags & SNOR_F_HAS_STACKED))
		addr = addr % (u32)mtd->size;
	else
		addr = addr % (u32)(mtd->size >> 0x1);

	ear = addr >> 24;

	if (!(nor->flags & SNOR_F_HAS_STACKED) && ear == nor->curbank)
		return 0;

	if ((nor->flags & SNOR_F_HAS_STACKED) && mtd->size <= 0x2000000)
		return 0;

	if (nor->jedec_id == CFI_MFR_AMD)
		code = SPINOR_OP_BRWR;
	if (nor->jedec_id == CFI_MFR_ST ||
	    nor->jedec_id == CFI_MFR_MACRONIX ||
	    nor->jedec_id == CFI_MFR_PMC) {
		spi_nor_write_enable(nor);
		code = SPINOR_OP_WREAR;
	}
	nor->bouncebuf[0] = ear;

	if (nor->spimem) {
		struct spi_mem_op op =
			SPI_MEM_OP(SPI_MEM_OP_CMD(code, 0),
				   SPI_MEM_OP_NO_ADDR,
				   SPI_MEM_OP_NO_DUMMY,
				   SPI_MEM_OP_DATA_OUT(1, nor->bouncebuf, 0));

		spi_nor_spimem_setup_op(nor, &op, nor->reg_proto);

		ret = spi_mem_exec_op(nor->spimem, &op);
	} else {
		ret = spi_nor_controller_ops_write_reg(nor, code, nor->bouncebuf, 1);
		if (ret < 0)
			return ret;
	}

	nor->curbank = ear;

	return ret;
}

/**
 * read_ear - Get the extended/bank address register value
 * @nor:	Pointer to the flash control structure
 *
 * This routine reads the Extended/bank address register value
 *
 * Return:	Negative if error occurred.
 */
static int read_ear(struct spi_nor *nor, struct flash_info *info)
{
	int ret;
	u8 code;

	/* This is actually Spansion */
	if (nor->jedec_id == CFI_MFR_AMD)
		code = SPINOR_OP_BRRD;
	/* This is actually Micron */
	else if (nor->jedec_id == CFI_MFR_ST ||
		 nor->jedec_id == CFI_MFR_MACRONIX ||
		 nor->jedec_id == CFI_MFR_PMC)
		code = SPINOR_OP_RDEAR;
	else
		return -EINVAL;
	if (nor->spimem) {
		struct spi_mem_op op =
			SPI_MEM_OP(SPI_MEM_OP_CMD(code, 1),
				   SPI_MEM_OP_NO_ADDR,
				   SPI_MEM_OP_NO_DUMMY,
				   SPI_MEM_OP_DATA_IN(1, nor->bouncebuf, 1));

		ret = spi_mem_exec_op(nor->spimem, &op);
	} else {
		ret = nor->controller_ops->read_reg(nor, code, nor->bouncebuf, 1);
	}
	if (ret < 0) {
		pr_err("error %d reading EAR\n", ret);
		return ret;
	}

	return nor->bouncebuf[0];
}

/**
 * spi_nor_sr_ready() - Query the Status Register to see if the flash is ready
 * for new commands.
 * @nor:	pointer to 'struct spi_nor'.
 *
 * Return: 1 if ready, 0 if not ready, -errno on errors.
 */
int spi_nor_sr_ready(struct spi_nor *nor)
{
	int ret;

	ret = spi_nor_read_sr(nor, nor->bouncebuf);
	if (ret)
		return ret;

	return !(nor->bouncebuf[0] & SR_WIP);
}

/**
 * spi_nor_ready() - Query the flash to see if it is ready for new commands.
 * @nor:	pointer to 'struct spi_nor'.
 *
 * Return: 1 if ready, 0 if not ready, -errno on errors.
 */
static int spi_nor_ready(struct spi_nor *nor)
{
	struct spi_nor_flash_parameter *params = spi_nor_get_params(nor, 0);

	/* Flashes might override the standard routine. */
	if (params->ready)
		return params->ready(nor);

	return spi_nor_sr_ready(nor);
}

/**
 * spi_nor_wait_till_ready_with_timeout() - Service routine to read the
 * Status Register until ready, or timeout occurs.
 * @nor:		pointer to "struct spi_nor".
 * @timeout_jiffies:	jiffies to wait until timeout.
 *
 * Return: 0 on success, -errno otherwise.
 */
static int spi_nor_wait_till_ready_with_timeout(struct spi_nor *nor,
						unsigned long timeout_jiffies)
{
	unsigned long deadline;
	int timeout = 0, ret;

	deadline = jiffies + timeout_jiffies;

	while (!timeout) {
		if (time_after_eq(jiffies, deadline))
			timeout = 1;

		ret = spi_nor_ready(nor);
		if (ret < 0)
			return ret;
		if (ret)
			return 0;

		cond_resched();
	}

	dev_dbg(nor->dev, "flash operation timed out\n");

	return -ETIMEDOUT;
}

/**
 * spi_nor_wait_till_ready() - Wait for a predefined amount of time for the
 * flash to be ready, or timeout occurs.
 * @nor:	pointer to "struct spi_nor".
 *
 * Return: 0 on success, -errno otherwise.
 */
int spi_nor_wait_till_ready(struct spi_nor *nor)
{
	return spi_nor_wait_till_ready_with_timeout(nor,
						    DEFAULT_READY_WAIT_JIFFIES);
}

/**
 * spi_nor_global_block_unlock() - Unlock Global Block Protection.
 * @nor:	pointer to 'struct spi_nor'.
 *
 * Return: 0 on success, -errno otherwise.
 */
int spi_nor_global_block_unlock(struct spi_nor *nor)
{
	int ret;

	ret = spi_nor_write_enable(nor);
	if (ret)
		return ret;

	if (nor->spimem) {
		struct spi_mem_op op = SPI_NOR_GBULK_OP;

		spi_nor_spimem_setup_op(nor, &op, nor->reg_proto);

		ret = spi_mem_exec_op(nor->spimem, &op);
	} else {
		ret = spi_nor_controller_ops_write_reg(nor, SPINOR_OP_GBULK,
						       NULL, 0);
	}

	if (ret) {
		dev_dbg(nor->dev, "error %d on Global Block Unlock\n", ret);
		return ret;
	}

	return spi_nor_wait_till_ready(nor);
}

/**
 * spi_nor_write_sr() - Write the Status Register.
 * @nor:	pointer to 'struct spi_nor'.
 * @sr:		pointer to DMA-able buffer to write to the Status Register.
 * @len:	number of bytes to write to the Status Register.
 *
 * Return: 0 on success, -errno otherwise.
 */
int spi_nor_write_sr(struct spi_nor *nor, const u8 *sr, size_t len)
{
	int ret;

	ret = spi_nor_write_enable(nor);
	if (ret)
		return ret;

	if (nor->spimem) {
		struct spi_mem_op op = SPI_NOR_WRSR_OP(sr, len);

		spi_nor_spimem_setup_op(nor, &op, nor->reg_proto);

		ret = spi_mem_exec_op(nor->spimem, &op);
	} else {
		ret = spi_nor_controller_ops_write_reg(nor, SPINOR_OP_WRSR, sr,
						       len);
	}

	if (ret) {
		dev_dbg(nor->dev, "error %d writing SR\n", ret);
		return ret;
	}

	return spi_nor_wait_till_ready(nor);
}

/**
 * spi_nor_write_sr1_and_check() - Write one byte to the Status Register 1 and
 * ensure that the byte written match the received value.
 * @nor:	pointer to a 'struct spi_nor'.
 * @sr1:	byte value to be written to the Status Register.
 *
 * Return: 0 on success, -errno otherwise.
 */
static int spi_nor_write_sr1_and_check(struct spi_nor *nor, u8 sr1)
{
	int ret;

	nor->bouncebuf[0] = sr1;

	ret = spi_nor_write_sr(nor, nor->bouncebuf, 1);
	if (ret)
		return ret;

	ret = spi_nor_read_sr(nor, nor->bouncebuf);
	if (ret)
		return ret;

	if (nor->bouncebuf[0] != sr1) {
		dev_dbg(nor->dev, "SR1: read back test failed\n");
		return -EIO;
	}

	return 0;
}

/**
 * spi_nor_write_16bit_sr_and_check() - Write the Status Register 1 and the
 * Status Register 2 in one shot. Ensure that the byte written in the Status
 * Register 1 match the received value, and that the 16-bit Write did not
 * affect what was already in the Status Register 2.
 * @nor:	pointer to a 'struct spi_nor'.
 * @sr1:	byte value to be written to the Status Register 1.
 *
 * Return: 0 on success, -errno otherwise.
 */
static int spi_nor_write_16bit_sr_and_check(struct spi_nor *nor, u8 sr1)
{
	struct spi_nor_flash_parameter *params = spi_nor_get_params(nor, 0);
	int ret;
	u8 *sr_cr = nor->bouncebuf;
	u8 cr_written;

	/* Make sure we don't overwrite the contents of Status Register 2. */
	if (!(nor->flags & SNOR_F_NO_READ_CR)) {
		ret = spi_nor_read_cr(nor, &sr_cr[1]);
		if (ret)
			return ret;
<<<<<<< HEAD
	} else if (params->quad_enable) {
=======
	} else if (spi_nor_get_protocol_width(nor->read_proto) == 4 &&
		   spi_nor_get_protocol_width(nor->write_proto) == 4 &&
		   nor->params->quad_enable) {
>>>>>>> 32c9cdbe
		/*
		 * If the Status Register 2 Read command (35h) is not
		 * supported, we should at least be sure we don't
		 * change the value of the SR2 Quad Enable bit.
		 *
<<<<<<< HEAD
		 * We can safely assume that when the Quad Enable method is
		 * set, the value of the QE bit is one, as a consequence of the
		 * params->quad_enable() call.
=======
		 * When the Quad Enable method is set and the buswidth is 4, we
		 * can safely assume that the value of the QE bit is one, as a
		 * consequence of the nor->params->quad_enable() call.
>>>>>>> 32c9cdbe
		 *
		 * According to the JESD216 revB standard, BFPT DWORDS[15],
		 * bits 22:20, the 16-bit Write Status (01h) command is
		 * available just for the cases in which the QE bit is
		 * described in SR2 at BIT(1).
		 */
		sr_cr[1] = SR2_QUAD_EN_BIT1;
	} else {
		sr_cr[1] = 0;
	}

	sr_cr[0] = sr1;

	ret = spi_nor_write_sr(nor, sr_cr, 2);
	if (ret)
		return ret;

	ret = spi_nor_read_sr(nor, sr_cr);
	if (ret)
		return ret;

	if (sr1 != sr_cr[0]) {
		dev_dbg(nor->dev, "SR: Read back test failed\n");
		return -EIO;
	}

	if (nor->flags & SNOR_F_NO_READ_CR)
		return 0;

	cr_written = sr_cr[1];

	ret = spi_nor_read_cr(nor, &sr_cr[1]);
	if (ret)
		return ret;

	if (cr_written != sr_cr[1]) {
		dev_dbg(nor->dev, "CR: read back test failed\n");
		return -EIO;
	}

	return 0;
}

/**
 * spi_nor_write_16bit_cr_and_check() - Write the Status Register 1 and the
 * Configuration Register in one shot. Ensure that the byte written in the
 * Configuration Register match the received value, and that the 16-bit Write
 * did not affect what was already in the Status Register 1.
 * @nor:	pointer to a 'struct spi_nor'.
 * @cr:		byte value to be written to the Configuration Register.
 *
 * Return: 0 on success, -errno otherwise.
 */
int spi_nor_write_16bit_cr_and_check(struct spi_nor *nor, u8 cr)
{
	int ret;
	u8 *sr_cr = nor->bouncebuf;
	u8 sr_written;

	/* Keep the current value of the Status Register 1. */
	ret = spi_nor_read_sr(nor, sr_cr);
	if (ret)
		return ret;

	sr_cr[1] = cr;

	ret = spi_nor_write_sr(nor, sr_cr, 2);
	if (ret)
		return ret;

	sr_written = sr_cr[0];

	ret = spi_nor_read_sr(nor, sr_cr);
	if (ret)
		return ret;

	if (sr_written != sr_cr[0]) {
		dev_dbg(nor->dev, "SR: Read back test failed\n");
		return -EIO;
	}

	if (nor->flags & SNOR_F_NO_READ_CR)
		return 0;

	ret = spi_nor_read_cr(nor, &sr_cr[1]);
	if (ret)
		return ret;

	if (cr != sr_cr[1]) {
		dev_dbg(nor->dev, "CR: read back test failed\n");
		return -EIO;
	}

	return 0;
}

/**
 * spi_nor_write_sr_and_check() - Write the Status Register 1 and ensure that
 * the byte written match the received value without affecting other bits in the
 * Status Register 1 and 2.
 * @nor:	pointer to a 'struct spi_nor'.
 * @sr1:	byte value to be written to the Status Register.
 *
 * Return: 0 on success, -errno otherwise.
 */
int spi_nor_write_sr_and_check(struct spi_nor *nor, u8 sr1)
{
	if (nor->flags & SNOR_F_HAS_16BIT_SR)
		return spi_nor_write_16bit_sr_and_check(nor, sr1);

	return spi_nor_write_sr1_and_check(nor, sr1);
}

/**
 * spi_nor_write_sr2() - Write the Status Register 2 using the
 * SPINOR_OP_WRSR2 (3eh) command.
 * @nor:	pointer to 'struct spi_nor'.
 * @sr2:	pointer to DMA-able buffer to write to the Status Register 2.
 *
 * Return: 0 on success, -errno otherwise.
 */
static int spi_nor_write_sr2(struct spi_nor *nor, const u8 *sr2)
{
	int ret;

	ret = spi_nor_write_enable(nor);
	if (ret)
		return ret;

	if (nor->spimem) {
		struct spi_mem_op op = SPI_NOR_WRSR2_OP(sr2);

		spi_nor_spimem_setup_op(nor, &op, nor->reg_proto);

		ret = spi_mem_exec_op(nor->spimem, &op);
	} else {
		ret = spi_nor_controller_ops_write_reg(nor, SPINOR_OP_WRSR2,
						       sr2, 1);
	}

	if (ret) {
		dev_dbg(nor->dev, "error %d writing SR2\n", ret);
		return ret;
	}

	return spi_nor_wait_till_ready(nor);
}

/**
 * spi_nor_read_sr2() - Read the Status Register 2 using the
 * SPINOR_OP_RDSR2 (3fh) command.
 * @nor:	pointer to 'struct spi_nor'.
 * @sr2:	pointer to DMA-able buffer where the value of the
 *		Status Register 2 will be written.
 *
 * Return: 0 on success, -errno otherwise.
 */
static int spi_nor_read_sr2(struct spi_nor *nor, u8 *sr2)
{
	int ret;

	if (nor->spimem) {
		struct spi_mem_op op = SPI_NOR_RDSR2_OP(sr2);

		spi_nor_spimem_setup_op(nor, &op, nor->reg_proto);

		ret = spi_mem_exec_op(nor->spimem, &op);
	} else {
		ret = spi_nor_controller_ops_read_reg(nor, SPINOR_OP_RDSR2, sr2,
						      1);
	}

	if (ret)
		dev_dbg(nor->dev, "error %d reading SR2\n", ret);

	return ret;
}

/**
 * spi_nor_erase_chip() - Erase the entire flash memory.
 * @nor:	pointer to 'struct spi_nor'.
 *
 * Return: 0 on success, -errno otherwise.
 */
static int spi_nor_erase_chip(struct spi_nor *nor)
{
	int ret;

	dev_dbg(nor->dev, " %lldKiB\n", (long long)(nor->mtd.size >> 10));

	if (nor->spimem) {
		struct spi_mem_op op = SPI_NOR_CHIP_ERASE_OP;

		spi_nor_spimem_setup_op(nor, &op, nor->reg_proto);

		ret = spi_mem_exec_op(nor->spimem, &op);
	} else {
		ret = spi_nor_controller_ops_write_reg(nor,
						       SPINOR_OP_CHIP_ERASE,
						       NULL, 0);
	}

	if (ret)
		dev_dbg(nor->dev, "error %d erasing chip\n", ret);

	return ret;
}

static u8 spi_nor_convert_opcode(u8 opcode, const u8 table[][2], size_t size)
{
	size_t i;

	for (i = 0; i < size; i++)
		if (table[i][0] == opcode)
			return table[i][1];

	/* No conversion found, keep input op code. */
	return opcode;
}

u8 spi_nor_convert_3to4_read(u8 opcode)
{
	static const u8 spi_nor_3to4_read[][2] = {
		{ SPINOR_OP_READ,	SPINOR_OP_READ_4B },
		{ SPINOR_OP_READ_FAST,	SPINOR_OP_READ_FAST_4B },
		{ SPINOR_OP_READ_1_1_2,	SPINOR_OP_READ_1_1_2_4B },
		{ SPINOR_OP_READ_1_2_2,	SPINOR_OP_READ_1_2_2_4B },
		{ SPINOR_OP_READ_1_1_4,	SPINOR_OP_READ_1_1_4_4B },
		{ SPINOR_OP_READ_1_4_4,	SPINOR_OP_READ_1_4_4_4B },
		{ SPINOR_OP_READ_1_1_8,	SPINOR_OP_READ_1_1_8_4B },
		{ SPINOR_OP_READ_1_8_8,	SPINOR_OP_READ_1_8_8_4B },

		{ SPINOR_OP_READ_1_1_1_DTR,	SPINOR_OP_READ_1_1_1_DTR_4B },
		{ SPINOR_OP_READ_1_2_2_DTR,	SPINOR_OP_READ_1_2_2_DTR_4B },
		{ SPINOR_OP_READ_1_4_4_DTR,	SPINOR_OP_READ_1_4_4_DTR_4B },
	};

	return spi_nor_convert_opcode(opcode, spi_nor_3to4_read,
				      ARRAY_SIZE(spi_nor_3to4_read));
}

static u8 spi_nor_convert_3to4_program(u8 opcode)
{
	static const u8 spi_nor_3to4_program[][2] = {
		{ SPINOR_OP_PP,		SPINOR_OP_PP_4B },
		{ SPINOR_OP_PP_1_1_4,	SPINOR_OP_PP_1_1_4_4B },
		{ SPINOR_OP_PP_1_4_4,	SPINOR_OP_PP_1_4_4_4B },
		{ SPINOR_OP_PP_1_1_8,	SPINOR_OP_PP_1_1_8_4B },
		{ SPINOR_OP_PP_1_8_8,	SPINOR_OP_PP_1_8_8_4B },
	};

	return spi_nor_convert_opcode(opcode, spi_nor_3to4_program,
				      ARRAY_SIZE(spi_nor_3to4_program));
}

static u8 spi_nor_convert_3to4_erase(u8 opcode)
{
	static const u8 spi_nor_3to4_erase[][2] = {
		{ SPINOR_OP_BE_4K,	SPINOR_OP_BE_4K_4B },
		{ SPINOR_OP_BE_32K,	SPINOR_OP_BE_32K_4B },
		{ SPINOR_OP_SE,		SPINOR_OP_SE_4B },
	};

	return spi_nor_convert_opcode(opcode, spi_nor_3to4_erase,
				      ARRAY_SIZE(spi_nor_3to4_erase));
}

static bool spi_nor_has_uniform_erase(const struct spi_nor *nor)
{
	struct spi_nor_flash_parameter *params = spi_nor_get_params(nor, 0);

	return !!params->erase_map.uniform_erase_type;
}

static void spi_nor_set_4byte_opcodes(struct spi_nor *nor)
{
	struct spi_nor_flash_parameter *params = spi_nor_get_params(nor, 0);

	nor->read_opcode = spi_nor_convert_3to4_read(nor->read_opcode);
	nor->program_opcode = spi_nor_convert_3to4_program(nor->program_opcode);
	nor->erase_opcode = spi_nor_convert_3to4_erase(nor->erase_opcode);

	if (!spi_nor_has_uniform_erase(nor)) {
		struct spi_nor_erase_map *map = &params->erase_map;
		struct spi_nor_erase_type *erase;
		int i;

		for (i = 0; i < SNOR_ERASE_TYPE_MAX; i++) {
			erase = &map->erase_type[i];
			erase->opcode =
				spi_nor_convert_3to4_erase(erase->opcode);
		}
	}
}

int spi_nor_lock_and_prep(struct spi_nor *nor)
{
	int ret = 0;

	mutex_lock(&nor->lock);

	if (nor->controller_ops &&  nor->controller_ops->prepare) {
		ret = nor->controller_ops->prepare(nor);
		if (ret) {
			mutex_unlock(&nor->lock);
			return ret;
		}
	}
	return ret;
}

void spi_nor_unlock_and_unprep(struct spi_nor *nor)
{
	if (nor->controller_ops && nor->controller_ops->unprepare)
		nor->controller_ops->unprepare(nor);
	mutex_unlock(&nor->lock);
}

static u32 spi_nor_convert_addr(struct spi_nor *nor, loff_t addr)
{
	struct spi_nor_flash_parameter *params = spi_nor_get_params(nor, 0);

	if (!params->convert_addr)
		return addr;

	return params->convert_addr(nor, addr);
}

/*
 * Initiate the erasure of a single sector
 */
int spi_nor_erase_sector(struct spi_nor *nor, u32 addr)
{
	int i;

	addr = spi_nor_convert_addr(nor, addr);

	if (nor->spimem) {
		struct spi_mem_op op =
			SPI_NOR_SECTOR_ERASE_OP(nor->erase_opcode,
						nor->addr_nbytes, addr);

		spi_nor_spimem_setup_op(nor, &op, nor->reg_proto);

		return spi_mem_exec_op(nor->spimem, &op);
	} else if (nor->controller_ops->erase) {
		return spi_nor_controller_ops_erase(nor, addr);
	}

	/*
	 * Default implementation, if driver doesn't have a specialized HW
	 * control
	 */
	for (i = nor->addr_nbytes - 1; i >= 0; i--) {
		nor->bouncebuf[i] = addr & 0xff;
		addr >>= 8;
	}

	return spi_nor_controller_ops_write_reg(nor, nor->erase_opcode,
						nor->bouncebuf, nor->addr_nbytes);
}

/**
 * spi_nor_div_by_erase_size() - calculate remainder and update new dividend
 * @erase:	pointer to a structure that describes a SPI NOR erase type
 * @dividend:	dividend value
 * @remainder:	pointer to u32 remainder (will be updated)
 *
 * Return: the result of the division
 */
static u64 spi_nor_div_by_erase_size(const struct spi_nor_erase_type *erase,
				     u64 dividend, u32 *remainder)
{
	/* JEDEC JESD216B Standard imposes erase sizes to be power of 2. */
	*remainder = (u32)dividend & erase->size_mask;
	return dividend >> erase->size_shift;
}

/**
 * spi_nor_find_best_erase_type() - find the best erase type for the given
 *				    offset in the serial flash memory and the
 *				    number of bytes to erase. The region in
 *				    which the address fits is expected to be
 *				    provided.
 * @map:	the erase map of the SPI NOR
 * @region:	pointer to a structure that describes a SPI NOR erase region
 * @addr:	offset in the serial flash memory
 * @len:	number of bytes to erase
 *
 * Return: a pointer to the best fitted erase type, NULL otherwise.
 */
static const struct spi_nor_erase_type *
spi_nor_find_best_erase_type(const struct spi_nor_erase_map *map,
			     const struct spi_nor_erase_region *region,
			     u64 addr, u32 len)
{
	const struct spi_nor_erase_type *erase;
	u32 rem;
	int i;
	u8 erase_mask = region->offset & SNOR_ERASE_TYPE_MASK;

	/*
	 * Erase types are ordered by size, with the smallest erase type at
	 * index 0.
	 */
	for (i = SNOR_ERASE_TYPE_MAX - 1; i >= 0; i--) {
		/* Does the erase region support the tested erase type? */
		if (!(erase_mask & BIT(i)))
			continue;

		erase = &map->erase_type[i];
		if (!erase->size)
			continue;

		/* Alignment is not mandatory for overlaid regions */
		if (region->offset & SNOR_OVERLAID_REGION &&
		    region->size <= len)
			return erase;

		/* Don't erase more than what the user has asked for. */
		if (erase->size > len)
			continue;

		spi_nor_div_by_erase_size(erase, addr, &rem);
		if (!rem)
			return erase;
	}

	return NULL;
}

static u64 spi_nor_region_is_last(const struct spi_nor_erase_region *region)
{
	return region->offset & SNOR_LAST_REGION;
}

static u64 spi_nor_region_end(const struct spi_nor_erase_region *region)
{
	return (region->offset & ~SNOR_ERASE_FLAGS_MASK) + region->size;
}

/**
 * spi_nor_region_next() - get the next spi nor region
 * @region:	pointer to a structure that describes a SPI NOR erase region
 *
 * Return: the next spi nor region or NULL if last region.
 */
struct spi_nor_erase_region *
spi_nor_region_next(struct spi_nor_erase_region *region)
{
	if (spi_nor_region_is_last(region))
		return NULL;
	region++;
	return region;
}

/**
 * spi_nor_find_erase_region() - find the region of the serial flash memory in
 *				 which the offset fits
 * @map:	the erase map of the SPI NOR
 * @addr:	offset in the serial flash memory
 *
 * Return: a pointer to the spi_nor_erase_region struct, ERR_PTR(-errno)
 *	   otherwise.
 */
static struct spi_nor_erase_region *
spi_nor_find_erase_region(const struct spi_nor_erase_map *map, u64 addr)
{
	struct spi_nor_erase_region *region = map->regions;
	u64 region_start = region->offset & ~SNOR_ERASE_FLAGS_MASK;
	u64 region_end = region_start + region->size;

	while (addr < region_start || addr >= region_end) {
		region = spi_nor_region_next(region);
		if (!region)
			return ERR_PTR(-EINVAL);

		region_start = region->offset & ~SNOR_ERASE_FLAGS_MASK;
		region_end = region_start + region->size;
	}

	return region;
}

/**
 * spi_nor_init_erase_cmd() - initialize an erase command
 * @region:	pointer to a structure that describes a SPI NOR erase region
 * @erase:	pointer to a structure that describes a SPI NOR erase type
 *
 * Return: the pointer to the allocated erase command, ERR_PTR(-errno)
 *	   otherwise.
 */
static struct spi_nor_erase_command *
spi_nor_init_erase_cmd(const struct spi_nor_erase_region *region,
		       const struct spi_nor_erase_type *erase)
{
	struct spi_nor_erase_command *cmd;

	cmd = kmalloc(sizeof(*cmd), GFP_KERNEL);
	if (!cmd)
		return ERR_PTR(-ENOMEM);

	INIT_LIST_HEAD(&cmd->list);
	cmd->opcode = erase->opcode;
	cmd->count = 1;

	if (region->offset & SNOR_OVERLAID_REGION)
		cmd->size = region->size;
	else
		cmd->size = erase->size;

	return cmd;
}

/**
 * spi_nor_destroy_erase_cmd_list() - destroy erase command list
 * @erase_list:	list of erase commands
 */
static void spi_nor_destroy_erase_cmd_list(struct list_head *erase_list)
{
	struct spi_nor_erase_command *cmd, *next;

	list_for_each_entry_safe(cmd, next, erase_list, list) {
		list_del(&cmd->list);
		kfree(cmd);
	}
}

/**
 * spi_nor_init_erase_cmd_list() - initialize erase command list
 * @nor:	pointer to a 'struct spi_nor'
 * @erase_list:	list of erase commands to be executed once we validate that the
 *		erase can be performed
 * @addr:	offset in the serial flash memory
 * @len:	number of bytes to erase
 *
 * Builds the list of best fitted erase commands and verifies if the erase can
 * be performed.
 *
 * Return: 0 on success, -errno otherwise.
 */
static int spi_nor_init_erase_cmd_list(struct spi_nor *nor,
				       struct list_head *erase_list,
				       u64 addr, u32 len)
{
	struct spi_nor_flash_parameter *params = spi_nor_get_params(nor, 0);
	const struct spi_nor_erase_map *map = &params->erase_map;
	const struct spi_nor_erase_type *erase, *prev_erase = NULL;
	struct spi_nor_erase_region *region;
	struct spi_nor_erase_command *cmd = NULL;
	u64 region_end;
	int ret = -EINVAL;

	region = spi_nor_find_erase_region(map, addr);
	if (IS_ERR(region))
		return PTR_ERR(region);

	region_end = spi_nor_region_end(region);

	while (len) {
		erase = spi_nor_find_best_erase_type(map, region, addr, len);
		if (!erase)
			goto destroy_erase_cmd_list;

		if (prev_erase != erase ||
		    erase->size != cmd->size ||
		    region->offset & SNOR_OVERLAID_REGION) {
			cmd = spi_nor_init_erase_cmd(region, erase);
			if (IS_ERR(cmd)) {
				ret = PTR_ERR(cmd);
				goto destroy_erase_cmd_list;
			}

			list_add_tail(&cmd->list, erase_list);
		} else {
			cmd->count++;
		}

		addr += cmd->size;
		len -= cmd->size;

		if (len && addr >= region_end) {
			region = spi_nor_region_next(region);
			if (!region)
				goto destroy_erase_cmd_list;
			region_end = spi_nor_region_end(region);
		}

		prev_erase = erase;
	}

	return 0;

destroy_erase_cmd_list:
	spi_nor_destroy_erase_cmd_list(erase_list);
	return ret;
}

/**
 * spi_nor_erase_multi_sectors() - perform a non-uniform erase
 * @nor:	pointer to a 'struct spi_nor'
 * @addr:	offset in the serial flash memory
 * @len:	number of bytes to erase
 *
 * Build a list of best fitted erase commands and execute it once we validate
 * that the erase can be performed.
 *
 * Return: 0 on success, -errno otherwise.
 */
static int spi_nor_erase_multi_sectors(struct spi_nor *nor, u64 addr, u32 len)
{
	LIST_HEAD(erase_list);
	struct spi_nor_erase_command *cmd, *next;
	int ret;

	ret = spi_nor_init_erase_cmd_list(nor, &erase_list, addr, len);
	if (ret)
		return ret;

	list_for_each_entry_safe(cmd, next, &erase_list, list) {
		nor->erase_opcode = cmd->opcode;
		while (cmd->count) {
			dev_vdbg(nor->dev, "erase_cmd->size = 0x%08x, erase_cmd->opcode = 0x%02x, erase_cmd->count = %u\n",
				 cmd->size, cmd->opcode, cmd->count);

			ret = spi_nor_write_enable(nor);
			if (ret)
				goto destroy_erase_cmd_list;

			ret = spi_nor_erase_sector(nor, addr);
			if (ret)
				goto destroy_erase_cmd_list;

			ret = spi_nor_wait_till_ready(nor);
			if (ret)
				goto destroy_erase_cmd_list;

			addr += cmd->size;
			cmd->count--;
		}
		list_del(&cmd->list);
		kfree(cmd);
	}

	return 0;

destroy_erase_cmd_list:
	spi_nor_destroy_erase_cmd_list(&erase_list);
	return ret;
}

/*
 * Erase an address range on the nor chip.  The address range may extend
 * one or more erase sectors. Return an error if there is a problem erasing.
 */
static int spi_nor_erase(struct mtd_info *mtd, struct erase_info *instr)
{
	struct spi_nor *nor = mtd_to_spi_nor(mtd);
	struct spi_nor_flash_parameter *params;
	u32 addr, len, offset, cur_cs_num = 0;
	uint32_t rem;
	int ret;
	u64 sz;

	dev_dbg(nor->dev, "at 0x%llx, len %lld\n", (long long)instr->addr,
			(long long)instr->len);

	params = spi_nor_get_params(nor, 0);
	sz = params->size;

	if (spi_nor_has_uniform_erase(nor)) {
		div_u64_rem(instr->len, mtd->erasesize, &rem);
		if (rem)
			return -EINVAL;
	}

	addr = instr->addr;
	len = instr->len;

	ret = spi_nor_lock_and_prep(nor);
	if (ret)
		return ret;

	reinit_completion(&nor->spimem->request_completion);

	if (!(nor->flags & SNOR_F_HAS_PARALLEL)) {
		/* whole-chip erase? */
		if (len == mtd->size && !(nor->flags & SNOR_F_NO_OP_CHIP_ERASE)) {
			unsigned long timeout;

			while ((cur_cs_num < SNOR_FLASH_CNT_MAX) && params) {
				nor->spimem->spi->cs_index_mask = 1 << cur_cs_num;
				ret = spi_nor_write_enable(nor);
				if (ret)
					goto erase_err;

				ret = spi_nor_erase_chip(nor);
				if (ret)
					goto erase_err;

				/*
				 * Scale the timeout linearly with the size of the flash, with
				 * a minimum calibrated to an old 2MB flash. We could try to
				 * pull these from CFI/SFDP, but these values should be good
				 * enough for now.
				 */
				timeout = max(CHIP_ERASE_2MB_READY_WAIT_JIFFIES,
					      CHIP_ERASE_2MB_READY_WAIT_JIFFIES *
					      (unsigned long)(params->size /
							      SZ_2M));
				ret = spi_nor_wait_till_ready_with_timeout(nor, timeout);
				if (ret)
					goto erase_err;

				cur_cs_num++;
				params = spi_nor_get_params(nor, cur_cs_num);
			}

		/* REVISIT in some cases we could speed up erasing large regions
		 * by using SPINOR_OP_SE instead of SPINOR_OP_BE_4K.  We may have set up
		 * to use "small sector erase", but that's not always optimal.
		 */

		/* "sector"-at-a-time erase */
		} else if (spi_nor_has_uniform_erase(nor)) {
			/* Determine the flash from which the operation need to start */
			while ((cur_cs_num < SNOR_FLASH_CNT_MAX) &&
			       (addr > sz - 1) && params) {
				cur_cs_num++;
				params = spi_nor_get_params(nor, cur_cs_num);
				sz += params->size;
			}
			while (len) {
				nor->spimem->spi->cs_index_mask = 1 << cur_cs_num;
				ret = spi_nor_write_enable(nor);
				if (ret)
					goto erase_err;

				offset = addr;
				if (nor->flags & SNOR_F_HAS_STACKED) {
					params = spi_nor_get_params(nor, cur_cs_num);
					offset -= (sz - params->size);
				}

				if (nor->addr_nbytes == 3) {
					/* Update Extended Address Register */
					ret = spi_nor_write_ear(nor, offset);
					if (ret)
						goto erase_err;
				}
				ret = spi_nor_wait_till_ready(nor);
				if (ret)
					goto erase_err;

				ret = spi_nor_write_enable(nor);
				if (ret)
					goto erase_err;

				ret = spi_nor_erase_sector(nor, offset);
				if (ret)
					goto erase_err;

				ret = spi_nor_wait_till_ready(nor);
				if (ret)
					goto erase_err;

				addr += mtd->erasesize;
				len -= mtd->erasesize;

				/*
				 * Flash cross over condition in stacked mode.
				 */
				if ((nor->flags & SNOR_F_HAS_STACKED) && (addr > sz - 1)) {
					cur_cs_num++;
					params = spi_nor_get_params(nor, cur_cs_num);
					sz += params->size;
				}
			}

		/* erase multiple sectors */
		} else {
			u64 erase_len = 0;

			/* Determine the flash from which the operation need to start */
			while ((cur_cs_num < SNOR_FLASH_CNT_MAX) &&
			       (addr > sz - 1) && params) {
				cur_cs_num++;
				params = spi_nor_get_params(nor, cur_cs_num);
				sz += params->size;
			}
			/* perform multi sector erase onec per Flash*/
			while (len) {
				erase_len = (len > (sz - addr)) ? (sz - addr) : len;
				offset = addr;
				nor->spimem->spi->cs_index_mask = 1 << cur_cs_num;
				if (nor->flags & SNOR_F_HAS_STACKED) {
					params = spi_nor_get_params(nor, cur_cs_num);
					offset -= (sz - params->size);
				}
				ret = spi_nor_erase_multi_sectors(nor, offset, erase_len);
				if (ret)
					goto erase_err;
				len -= erase_len;
				addr += erase_len;
				params = spi_nor_get_params(nor, cur_cs_num);
				sz += params->size;
			}
		}
	} else {
		nor->spimem->spi->cs_index_mask = SPI_NOR_ENABLE_MULTI_CS;

		/* whole-chip erase? */
		if (len == mtd->size && !(nor->flags &
					  SNOR_F_NO_OP_CHIP_ERASE)) {
			unsigned long timeout;

			ret = spi_nor_write_enable(nor);
			if (ret)
				goto erase_err;

			if (nor->addr_nbytes == 3) {
				/* Update Extended Address Register */
				ret = spi_nor_write_ear(nor, offset);
				if (ret)
					goto erase_err;
			}
			ret = spi_nor_wait_till_ready(nor);
			if (ret)
				goto erase_err;

			ret = spi_nor_write_enable(nor);
			if (ret)
				goto erase_err;

			ret = spi_nor_erase_chip(nor);
			if (ret)
				goto erase_err;

			/*
			 * Scale the timeout linearly with the size of the flash, with
			 * a minimum calibrated to an old 2MB flash. We could try to
			 * pull these from CFI/SFDP, but these values should be good
			 * enough for now.
			 */
			timeout = max(CHIP_ERASE_2MB_READY_WAIT_JIFFIES,
				      CHIP_ERASE_2MB_READY_WAIT_JIFFIES *
				      (unsigned long)(mtd->size / SZ_2M));
			ret = spi_nor_wait_till_ready_with_timeout(nor, timeout);
			if (ret)
				goto erase_err;

		/* REVISIT in some cases we could speed up erasing large regions
		 * by using SPINOR_OP_SE instead of SPINOR_OP_BE_4K.  We may have set up
		 * to use "small sector erase", but that's not always optimal.
		 */

		/* "sector"-at-a-time erase */
		} else if (spi_nor_has_uniform_erase(nor)) {
			while (len) {
				ret = spi_nor_write_enable(nor);
				if (ret)
					goto erase_err;

				offset = addr / 2;

				if (nor->addr_nbytes == 3) {
					/* Update Extended Address Register */
					ret = spi_nor_write_ear(nor, offset);
					if (ret)
						goto erase_err;
				}
				ret = spi_nor_wait_till_ready(nor);
				if (ret)
					goto erase_err;

				ret = spi_nor_write_enable(nor);
				if (ret)
					goto erase_err;

				ret = spi_nor_erase_sector(nor, offset);
				if (ret)
					goto erase_err;

				ret = spi_nor_wait_till_ready(nor);
				if (ret)
					goto erase_err;

				addr += mtd->erasesize;
				len -= mtd->erasesize;
			}

		/* erase multiple sectors */
		} else {
			offset = addr / 2;
			ret = spi_nor_erase_multi_sectors(nor, offset, len);
			if (ret)
				goto erase_err;
		}
	}
	ret = spi_nor_write_disable(nor);

erase_err:
	complete(&nor->spimem->request_completion);
	spi_nor_unlock_and_unprep(nor);

	return ret;
}

/**
 * spi_nor_sr1_bit6_quad_enable() - Set the Quad Enable BIT(6) in the Status
 * Register 1.
 * @nor:	pointer to a 'struct spi_nor'
 *
 * Bit 6 of the Status Register 1 is the QE bit for Macronix like QSPI memories.
 *
 * Return: 0 on success, -errno otherwise.
 */
int spi_nor_sr1_bit6_quad_enable(struct spi_nor *nor)
{
	int ret;

	ret = spi_nor_read_sr(nor, nor->bouncebuf);
	if (ret)
		return ret;

	if (nor->bouncebuf[0] & SR1_QUAD_EN_BIT6)
		return 0;

	nor->bouncebuf[0] |= SR1_QUAD_EN_BIT6;

	return spi_nor_write_sr1_and_check(nor, nor->bouncebuf[0]);
}

/**
 * spi_nor_sr2_bit1_quad_enable() - set the Quad Enable BIT(1) in the Status
 * Register 2.
 * @nor:       pointer to a 'struct spi_nor'.
 *
 * Bit 1 of the Status Register 2 is the QE bit for Spansion like QSPI memories.
 *
 * Return: 0 on success, -errno otherwise.
 */
int spi_nor_sr2_bit1_quad_enable(struct spi_nor *nor)
{
	int ret;

	if (nor->flags & SNOR_F_NO_READ_CR)
		return spi_nor_write_16bit_cr_and_check(nor, SR2_QUAD_EN_BIT1);

	ret = spi_nor_read_cr(nor, nor->bouncebuf);
	if (ret)
		return ret;

	if (nor->bouncebuf[0] & SR2_QUAD_EN_BIT1)
		return 0;

	nor->bouncebuf[0] |= SR2_QUAD_EN_BIT1;

	return spi_nor_write_16bit_cr_and_check(nor, nor->bouncebuf[0]);
}

/**
 * spi_nor_sr2_bit7_quad_enable() - set QE bit in Status Register 2.
 * @nor:	pointer to a 'struct spi_nor'
 *
 * Set the Quad Enable (QE) bit in the Status Register 2.
 *
 * This is one of the procedures to set the QE bit described in the SFDP
 * (JESD216 rev B) specification but no manufacturer using this procedure has
 * been identified yet, hence the name of the function.
 *
 * Return: 0 on success, -errno otherwise.
 */
int spi_nor_sr2_bit7_quad_enable(struct spi_nor *nor)
{
	u8 *sr2 = nor->bouncebuf;
	int ret;
	u8 sr2_written;

	/* Check current Quad Enable bit value. */
	ret = spi_nor_read_sr2(nor, sr2);
	if (ret)
		return ret;
	if (*sr2 & SR2_QUAD_EN_BIT7)
		return 0;

	/* Update the Quad Enable bit. */
	*sr2 |= SR2_QUAD_EN_BIT7;

	ret = spi_nor_write_sr2(nor, sr2);
	if (ret)
		return ret;

	sr2_written = *sr2;

	/* Read back and check it. */
	ret = spi_nor_read_sr2(nor, sr2);
	if (ret)
		return ret;

	if (*sr2 != sr2_written) {
		dev_dbg(nor->dev, "SR2: Read back test failed\n");
		return -EIO;
	}

	return 0;
}

static const struct spi_nor_manufacturer *manufacturers[] = {
	&spi_nor_atmel,
	&spi_nor_catalyst,
	&spi_nor_eon,
	&spi_nor_esmt,
	&spi_nor_everspin,
	&spi_nor_fujitsu,
	&spi_nor_gigadevice,
	&spi_nor_intel,
	&spi_nor_issi,
	&spi_nor_macronix,
	&spi_nor_micron,
	&spi_nor_st,
	&spi_nor_spansion,
	&spi_nor_sst,
	&spi_nor_winbond,
	&spi_nor_xilinx,
	&spi_nor_xmc,
};

static const struct flash_info *spi_nor_match_id(struct spi_nor *nor,
						 const u8 *id)
{
	const struct flash_info *part;
	unsigned int i, j;

	for (i = 0; i < SPI_NOR_MAX_ID_LEN; i++)
		nor->spimem->device_id[i] = id[i];

	for (i = 0; i < ARRAY_SIZE(manufacturers); i++) {
		for (j = 0; j < manufacturers[i]->nparts; j++) {
			part = &manufacturers[i]->parts[j];
			if (part->id_len &&
			    !memcmp(part->id, id, part->id_len)) {
				nor->manufacturer = manufacturers[i];
				return part;
			}
		}
	}

	return NULL;
}

static const struct flash_info *spi_nor_detect(struct spi_nor *nor)
{
	const struct flash_info *info;
	u8 *id = nor->bouncebuf;
	int ret;

	ret = spi_nor_read_id(nor, 0, 0, id, nor->reg_proto);
	if (ret) {
		dev_dbg(nor->dev, "error %d reading JEDEC ID\n", ret);
		return ERR_PTR(ret);
	}

	info = spi_nor_match_id(nor, id);
	if (!info) {
		dev_err(nor->dev, "unrecognized JEDEC id bytes: %*ph\n",
			SPI_NOR_MAX_ID_LEN, id);
		return ERR_PTR(-ENODEV);
	}
	return info;
}

static int spi_nor_read(struct mtd_info *mtd, loff_t from, size_t len,
			size_t *retlen, u_char *buf)
{
	struct spi_nor *nor = mtd_to_spi_nor(mtd);
	struct spi_nor_flash_parameter *params;
	u8 bank, cur_bank, nxt_bank;
	ssize_t ret, read_len;
	u32 cur_cs_num = 0, rem_bank_len = 0, bank_size;
	u_char *readbuf;
	bool is_ofst_odd = false;
	loff_t addr;
	u64 sz = 0;

#define OFFSET_16_MB 0x1000000
	dev_dbg(nor->dev, "from 0x%08x, len %zd\n", (u32)from, len);

	params = spi_nor_get_params(nor, 0);
	sz = params->size;

	/*
	 * Cannot read from odd offset in parallel mode, so read
	 * len + 1 from offset + 1 and ignore offset[0] data.
	 */
	if ((nor->flags & SNOR_F_HAS_PARALLEL) && (from & 0x01)) {
		from = (loff_t)(from - 1);
		len = (size_t)(len + 1);
		is_ofst_odd = true;
		readbuf = kmalloc(len, GFP_KERNEL);
		if (!readbuf)
			return -ENOMEM;
	} else {
		readbuf = buf;
	}

	if (!(nor->flags & SNOR_F_HAS_PARALLEL)) {
		/* Determine the flash from which the operation need to start */
		while ((cur_cs_num < SNOR_FLASH_CNT_MAX) && (from > sz - 1) && params) {
			cur_cs_num++;
			params = spi_nor_get_params(nor, cur_cs_num);
			sz += params->size;
		}
	}
	ret = spi_nor_lock_and_prep(nor);
	if (ret)
		return ret;

	reinit_completion(&nor->spimem->request_completion);

	while (len) {
		if (nor->addr_nbytes == 3) {
			if (nor->flags & SNOR_F_HAS_PARALLEL) {
				bank = (u32)from / (OFFSET_16_MB << 0x01);
				rem_bank_len = ((OFFSET_16_MB << 0x01) *
						(bank + 1)) - from;
			} else {
				bank = (u32)from / (OFFSET_16_MB);
				rem_bank_len = ((OFFSET_16_MB) * (bank + 1)) - from;
			}
		}

		addr = from;

		if (nor->flags & SNOR_F_HAS_PARALLEL) {
			nor->spimem->spi->cs_index_mask = SPI_NOR_ENABLE_MULTI_CS;
			read_len = len;
			addr /= 2;
		} else {
			nor->spimem->spi->cs_index_mask = 1 << cur_cs_num;
			read_len = (len > (sz - addr)) ? (sz - addr) : len;
			params = spi_nor_get_params(nor, cur_cs_num);
			addr -= (sz - params->size);
		}
		if (nor->addr_nbytes == 4) {
			/*
			 * Some flash devices like N25Q512 have multiple dies
			 * in it. Read operation in these devices is bounded
			 * by its die segment. In a continuous read, across
			 * multiple dies, when the last byte of the selected
			 * die segment is read, the next byte read is the
			 * first byte of the same die segment. This is Die
			 * cross over issue. So to handle this issue, split
			 * a read transaction, that spans across multiple
			 * banks, into one read per bank. Bank size is 16MB
			 * for single and dual stacked mode and 32MB for dual
			 * parallel mode.
			 */
			if (nor->spimem->spi->multi_die) {
				unsigned long long addr_tmp = addr;
				bank_size = OFFSET_16_MB;
				if (nor->flags & SNOR_F_HAS_PARALLEL)
					bank_size <<= 1;
				ret = do_div(addr_tmp, bank_size);
				cur_bank = addr_tmp;
				addr_tmp = addr + len;
				ret = do_div(addr_tmp, bank_size);
				nxt_bank = addr_tmp;
				if (cur_bank != nxt_bank) {
					rem_bank_len = ((bank_size *
							(cur_bank + 1)) - addr);
					if (nor->flags & SNOR_F_HAS_PARALLEL)
						rem_bank_len <<= 1;
				} else {
					if (nor->flags & SNOR_F_HAS_PARALLEL)
						rem_bank_len = mtd->size - (addr << 1);
					else
						rem_bank_len = mtd->size - addr;
				}
			} else {
				if (nor->flags & SNOR_F_HAS_PARALLEL)
					rem_bank_len = mtd->size - (addr << 1);
				else
					rem_bank_len = mtd->size - addr;
			}
		}
		if (nor->addr_nbytes == 3) {
			ret = spi_nor_write_enable(nor);
			if (ret)
				goto read_err;
			ret = spi_nor_write_ear(nor, addr);
			if (ret) {
				dev_err(nor->dev, "While writing ear register\n");
				goto read_err;
			}
		}
		if (len < rem_bank_len)
			read_len = len;
		else
			read_len = rem_bank_len;

		/* Wait till previous write/erase is done. */
		ret = spi_nor_wait_till_ready(nor);
		if (ret)
			goto read_err;

		addr = spi_nor_convert_addr(nor, addr);

		ret = spi_nor_read_data(nor, addr, read_len, readbuf);
		if (ret == 0) {
			/* We shouldn't see 0-length reads */
			ret = -EIO;
			goto read_err;
		}
		if (ret < 0)
			goto read_err;

		WARN_ON(ret > read_len);
		if (is_ofst_odd) {
			/*
			 * Cannot read from odd offset in parallel mode.
			 * So read len + 1 from offset + 1 from the flash
			 * and copy len data from readbuf[1].
			 */
			memcpy(buf, (readbuf + 1), (len - 1));
			*retlen += (ret - 1);
		} else {
			*retlen += ret;
		}
		buf += ret;
		if (!is_ofst_odd)
			readbuf += ret;
		from += ret;
		len -= ret;

		/*
		 * Flash cross over condition in stacked mode.
		 *
		 */
		if ((nor->flags & SNOR_F_HAS_STACKED) && (from > sz - 1)) {
			cur_cs_num++;
			params = spi_nor_get_params(nor, cur_cs_num);
			sz += params->size;
		}

	}
	ret = 0;

read_err:
	if (is_ofst_odd)
		kfree(readbuf);

	complete(&nor->spimem->request_completion);
	spi_nor_unlock_and_unprep(nor);
	return ret;
}

/*
 * Write an address range to the nor chip.  Data must be written in
 * FLASH_PAGESIZE chunks.  The address range may be any size provided
 * it is within the physical boundaries.
 */
static int spi_nor_write(struct mtd_info *mtd, loff_t to, size_t len,
	size_t *retlen, const u_char *buf)
{
	struct spi_nor *nor = mtd_to_spi_nor(mtd);
	struct spi_nor_flash_parameter *params;
	size_t page_offset, page_remain, i;
	u32 page_size, cur_cs_num = 0, rem_bank_len = 0;
	loff_t addr;
	ssize_t ret;
	u8 bank;
	u64 sz;

#define OFFSET_16_MB 0x1000000
	dev_dbg(nor->dev, "to 0x%08x, len %zd\n", (u32)to, len);

	params = spi_nor_get_params(nor, 0);
	page_size = params->page_size;
	sz = params->size;

	if (nor->flags & SNOR_F_HAS_PARALLEL) {
		/*
		 * Cannot write to odd offset in parallel mode,
		 * so write 2 byte first.
		 */
		if (to & 0x01) {
			u8 two[2] = {0xff, buf[0]};
			size_t written_len;

			ret = spi_nor_write(mtd, to & ~1, 2, &written_len, two);
			if (ret < 0)
				return ret;
			*retlen += 1; /* We've written only one actual byte */
			++buf;
			--len;
			++to;
		}
		/*
		 * Write operation are performed in page size chunks and in
		 * parallel memories both the flashes are written simultaneously,
		 * hence doubled the page_size.
		 */
		page_size <<= 1;

	} else {
		/* Determine the flash from which the operation need to start */
		while ((cur_cs_num < SNOR_FLASH_CNT_MAX) && (to > sz - 1) && params) {
			cur_cs_num++;
			params = spi_nor_get_params(nor, cur_cs_num);
			sz += params->size;
		}
	}
	ret = spi_nor_lock_and_prep(nor);
	if (ret)
		return ret;

	reinit_completion(&nor->spimem->request_completion);

	for (i = 0; i < len; ) {
		ssize_t written;

		if (nor->addr_nbytes == 3) {
			if (nor->flags & SNOR_F_HAS_PARALLEL) {
				bank = (u32)to / (OFFSET_16_MB << 0x01);
				rem_bank_len = ((OFFSET_16_MB << 0x01) *
						(bank + 1)) - to;
			} else {
				bank = (u32)to / (OFFSET_16_MB);
				rem_bank_len = ((OFFSET_16_MB) * (bank + 1)) - to;
			}
		}
		addr = to + i;

		/*
		 * If page_size is a power of two, the offset can be quickly
		 * calculated with an AND operation. On the other cases we
		 * need to do a modulus operation (more expensive).
		 */
		if (is_power_of_2(page_size)) {
			page_offset = addr & (page_size - 1);
		} else {
			uint64_t aux = addr;

			page_offset = do_div(aux, page_size);
		}
		/* the size of data remaining on the first page */
		page_remain = min_t(size_t, page_size - page_offset, len - i);

		if (nor->flags & SNOR_F_HAS_PARALLEL) {
			nor->spimem->spi->cs_index_mask = SPI_NOR_ENABLE_MULTI_CS;
			addr /= 2;
		} else {
			nor->spimem->spi->cs_index_mask = 1 << cur_cs_num;
			params = spi_nor_get_params(nor, cur_cs_num);
			addr -= (sz - params->size);
		}
		if (nor->addr_nbytes == 4)
			rem_bank_len = mtd->size - addr;
		if (nor->addr_nbytes == 3) {
			ret = spi_nor_write_enable(nor);
			if (ret)
				goto write_err;
			ret = spi_nor_write_ear(nor, addr);
			if (ret) {
				dev_err(nor->dev, "While writing ear register\n");
				goto write_err;
			}
		}

		if (nor->flags & SNOR_F_HAS_STACKED) {
			if ((len - i) <= rem_bank_len) {
				page_remain = min_t(size_t,
						    page_size -
						    page_offset, len - i);
			} else {
				/*
				 * the size of data remaining
				 * on the first page
				 */
				page_remain = min_t(size_t,
						    page_size -
						    page_offset, rem_bank_len);
			}
		} else {
			page_remain = min_t(size_t,
					    page_size -
					    page_offset, len - i);
		}

		addr = spi_nor_convert_addr(nor, addr);

		ret = spi_nor_write_enable(nor);
		if (ret)
			goto write_err;

		ret = spi_nor_write_data(nor, addr, page_remain, buf + i);
		if (ret < 0)
			goto write_err;
		written = ret;

		ret = spi_nor_wait_till_ready(nor);
		if (ret)
			goto write_err;
		*retlen += written;
		i += written;
		if (written != page_remain) {
			dev_err(nor->dev,
				"While writing %zu bytes written %zd bytes\n",
				page_remain, written);
			ret = -EIO;
			goto write_err;
		}

		/*
		 * Flash cross over condition in stacked mode.
		 */
		if ((nor->flags & SNOR_F_HAS_STACKED) && ((to + i) > sz - 1)) {
			cur_cs_num++;
			params = spi_nor_get_params(nor, cur_cs_num);
			sz += params->size;
		}
	}

write_err:
	complete(&nor->spimem->request_completion);
	spi_nor_unlock_and_unprep(nor);
	return ret;
}

static int spi_nor_check(struct spi_nor *nor)
{
	if (!nor->dev ||
	    (!nor->spimem && !nor->controller_ops) ||
	    (!nor->spimem && nor->controller_ops &&
	    (!nor->controller_ops->read ||
	     !nor->controller_ops->write ||
	     !nor->controller_ops->read_reg ||
	     !nor->controller_ops->write_reg))) {
		pr_err("spi-nor: please fill all the necessary fields!\n");
		return -EINVAL;
	}

	if (nor->spimem && nor->controller_ops) {
		dev_err(nor->dev, "nor->spimem and nor->controller_ops are mutually exclusive, please set just one of them.\n");
		return -EINVAL;
	}

	return 0;
}

void
spi_nor_set_read_settings(struct spi_nor_read_command *read,
			  u8 num_mode_clocks,
			  u8 num_wait_states,
			  u8 opcode,
			  enum spi_nor_protocol proto)
{
	read->num_mode_clocks = num_mode_clocks;
	read->num_wait_states = num_wait_states;
	read->opcode = opcode;
	read->proto = proto;
}

void spi_nor_set_pp_settings(struct spi_nor_pp_command *pp, u8 opcode,
			     enum spi_nor_protocol proto)
{
	pp->opcode = opcode;
	pp->proto = proto;
}

static int spi_nor_hwcaps2cmd(u32 hwcaps, const int table[][2], size_t size)
{
	size_t i;

	for (i = 0; i < size; i++)
		if (table[i][0] == (int)hwcaps)
			return table[i][1];

	return -EINVAL;
}

int spi_nor_hwcaps_read2cmd(u32 hwcaps)
{
	static const int hwcaps_read2cmd[][2] = {
		{ SNOR_HWCAPS_READ,		SNOR_CMD_READ },
		{ SNOR_HWCAPS_READ_FAST,	SNOR_CMD_READ_FAST },
		{ SNOR_HWCAPS_READ_1_1_1_DTR,	SNOR_CMD_READ_1_1_1_DTR },
		{ SNOR_HWCAPS_READ_1_1_2,	SNOR_CMD_READ_1_1_2 },
		{ SNOR_HWCAPS_READ_1_2_2,	SNOR_CMD_READ_1_2_2 },
		{ SNOR_HWCAPS_READ_2_2_2,	SNOR_CMD_READ_2_2_2 },
		{ SNOR_HWCAPS_READ_1_2_2_DTR,	SNOR_CMD_READ_1_2_2_DTR },
		{ SNOR_HWCAPS_READ_1_1_4,	SNOR_CMD_READ_1_1_4 },
		{ SNOR_HWCAPS_READ_1_4_4,	SNOR_CMD_READ_1_4_4 },
		{ SNOR_HWCAPS_READ_4_4_4,	SNOR_CMD_READ_4_4_4 },
		{ SNOR_HWCAPS_READ_1_4_4_DTR,	SNOR_CMD_READ_1_4_4_DTR },
		{ SNOR_HWCAPS_READ_1_1_8,	SNOR_CMD_READ_1_1_8 },
		{ SNOR_HWCAPS_READ_1_8_8,	SNOR_CMD_READ_1_8_8 },
		{ SNOR_HWCAPS_READ_8_8_8,	SNOR_CMD_READ_8_8_8 },
		{ SNOR_HWCAPS_READ_1_8_8_DTR,	SNOR_CMD_READ_1_8_8_DTR },
		{ SNOR_HWCAPS_READ_8_8_8_DTR,	SNOR_CMD_READ_8_8_8_DTR },
	};

	return spi_nor_hwcaps2cmd(hwcaps, hwcaps_read2cmd,
				  ARRAY_SIZE(hwcaps_read2cmd));
}

int spi_nor_hwcaps_pp2cmd(u32 hwcaps)
{
	static const int hwcaps_pp2cmd[][2] = {
		{ SNOR_HWCAPS_PP,		SNOR_CMD_PP },
		{ SNOR_HWCAPS_PP_1_1_4,		SNOR_CMD_PP_1_1_4 },
		{ SNOR_HWCAPS_PP_1_4_4,		SNOR_CMD_PP_1_4_4 },
		{ SNOR_HWCAPS_PP_4_4_4,		SNOR_CMD_PP_4_4_4 },
		{ SNOR_HWCAPS_PP_1_1_8,		SNOR_CMD_PP_1_1_8 },
		{ SNOR_HWCAPS_PP_1_8_8,		SNOR_CMD_PP_1_8_8 },
		{ SNOR_HWCAPS_PP_8_8_8,		SNOR_CMD_PP_8_8_8 },
		{ SNOR_HWCAPS_PP_8_8_8_DTR,	SNOR_CMD_PP_8_8_8_DTR },
	};

	return spi_nor_hwcaps2cmd(hwcaps, hwcaps_pp2cmd,
				  ARRAY_SIZE(hwcaps_pp2cmd));
}

/**
 * spi_nor_spimem_check_op - check if the operation is supported
 *                           by controller
 *@nor:        pointer to a 'struct spi_nor'
 *@op:         pointer to op template to be checked
 *
 * Returns 0 if operation is supported, -EOPNOTSUPP otherwise.
 */
static int spi_nor_spimem_check_op(struct spi_nor *nor,
				   struct spi_mem_op *op)
{
	/*
	 * First test with 4 address bytes. The opcode itself might
	 * be a 3B addressing opcode but we don't care, because
	 * SPI controller implementation should not check the opcode,
	 * but just the sequence.
	 */
	op->addr.nbytes = 4;
	if (!spi_mem_supports_op(nor->spimem, op)) {
		if (nor->mtd.size > SZ_16M)
			return -EOPNOTSUPP;

		/* If flash size <= 16MB, 3 address bytes are sufficient */
		op->addr.nbytes = 3;
		if (!spi_mem_supports_op(nor->spimem, op))
			return -EOPNOTSUPP;
	}

	return 0;
}

/**
 * spi_nor_spimem_check_readop - check if the read op is supported
 *                               by controller
 *@nor:         pointer to a 'struct spi_nor'
 *@read:        pointer to op template to be checked
 *
 * Returns 0 if operation is supported, -EOPNOTSUPP otherwise.
 */
static int spi_nor_spimem_check_readop(struct spi_nor *nor,
				       const struct spi_nor_read_command *read)
{
	struct spi_mem_op op = SPI_NOR_READ_OP(read->opcode);

	spi_nor_spimem_setup_op(nor, &op, read->proto);

	/* convert the dummy cycles to the number of bytes */
	op.dummy.nbytes = (read->num_mode_clocks + read->num_wait_states) *
			  op.dummy.buswidth / 8;
	if (spi_nor_protocol_is_dtr(nor->read_proto))
		op.dummy.nbytes *= 2;

	return spi_nor_spimem_check_op(nor, &op);
}

/**
 * spi_nor_spimem_check_pp - check if the page program op is supported
 *                           by controller
 *@nor:         pointer to a 'struct spi_nor'
 *@pp:          pointer to op template to be checked
 *
 * Returns 0 if operation is supported, -EOPNOTSUPP otherwise.
 */
static int spi_nor_spimem_check_pp(struct spi_nor *nor,
				   const struct spi_nor_pp_command *pp)
{
	struct spi_mem_op op = SPI_NOR_PP_OP(pp->opcode);

	spi_nor_spimem_setup_op(nor, &op, pp->proto);

	return spi_nor_spimem_check_op(nor, &op);
}

/**
 * spi_nor_spimem_adjust_hwcaps - Find optimal Read/Write protocol
 *                                based on SPI controller capabilities
 * @nor:        pointer to a 'struct spi_nor'
 * @hwcaps:     pointer to resulting capabilities after adjusting
 *              according to controller and flash's capability
 */
static void
spi_nor_spimem_adjust_hwcaps(struct spi_nor *nor, u32 *hwcaps)
{
	struct spi_nor_flash_parameter *params = spi_nor_get_params(nor, 0);
	unsigned int cap;

	/* X-X-X modes are not supported yet, mask them all. */
	*hwcaps &= ~SNOR_HWCAPS_X_X_X;

	/*
	 * If the reset line is broken, we do not want to enter a stateful
	 * mode.
	 */
	if (nor->flags & SNOR_F_BROKEN_RESET)
		*hwcaps &= ~(SNOR_HWCAPS_X_X_X | SNOR_HWCAPS_X_X_X_DTR);

	for (cap = 0; cap < sizeof(*hwcaps) * BITS_PER_BYTE; cap++) {
		int rdidx, ppidx;

		if (!(*hwcaps & BIT(cap)))
			continue;

		rdidx = spi_nor_hwcaps_read2cmd(BIT(cap));
		if (rdidx >= 0 &&
		    spi_nor_spimem_check_readop(nor, &params->reads[rdidx]))
			*hwcaps &= ~BIT(cap);

		ppidx = spi_nor_hwcaps_pp2cmd(BIT(cap));
		if (ppidx < 0)
			continue;

		if (spi_nor_spimem_check_pp(nor,
					    &params->page_programs[ppidx]))
			*hwcaps &= ~BIT(cap);
	}
}

/**
 * spi_nor_set_erase_type() - set a SPI NOR erase type
 * @erase:	pointer to a structure that describes a SPI NOR erase type
 * @size:	the size of the sector/block erased by the erase type
 * @opcode:	the SPI command op code to erase the sector/block
 */
void spi_nor_set_erase_type(struct spi_nor_erase_type *erase, u32 size,
			    u8 opcode)
{
	erase->size = size;
	erase->opcode = opcode;
	/* JEDEC JESD216B Standard imposes erase sizes to be power of 2. */
	erase->size_shift = ffs(erase->size) - 1;
	erase->size_mask = (1 << erase->size_shift) - 1;
}

/**
 * spi_nor_mask_erase_type() - mask out a SPI NOR erase type
 * @erase:	pointer to a structure that describes a SPI NOR erase type
 */
void spi_nor_mask_erase_type(struct spi_nor_erase_type *erase)
{
	erase->size = 0;
}

/**
 * spi_nor_init_uniform_erase_map() - Initialize uniform erase map
 * @map:		the erase map of the SPI NOR
 * @erase_mask:		bitmask encoding erase types that can erase the entire
 *			flash memory
 * @flash_size:		the spi nor flash memory size
 */
void spi_nor_init_uniform_erase_map(struct spi_nor_erase_map *map,
				    u8 erase_mask, u64 flash_size)
{
	/* Offset 0 with erase_mask and SNOR_LAST_REGION bit set */
	map->uniform_region.offset = (erase_mask & SNOR_ERASE_TYPE_MASK) |
				     SNOR_LAST_REGION;
	map->uniform_region.size = flash_size;
	map->regions = &map->uniform_region;
	map->uniform_erase_type = erase_mask;
}

int spi_nor_post_bfpt_fixups(struct spi_nor *nor,
			     const struct sfdp_parameter_header *bfpt_header,
			     const struct sfdp_bfpt *bfpt)
{
	int ret;

	if (nor->manufacturer && nor->manufacturer->fixups &&
	    nor->manufacturer->fixups->post_bfpt) {
		ret = nor->manufacturer->fixups->post_bfpt(nor, bfpt_header,
							   bfpt);
		if (ret)
			return ret;
	}

	if (nor->info->fixups && nor->info->fixups->post_bfpt)
		return nor->info->fixups->post_bfpt(nor, bfpt_header, bfpt);

	return 0;
}

static int spi_nor_select_read(struct spi_nor *nor,
			       u32 shared_hwcaps)
{
	int cmd, best_match = fls(shared_hwcaps & SNOR_HWCAPS_READ_MASK) - 1;
	struct spi_nor_flash_parameter *params = spi_nor_get_params(nor, 0);
	const struct spi_nor_read_command *read;

	if (best_match < 0)
		return -EINVAL;

	cmd = spi_nor_hwcaps_read2cmd(BIT(best_match));
	if (cmd < 0)
		return -EINVAL;

	read = &params->reads[cmd];
	nor->read_opcode = read->opcode;
	nor->read_proto = read->proto;

	/*
	 * In the SPI NOR framework, we don't need to make the difference
	 * between mode clock cycles and wait state clock cycles.
	 * Indeed, the value of the mode clock cycles is used by a QSPI
	 * flash memory to know whether it should enter or leave its 0-4-4
	 * (Continuous Read / XIP) mode.
	 * eXecution In Place is out of the scope of the mtd sub-system.
	 * Hence we choose to merge both mode and wait state clock cycles
	 * into the so called dummy clock cycles.
	 */
	nor->read_dummy = read->num_mode_clocks + read->num_wait_states;
	return 0;
}

static int spi_nor_select_pp(struct spi_nor *nor,
			     u32 shared_hwcaps)
{
	struct spi_nor_flash_parameter *params = spi_nor_get_params(nor, 0);
	int cmd, best_match = fls(shared_hwcaps & SNOR_HWCAPS_PP_MASK) - 1;
	const struct spi_nor_pp_command *pp;

	if (best_match < 0)
		return -EINVAL;

	cmd = spi_nor_hwcaps_pp2cmd(BIT(best_match));
	if (cmd < 0)
		return -EINVAL;

	pp = &params->page_programs[cmd];
	nor->program_opcode = pp->opcode;
	nor->write_proto = pp->proto;
	return 0;
}

/**
 * spi_nor_select_uniform_erase() - select optimum uniform erase type
 * @map:		the erase map of the SPI NOR
 * @wanted_size:	the erase type size to search for. Contains the value of
 *			info->sector_size or of the "small sector" size in case
 *			CONFIG_MTD_SPI_NOR_USE_4K_SECTORS is defined.
 *
 * Once the optimum uniform sector erase command is found, disable all the
 * other.
 *
 * Return: pointer to erase type on success, NULL otherwise.
 */
static const struct spi_nor_erase_type *
spi_nor_select_uniform_erase(struct spi_nor_erase_map *map,
			     const u32 wanted_size)
{
	const struct spi_nor_erase_type *tested_erase, *erase = NULL;
	int i;
	u8 uniform_erase_type = map->uniform_erase_type;

	for (i = SNOR_ERASE_TYPE_MAX - 1; i >= 0; i--) {
		if (!(uniform_erase_type & BIT(i)))
			continue;

		tested_erase = &map->erase_type[i];

		/*
		 * If the current erase size is the one, stop here:
		 * we have found the right uniform Sector Erase command.
		 */
		if (tested_erase->size == wanted_size) {
			erase = tested_erase;
			break;
		}

		/*
		 * Otherwise, the current erase size is still a valid candidate.
		 * Select the biggest valid candidate.
		 */
		if (!erase && tested_erase->size)
			erase = tested_erase;
			/* keep iterating to find the wanted_size */
	}

	if (!erase)
		return NULL;

	/* Disable all other Sector Erase commands. */
	map->uniform_erase_type &= ~SNOR_ERASE_TYPE_MASK;
	map->uniform_erase_type |= BIT(erase - map->erase_type);
	return erase;
}

static int spi_nor_select_erase(struct spi_nor *nor)
{
	struct spi_nor_flash_parameter *params = spi_nor_get_params(nor, 0);
	struct spi_nor_erase_map *map = &params->erase_map;
	const struct spi_nor_erase_type *erase = NULL;
	struct mtd_info *mtd = &nor->mtd;
	u32 wanted_size = nor->info->sector_size;
	int i;

	/*
	 * The previous implementation handling Sector Erase commands assumed
	 * that the SPI flash memory has an uniform layout then used only one
	 * of the supported erase sizes for all Sector Erase commands.
	 * So to be backward compatible, the new implementation also tries to
	 * manage the SPI flash memory as uniform with a single erase sector
	 * size, when possible.
	 */
#ifdef CONFIG_MTD_SPI_NOR_USE_4K_SECTORS
	/* prefer "small sector" erase if possible */
	wanted_size = 4096u;
#endif

	if (spi_nor_has_uniform_erase(nor)) {
		erase = spi_nor_select_uniform_erase(map, wanted_size);
		if (!erase)
			return -EINVAL;
		nor->erase_opcode = erase->opcode;
		/*
		 * In parallel-memories the erase operation is
		 * performed on both the flashes simultaneously
		 * so, double the erasesize.
		 */
		if (nor->flags & SNOR_F_HAS_PARALLEL)
			mtd->erasesize = erase->size * 2;
		else
			mtd->erasesize = erase->size;
		return 0;
	}

	/*
	 * For non-uniform SPI flash memory, set mtd->erasesize to the
	 * maximum erase sector size. No need to set nor->erase_opcode.
	 */
	for (i = SNOR_ERASE_TYPE_MAX - 1; i >= 0; i--) {
		if (map->erase_type[i].size) {
			erase = &map->erase_type[i];
			break;
		}
	}

	if (!erase)
		return -EINVAL;

	/*
	 * In parallel-memories the erase operation is
	 * performed on both the flashes simultaneously
	 * so, double the erasesize.
	 */
	if (nor->flags & SNOR_F_HAS_PARALLEL)
		mtd->erasesize = erase->size * 2;
	else
		mtd->erasesize = erase->size;
	return 0;
}

static int spi_nor_default_setup(struct spi_nor *nor,
				 const struct spi_nor_hwcaps *hwcaps)
{
	struct spi_nor_flash_parameter *params = spi_nor_get_params(nor, 0);
	u32 ignored_mask, shared_mask;
	int err;

	/*
	 * Keep only the hardware capabilities supported by both the SPI
	 * controller and the SPI flash memory.
	 */
	shared_mask = hwcaps->mask & params->hwcaps.mask;

	if (nor->spimem) {
		/*
		 * When called from spi_nor_probe(), all caps are set and we
		 * need to discard some of them based on what the SPI
		 * controller actually supports (using spi_mem_supports_op()).
		 */
		spi_nor_spimem_adjust_hwcaps(nor, &shared_mask);
	} else {
		/*
		 * SPI n-n-n protocols are not supported when the SPI
		 * controller directly implements the spi_nor interface.
		 * Yet another reason to switch to spi-mem.
		 */
		ignored_mask = SNOR_HWCAPS_X_X_X | SNOR_HWCAPS_X_X_X_DTR;
		if (shared_mask & ignored_mask) {
			dev_dbg(nor->dev,
				"SPI n-n-n protocols are not supported.\n");
			shared_mask &= ~ignored_mask;
		}
	}

	/* Select the (Fast) Read command. */
	err = spi_nor_select_read(nor, shared_mask);
	if (err) {
		dev_dbg(nor->dev,
			"can't select read settings supported by both the SPI controller and memory.\n");
		return err;
	}

	/* Select the Page Program command. */
	err = spi_nor_select_pp(nor, shared_mask);
	if (err) {
		dev_dbg(nor->dev,
			"can't select write settings supported by both the SPI controller and memory.\n");
		return err;
	}

	/* Select the Sector Erase command. */
	err = spi_nor_select_erase(nor);
	if (err) {
		dev_dbg(nor->dev,
			"can't select erase settings supported by both the SPI controller and memory.\n");
		return err;
	}

	return 0;
}

static int spi_nor_set_addr_nbytes(struct spi_nor *nor)
{
	struct spi_nor_flash_parameter *params = spi_nor_get_params(nor, 0);
	struct device_node *np = spi_nor_get_flash_node(nor);
	struct device_node *np_spi;
	int status;
	int idx;

	if (params->addr_nbytes) {
		nor->addr_nbytes = params->addr_nbytes;
	} else if (nor->read_proto == SNOR_PROTO_8_8_8_DTR) {
		/*
		 * In 8D-8D-8D mode, one byte takes half a cycle to transfer. So
		 * in this protocol an odd addr_nbytes cannot be used because
		 * then the address phase would only span a cycle and a half.
		 * Half a cycle would be left over. We would then have to start
		 * the dummy phase in the middle of a cycle and so too the data
		 * phase, and we will end the transaction with half a cycle left
		 * over.
		 *
		 * Force all 8D-8D-8D flashes to use an addr_nbytes of 4 to
		 * avoid this situation.
		 */
		nor->addr_nbytes = 4;
	} else if (nor->info->addr_nbytes) {
		nor->addr_nbytes = nor->info->addr_nbytes;
	} else {
		nor->addr_nbytes = 3;
	}

	if (nor->addr_nbytes == 3 && nor->mtd.size > 0x1000000) {
		np_spi = of_get_next_parent(np);
		if (of_property_match_string(np_spi, "compatible",
					     "xlnx,zynq-qspi-1.0") >= 0) {
			nor->addr_nbytes = 3;
			if (nor->flags & SNOR_F_HAS_PARALLEL) {
				/*
				 * In parallel mode both chip selects i.e., CS0 &
				 * CS1 need to be asserted simulatneously.
				 */
				nor->spimem->spi->cs_index_mask = SPI_NOR_ENABLE_MULTI_CS;
				params->set_4byte_addr_mode(nor, false);
			} else {
				for (idx = 0; idx < SNOR_FLASH_CNT_MAX; idx++) {
					params = spi_nor_get_params(nor, idx);
					if (params) {
						/*
						 * Set the appropriate CS index before
						 * issuing the command.
						 */
						nor->spimem->spi->cs_index_mask = 0x01 << idx;
						params->set_4byte_addr_mode(nor, false);
					}
				}
			}
			nor->spimem->spi->cs_index_mask = 0x01;
			status = read_ear(nor, (struct flash_info *)nor->info);
			if (status < 0)
				dev_warn(nor->dev, "failed to read ear reg\n");
			else
				nor->curbank = status & EAR_SEGMENT_MASK;
		} else if (of_property_match_string(np_spi, "compatible",
						    "xlnx,xps-spi-2.00.a") >= 0) {
			nor->addr_nbytes = 3;
			nor->spimem->spi->cs_index_mask = 0x01;
			params->set_4byte_addr_mode(nor, false);

		} else {
			/* enable 4-byte addressing if the device exceeds 16MiB */
			nor->addr_nbytes = 4;
			if (nor->flags & SNOR_F_HAS_PARALLEL) {
				/*
				 * In parallel mode both chip selects i.e., CS0 &
				 * CS1 need to be asserted simulatneously.
				 */
				nor->spimem->spi->cs_index_mask = SPI_NOR_ENABLE_MULTI_CS;
				params->set_4byte_addr_mode(nor, true);
			} else {
				for (idx = 0; idx < SNOR_FLASH_CNT_MAX; idx++) {
					params = spi_nor_get_params(nor, idx);
					if (params) {
						/*
						 * Set the appropriate CS index before
						 * issuing the command.
						 */
						nor->spimem->spi->cs_index_mask = 0x01 << idx;
						params->set_4byte_addr_mode(nor, true);
					}
				}
			}
		}
	}

	if (nor->addr_nbytes > SPI_NOR_MAX_ADDR_NBYTES) {
		dev_dbg(nor->dev, "The number of address bytes is too large: %u\n",
			nor->addr_nbytes);
		return -EINVAL;
	}

	/* Set 4byte opcodes when possible. */
	if (nor->addr_nbytes == 4 && nor->flags & SNOR_F_4B_OPCODES &&
	    !(nor->flags & SNOR_F_HAS_4BAIT))
		spi_nor_set_4byte_opcodes(nor);

	return 0;
}

static int spi_nor_setup(struct spi_nor *nor,
			 const struct spi_nor_hwcaps *hwcaps)
{
	struct spi_nor_flash_parameter *params = spi_nor_get_params(nor, 0);
	int ret;

	if (params->setup)
		ret = params->setup(nor, hwcaps);
	else
		ret = spi_nor_default_setup(nor, hwcaps);
	if (ret)
		return ret;

	return spi_nor_set_addr_nbytes(nor);
}

/**
 * spi_nor_manufacturer_init_params() - Initialize the flash's parameters and
 * settings based on MFR register and ->default_init() hook.
 * @nor:	pointer to a 'struct spi_nor'.
 */
static void spi_nor_manufacturer_init_params(struct spi_nor *nor)
{
	if (nor->manufacturer && nor->manufacturer->fixups &&
	    nor->manufacturer->fixups->default_init)
		nor->manufacturer->fixups->default_init(nor);

	if (nor->info->fixups && nor->info->fixups->default_init)
		nor->info->fixups->default_init(nor);
}

/**
 * spi_nor_no_sfdp_init_params() - Initialize the flash's parameters and
 * settings based on nor->info->sfdp_flags. This method should be called only by
 * flashes that do not define SFDP tables. If the flash supports SFDP but the
 * information is wrong and the settings from this function can not be retrieved
 * by parsing SFDP, one should instead use the fixup hooks and update the wrong
 * bits.
 * @nor:	pointer to a 'struct spi_nor'.
 */
static void spi_nor_no_sfdp_init_params(struct spi_nor *nor)
{
	struct spi_nor_flash_parameter *params = spi_nor_get_params(nor, 0);
	struct spi_nor_erase_map *map = &params->erase_map;
	const u8 no_sfdp_flags = nor->info->no_sfdp_flags;
	u8 i, erase_mask;

	if (no_sfdp_flags & SPI_NOR_DUAL_READ) {
		params->hwcaps.mask |= SNOR_HWCAPS_READ_1_1_2;
		spi_nor_set_read_settings(&params->reads[SNOR_CMD_READ_1_1_2],
					  0, 8, SPINOR_OP_READ_1_1_2,
					  SNOR_PROTO_1_1_2);
	}

	if (no_sfdp_flags & SPI_NOR_QUAD_READ) {
		params->hwcaps.mask |= SNOR_HWCAPS_READ_1_1_4;
		spi_nor_set_read_settings(&params->reads[SNOR_CMD_READ_1_1_4],
					  0, 8, SPINOR_OP_READ_1_1_4,
					  SNOR_PROTO_1_1_4);
	}

	if (no_sfdp_flags & SPI_NOR_OCTAL_READ) {
		params->hwcaps.mask |= SNOR_HWCAPS_READ_1_1_8;
		spi_nor_set_read_settings(&params->reads[SNOR_CMD_READ_1_1_8],
					  0, 8, SPINOR_OP_READ_1_1_8,
					  SNOR_PROTO_1_1_8);
	}

	if (no_sfdp_flags & SPI_NOR_OCTAL_DTR_READ) {
		params->hwcaps.mask |= SNOR_HWCAPS_READ_8_8_8_DTR;
		spi_nor_set_read_settings(&params->reads[SNOR_CMD_READ_8_8_8_DTR],
					  0, 20, SPINOR_OP_READ_FAST,
					  SNOR_PROTO_8_8_8_DTR);
	}

	if (no_sfdp_flags & SPI_NOR_OCTAL_DTR_PP) {
		params->hwcaps.mask |= SNOR_HWCAPS_PP_8_8_8_DTR;
		/*
		 * Since xSPI Page Program opcode is backward compatible with
		 * Legacy SPI, use Legacy SPI opcode there as well.
		 */
		spi_nor_set_pp_settings(&params->page_programs[SNOR_CMD_PP_8_8_8_DTR],
					SPINOR_OP_PP, SNOR_PROTO_8_8_8_DTR);
	}

	/*
	 * Sector Erase settings. Sort Erase Types in ascending order, with the
	 * smallest erase size starting at BIT(0).
	 */
	erase_mask = 0;
	i = 0;
	if (no_sfdp_flags & SECT_4K) {
		erase_mask |= BIT(i);
		spi_nor_set_erase_type(&map->erase_type[i], 4096u,
				       SPINOR_OP_BE_4K);
		i++;
	}
	erase_mask |= BIT(i);
	spi_nor_set_erase_type(&map->erase_type[i], nor->info->sector_size,
			       SPINOR_OP_SE);
	spi_nor_init_uniform_erase_map(map, erase_mask, params->size);
}

/**
 * spi_nor_init_flags() - Initialize NOR flags for settings that are not defined
 * in the JESD216 SFDP standard, thus can not be retrieved when parsing SFDP.
 * @nor:	pointer to a 'struct spi_nor'
 */
static void spi_nor_init_flags(struct spi_nor *nor)
{
	struct device_node *np = spi_nor_get_flash_node(nor);
	const u16 flags = nor->info->flags;

	if (of_property_read_bool(np, "broken-flash-reset"))
		nor->flags |= SNOR_F_BROKEN_RESET;

	if (flags & SPI_NOR_SWP_IS_VOLATILE)
		nor->flags |= SNOR_F_SWP_IS_VOLATILE;

	if (flags & SPI_NOR_HAS_LOCK)
		nor->flags |= SNOR_F_HAS_LOCK;

	if (flags & SPI_NOR_HAS_TB) {
		nor->flags |= SNOR_F_HAS_SR_TB;
		if (flags & SPI_NOR_TB_SR_BIT6)
			nor->flags |= SNOR_F_HAS_SR_TB_BIT6;
	}

	if (flags & SPI_NOR_4BIT_BP) {
		nor->flags |= SNOR_F_HAS_4BIT_BP;
		if (flags & SPI_NOR_BP3_SR_BIT6)
			nor->flags |= SNOR_F_HAS_SR_BP3_BIT6;
		else if (flags & SPI_NOR_BP3_SR_BIT5)
			nor->flags |= SNOR_F_HAS_SR_BP3_BIT5;
	}

	if (flags & NO_CHIP_ERASE)
		nor->flags |= SNOR_F_NO_OP_CHIP_ERASE;

	if (flags & SPI_NOR_RWW)
		nor->flags |= SNOR_F_RWW;
}

/**
 * spi_nor_init_fixup_flags() - Initialize NOR flags for settings that can not
 * be discovered by SFDP for this particular flash because the SFDP table that
 * indicates this support is not defined in the flash. In case the table for
 * this support is defined but has wrong values, one should instead use a
 * post_sfdp() hook to set the SNOR_F equivalent flag.
 * @nor:       pointer to a 'struct spi_nor'
 */
static void spi_nor_init_fixup_flags(struct spi_nor *nor)
{
	const u8 fixup_flags = nor->info->fixup_flags;

	if (fixup_flags & SPI_NOR_4B_OPCODES)
		nor->flags |= SNOR_F_4B_OPCODES;

	if (fixup_flags & SPI_NOR_IO_MODE_EN_VOLATILE)
		nor->flags |= SNOR_F_IO_MODE_EN_VOLATILE;
}

/**
 * spi_nor_late_init_params() - Late initialization of default flash parameters.
 * @nor:	pointer to a 'struct spi_nor'
 *
 * Used to initialize flash parameters that are not declared in the JESD216
 * SFDP standard, or where SFDP tables are not defined at all.
 * Will replace the spi_nor_manufacturer_init_params() method.
 */
static void spi_nor_late_init_params(struct spi_nor *nor)
{
	struct spi_nor_flash_parameter *params = spi_nor_get_params(nor, 0);
	struct device_node *np = spi_nor_get_flash_node(nor);
	u64 flash_size[SNOR_FLASH_CNT_MAX];
	u32 idx = 0, i = 0;
	int rc;

	if (nor->manufacturer && nor->manufacturer->fixups &&
	    nor->manufacturer->fixups->late_init)
		nor->manufacturer->fixups->late_init(nor);

	if (nor->info->fixups && nor->info->fixups->late_init)
		nor->info->fixups->late_init(nor);

	spi_nor_init_flags(nor);
	spi_nor_init_fixup_flags(nor);

	/*
	 * NOR protection support. When locking_ops are not provided, we pick
	 * the default ones.
	 */
	if (nor->flags & SNOR_F_HAS_LOCK && !params->locking_ops)
		spi_nor_init_default_locking_ops(nor);
	/*
	 * The flashes that are connected in stacked mode should be of same make.
	 * Except the flash size all other properties are identical for all the
	 * flashes connected in stacked mode.
	 * The flashes that are connected in parallel mode should be identical.
	 */
	while (i < SNOR_FLASH_CNT_MAX) {
		rc = of_property_read_u64_index(np, "stacked-memories", idx, &flash_size[i]);
		if (rc == -EINVAL) {
			break;
		} else if (rc == -EOVERFLOW) {
			idx++;
		} else {
			idx++;
			i++;
			if (!(nor->flags & SNOR_F_HAS_STACKED))
				nor->flags |= SNOR_F_HAS_STACKED;
		}
	}
	i = 0;
	idx = 0;
	while (i < SNOR_FLASH_CNT_MAX) {
		rc = of_property_read_u64_index(np, "parallel-memories", idx, &flash_size[i]);
		if (rc == -EINVAL) {
			break;
		} else if (rc == -EOVERFLOW) {
			idx++;
		} else {
			idx++;
			i++;
			if (!(nor->flags & SNOR_F_HAS_PARALLEL))
				nor->flags |= SNOR_F_HAS_PARALLEL;
		}
	}
	if (nor->flags & (SNOR_F_HAS_STACKED | SNOR_F_HAS_PARALLEL)) {
		for (idx = 1; idx < SNOR_FLASH_CNT_MAX; idx++) {
			params = spi_nor_get_params(nor, idx);
			params = devm_kzalloc(nor->dev, sizeof(*params), GFP_KERNEL);
			if (params) {
				memcpy(params, spi_nor_get_params(nor, 0), sizeof(*params));
				params->size = flash_size[idx];
				spi_nor_set_params(nor, idx, params);
			}
		}
	}
}

/**
 * spi_nor_sfdp_init_params_deprecated() - Deprecated way of initializing flash
 * parameters and settings based on JESD216 SFDP standard.
 * @nor:	pointer to a 'struct spi_nor'.
 *
 * The method has a roll-back mechanism: in case the SFDP parsing fails, the
 * legacy flash parameters and settings will be restored.
 */
static void spi_nor_sfdp_init_params_deprecated(struct spi_nor *nor)
{
	struct spi_nor_flash_parameter *params = spi_nor_get_params(nor, 0);
	struct spi_nor_flash_parameter sfdp_params;

	memcpy(&sfdp_params, params, sizeof(sfdp_params));

	if (spi_nor_parse_sfdp(nor)) {
		memcpy(params, &sfdp_params, sizeof(*params));
		nor->flags &= ~SNOR_F_4B_OPCODES;
	}
}

/**
 * spi_nor_init_params_deprecated() - Deprecated way of initializing flash
 * parameters and settings.
 * @nor:	pointer to a 'struct spi_nor'.
 *
 * The method assumes that flash doesn't support SFDP so it initializes flash
 * parameters in spi_nor_no_sfdp_init_params() which later on can be overwritten
 * when parsing SFDP, if supported.
 */
static void spi_nor_init_params_deprecated(struct spi_nor *nor)
{
	spi_nor_no_sfdp_init_params(nor);

	spi_nor_manufacturer_init_params(nor);

	if (nor->info->no_sfdp_flags & (SPI_NOR_DUAL_READ |
					SPI_NOR_QUAD_READ |
					SPI_NOR_OCTAL_READ |
					SPI_NOR_OCTAL_DTR_READ))
		spi_nor_sfdp_init_params_deprecated(nor);
}

/**
 * spi_nor_init_default_params() - Default initialization of flash parameters
 * and settings. Done for all flashes, regardless is they define SFDP tables
 * or not.
 * @nor:	pointer to a 'struct spi_nor'.
 */
static void spi_nor_init_default_params(struct spi_nor *nor)
{
	struct spi_nor_flash_parameter *params = spi_nor_get_params(nor, 0);
	const struct flash_info *info = nor->info;
	struct device_node *np = spi_nor_get_flash_node(nor);

	params->quad_enable = spi_nor_sr2_bit1_quad_enable;
	params->set_4byte_addr_mode = spansion_set_4byte_addr_mode;
	params->otp.org = &info->otp_org;

	/* Default to 16-bit Write Status (01h) Command */
	nor->flags |= SNOR_F_HAS_16BIT_SR;

	/* Set SPI NOR sizes. */
	params->writesize = 1;
	params->size = (u64)info->sector_size * info->n_sectors;
	params->page_size = info->page_size;

	if (!(info->flags & SPI_NOR_NO_FR)) {
		/* Default to Fast Read for DT and non-DT platform devices. */
		params->hwcaps.mask |= SNOR_HWCAPS_READ_FAST;

		/* Mask out Fast Read if not requested at DT instantiation. */
		if (np && !of_property_read_bool(np, "m25p,fast-read"))
			params->hwcaps.mask &= ~SNOR_HWCAPS_READ_FAST;
	}

	/* (Fast) Read settings. */
	params->hwcaps.mask |= SNOR_HWCAPS_READ;
	spi_nor_set_read_settings(&params->reads[SNOR_CMD_READ],
				  0, 0, SPINOR_OP_READ,
				  SNOR_PROTO_1_1_1);

	if (params->hwcaps.mask & SNOR_HWCAPS_READ_FAST)
		spi_nor_set_read_settings(&params->reads[SNOR_CMD_READ_FAST],
					  0, 8, SPINOR_OP_READ_FAST,
					  SNOR_PROTO_1_1_1);
	/* Page Program settings. */
	params->hwcaps.mask |= SNOR_HWCAPS_PP;
	spi_nor_set_pp_settings(&params->page_programs[SNOR_CMD_PP],
				SPINOR_OP_PP, SNOR_PROTO_1_1_1);

	if (info->flags & SPI_NOR_QUAD_PP) {
		params->hwcaps.mask |= SNOR_HWCAPS_PP_1_1_4;
		spi_nor_set_pp_settings(&params->page_programs[SNOR_CMD_PP_1_1_4],
					SPINOR_OP_PP_1_1_4, SNOR_PROTO_1_1_4);
	}
}

/**
 * spi_nor_init_params() - Initialize the flash's parameters and settings.
 * @nor:	pointer to a 'struct spi_nor'.
 *
 * The flash parameters and settings are initialized based on a sequence of
 * calls that are ordered by priority:
 *
 * 1/ Default flash parameters initialization. The initializations are done
 *    based on nor->info data:
 *		spi_nor_info_init_params()
 *
 * which can be overwritten by:
 * 2/ Manufacturer flash parameters initialization. The initializations are
 *    done based on MFR register, or when the decisions can not be done solely
 *    based on MFR, by using specific flash_info tweeks, ->default_init():
 *		spi_nor_manufacturer_init_params()
 *
 * which can be overwritten by:
 * 3/ SFDP flash parameters initialization. JESD216 SFDP is a standard and
 *    should be more accurate that the above.
 *		spi_nor_parse_sfdp() or spi_nor_no_sfdp_init_params()
 *
 *    Please note that there is a ->post_bfpt() fixup hook that can overwrite
 *    the flash parameters and settings immediately after parsing the Basic
 *    Flash Parameter Table.
 *    spi_nor_post_sfdp_fixups() is called after the SFDP tables are parsed.
 *    It is used to tweak various flash parameters when information provided
 *    by the SFDP tables are wrong.
 *
 * which can be overwritten by:
 * 4/ Late flash parameters initialization, used to initialize flash
 * parameters that are not declared in the JESD216 SFDP standard, or where SFDP
 * tables are not defined at all.
 *		spi_nor_late_init_params()
 *
 * Return: 0 on success, -errno otherwise.
 */
static int spi_nor_init_params(struct spi_nor *nor)
{
	struct spi_nor_flash_parameter *params = spi_nor_get_params(nor, 0);
	int ret;

	params = devm_kzalloc(nor->dev, sizeof(*params), GFP_KERNEL);
	if (!params)
		return -ENOMEM;

	spi_nor_set_params(nor, 0, params);

	spi_nor_init_default_params(nor);

	if (nor->info->parse_sfdp) {
		ret = spi_nor_parse_sfdp(nor);
		if (ret) {
			dev_err(nor->dev, "BFPT parsing failed. Please consider using SPI_NOR_SKIP_SFDP when declaring the flash\n");
			return ret;
		}
	} else if (nor->info->no_sfdp_flags & SPI_NOR_SKIP_SFDP) {
		spi_nor_no_sfdp_init_params(nor);
	} else {
		spi_nor_init_params_deprecated(nor);
	}

	spi_nor_late_init_params(nor);

	return 0;
}

/** spi_nor_octal_dtr_enable() - enable Octal DTR I/O if needed
 * @nor:                 pointer to a 'struct spi_nor'
 * @enable:              whether to enable or disable Octal DTR
 *
 * Return: 0 on success, -errno otherwise.
 */
static int spi_nor_octal_dtr_enable(struct spi_nor *nor, bool enable)
{
	struct spi_nor_flash_parameter *params = spi_nor_get_params(nor, 0);
	int ret;

	if (!params->octal_dtr_enable)
		return 0;

	if (!(nor->read_proto == SNOR_PROTO_8_8_8_DTR &&
	      nor->write_proto == SNOR_PROTO_8_8_8_DTR))
		return 0;

	if (!(nor->flags & SNOR_F_IO_MODE_EN_VOLATILE))
		return 0;

	ret = params->octal_dtr_enable(nor, enable);
	if (ret)
		return ret;

	if (enable)
		nor->reg_proto = SNOR_PROTO_8_8_8_DTR;
	else
		nor->reg_proto = SNOR_PROTO_1_1_1;

	return 0;
}

/**
 * spi_nor_quad_enable() - enable Quad I/O if needed.
 * @nor:                pointer to a 'struct spi_nor'
 *
 * Return: 0 on success, -errno otherwise.
 */
static int spi_nor_quad_enable(struct spi_nor *nor)
{
	struct spi_nor_flash_parameter *params;
	int err, idx;

	if (nor->flags & SNOR_F_HAS_PARALLEL) {
		params = spi_nor_get_params(nor, 0);
		if (!params->quad_enable)
			return 0;

		if (!(spi_nor_get_protocol_width(nor->read_proto) == 4 ||
		      spi_nor_get_protocol_width(nor->write_proto) == 4))
			return 0;
		/*
		 * In parallel mode both chip selects i.e., CS0 &
		 * CS1 need to be asserted simulatneously.
		 */
		nor->spimem->spi->cs_index_mask = SPI_NOR_ENABLE_MULTI_CS;
		err = params->quad_enable(nor);
		if (err)
			return err;
	} else {
		for (idx = 0; idx < SNOR_FLASH_CNT_MAX; idx++) {
			params = spi_nor_get_params(nor, idx);
			if (params) {
				if (!params->quad_enable)
					return 0;

				if (!(spi_nor_get_protocol_width(nor->read_proto) == 4 ||
				      spi_nor_get_protocol_width(nor->write_proto) == 4))
					return 0;
				/*
				 * Set the appropriate CS index before
				 * issuing the command.
				 */
				nor->spimem->spi->cs_index_mask = 1 << idx;

				err = params->quad_enable(nor);
				if (err)
					return err;
			}
		}
	}
	return err;
}

static int spi_nor_init(struct spi_nor *nor)
{
	struct spi_nor_flash_parameter *params;
	int err, idx;

	err = spi_nor_octal_dtr_enable(nor, true);
	if (err) {
		dev_dbg(nor->dev, "octal mode not supported\n");
		return err;
	}

	err = spi_nor_quad_enable(nor);
	if (err) {
		dev_dbg(nor->dev, "quad mode not supported\n");
		return err;
	}

	/*
	 * Some SPI NOR flashes are write protected by default after a power-on
	 * reset cycle, in order to avoid inadvertent writes during power-up.
	 * Backward compatibility imposes to unlock the entire flash memory
	 * array at power-up by default. Depending on the kernel configuration
	 * (1) do nothing, (2) always unlock the entire flash array or (3)
	 * unlock the entire flash array only when the software write
	 * protection bits are volatile. The latter is indicated by
	 * SNOR_F_SWP_IS_VOLATILE.
	 */
	if (IS_ENABLED(CONFIG_MTD_SPI_NOR_SWP_DISABLE) ||
	    (IS_ENABLED(CONFIG_MTD_SPI_NOR_SWP_DISABLE_ON_VOLATILE) &&
	     nor->flags & SNOR_F_SWP_IS_VOLATILE))
		spi_nor_try_unlock_all(nor);

	if (nor->addr_nbytes == 4 &&
	    nor->read_proto != SNOR_PROTO_8_8_8_DTR &&
	    !(nor->flags & SNOR_F_4B_OPCODES)) {
		/*
		 * If the RESET# pin isn't hooked up properly, or the system
		 * otherwise doesn't perform a reset command in the boot
		 * sequence, it's impossible to 100% protect against unexpected
		 * reboots (e.g., crashes). Warn the user (or hopefully, system
		 * designer) that this is bad.
		 */
		WARN_ONCE(nor->flags & SNOR_F_BROKEN_RESET,
			  "enabling reset hack; may not recover from unexpected reboots\n");
		if (nor->flags & SNOR_F_HAS_PARALLEL) {
			/*
			 * In parallel mode both chip selects i.e., CS0 &
			 * CS1 need to be asserted simulatneously.
			 */
			nor->spimem->spi->cs_index_mask = SPI_NOR_ENABLE_MULTI_CS;
			params = spi_nor_get_params(nor, 0);
			params->set_4byte_addr_mode(nor, true);
		} else {
			for (idx = 0; idx < SNOR_FLASH_CNT_MAX; idx++) {
				params = spi_nor_get_params(nor, idx);
				if (params) {
					/*
					 * Select the appropriate CS index before
					 * issuing the command.
					 */
					nor->spimem->spi->cs_index_mask = 1 << idx;
					err = params->set_4byte_addr_mode(nor, true);
					if (err && err != -ENOTSUPP)
						return err;
				}
			}
		}
	}

	return 0;
}

/**
 * spi_nor_soft_reset() - Perform a software reset
 * @nor:	pointer to 'struct spi_nor'
 *
 * Performs a "Soft Reset and Enter Default Protocol Mode" sequence which resets
 * the device to its power-on-reset state. This is useful when the software has
 * made some changes to device (volatile) registers and needs to reset it before
 * shutting down, for example.
 *
 * Not every flash supports this sequence. The same set of opcodes might be used
 * for some other operation on a flash that does not support this. Support for
 * this sequence can be discovered via SFDP in the BFPT table.
 *
 * Return: 0 on success, -errno otherwise.
 */
static void spi_nor_soft_reset(struct spi_nor *nor)
{
	struct spi_mem_op op;
	int ret;

	op = (struct spi_mem_op)SPINOR_SRSTEN_OP;

	spi_nor_spimem_setup_op(nor, &op, nor->reg_proto);

	ret = spi_mem_exec_op(nor->spimem, &op);
	if (ret) {
		dev_warn(nor->dev, "Software reset failed: %d\n", ret);
		return;
	}

	op = (struct spi_mem_op)SPINOR_SRST_OP;

	spi_nor_spimem_setup_op(nor, &op, nor->reg_proto);

	ret = spi_mem_exec_op(nor->spimem, &op);
	if (ret) {
		dev_warn(nor->dev, "Software reset failed: %d\n", ret);
		return;
	}

	/*
	 * Software Reset is not instant, and the delay varies from flash to
	 * flash. Looking at a few flashes, most range somewhere below 100
	 * microseconds. So, sleep for a range of 200-400 us.
	 */
	usleep_range(SPI_NOR_SRST_SLEEP_MIN, SPI_NOR_SRST_SLEEP_MAX);
}

/* mtd suspend handler */
static int spi_nor_suspend(struct mtd_info *mtd)
{
	struct spi_nor *nor = mtd_to_spi_nor(mtd);
	int ret;

	/* Disable octal DTR mode if we enabled it. */
	ret = spi_nor_octal_dtr_enable(nor, false);
	if (ret)
		dev_err(nor->dev, "suspend() failed\n");

	return ret;
}

/* mtd resume handler */
static void spi_nor_resume(struct mtd_info *mtd)
{
	struct spi_nor *nor = mtd_to_spi_nor(mtd);
	struct device *dev = nor->dev;
	int ret;

	/* re-initialize the nor chip */
	ret = spi_nor_init(nor);
	if (ret)
		dev_err(dev, "resume() failed\n");
}

static int spi_nor_get_device(struct mtd_info *mtd)
{
	struct mtd_info *master = mtd_get_master(mtd);
	struct spi_nor *nor = mtd_to_spi_nor(master);
	struct device *dev;

	if (nor->spimem)
		dev = nor->spimem->spi->controller->dev.parent;
	else
		dev = nor->dev;

	if (!try_module_get(dev->driver->owner))
		return -ENODEV;

	return 0;
}

static void spi_nor_put_device(struct mtd_info *mtd)
{
	struct mtd_info *master = mtd_get_master(mtd);
	struct spi_nor *nor = mtd_to_spi_nor(master);
	struct device *dev;

	if (nor->spimem)
		dev = nor->spimem->spi->controller->dev.parent;
	else
		dev = nor->dev;

	module_put(dev->driver->owner);
}

void spi_nor_restore(struct spi_nor *nor)
{
	struct spi_nor_flash_parameter *params;
	int idx;

	/* restore the addressing mode */
	if (nor->addr_nbytes == 4 && !(nor->flags & SNOR_F_4B_OPCODES) &&
	    nor->flags & SNOR_F_BROKEN_RESET) {
		if (nor->flags & SNOR_F_HAS_PARALLEL) {
			/*
			 * In parallel mode both chip selects i.e., CS0 &
			 * CS1 need to be asserted simulatneously.
			 */
			nor->spimem->spi->cs_index_mask = SPI_NOR_ENABLE_MULTI_CS;
			params = spi_nor_get_params(nor, 0);
			params->set_4byte_addr_mode(nor, false);
		} else {
			for (idx = 0; idx < SNOR_FLASH_CNT_MAX; idx++) {
				params = spi_nor_get_params(nor, idx);
				if (params) {
					/*
					 * Select the appropriate CS index before
					 * issuing the command.
					 */
					nor->spimem->spi->cs_index_mask = 1 << idx;
					params->set_4byte_addr_mode(nor, false);
				}
			}
		}
	}

	if (nor->flags & SNOR_F_SOFT_RESET)
		spi_nor_soft_reset(nor);
}
EXPORT_SYMBOL_GPL(spi_nor_restore);

static const struct flash_info *spi_nor_match_name(struct spi_nor *nor,
						   const char *name)
{
	unsigned int i, j;

	for (i = 0; i < ARRAY_SIZE(manufacturers); i++) {
		for (j = 0; j < manufacturers[i]->nparts; j++) {
			if (!strcmp(name, manufacturers[i]->parts[j].name)) {
				nor->manufacturer = manufacturers[i];
				return &manufacturers[i]->parts[j];
			}
		}
	}

	return NULL;
}

static const struct flash_info *spi_nor_get_flash_info(struct spi_nor *nor,
						       const char *name)
{
	const struct flash_info *info = NULL;

	if (name)
		info = spi_nor_match_name(nor, name);
	/* Try to auto-detect if chip name wasn't specified or not found */
	if (!info)
		return spi_nor_detect(nor);

	/*
	 * If caller has specified name of flash model that can normally be
	 * detected using JEDEC, let's verify it.
	 */
	if (name && info->id_len) {
		const struct flash_info *jinfo;

		jinfo = spi_nor_detect(nor);
		if (IS_ERR(jinfo)) {
			return jinfo;
		} else if (jinfo != info) {
			/*
			 * JEDEC knows better, so overwrite platform ID. We
			 * can't trust partitions any longer, but we'll let
			 * mtd apply them anyway, since some partitions may be
			 * marked read-only, and we don't want to lose that
			 * information, even if it's not 100% accurate.
			 */
			dev_warn(nor->dev, "found %s, expected %s\n",
				 jinfo->name, info->name);
			info = jinfo;
		}
	}

	return info;
}

static void spi_nor_set_mtd_info(struct spi_nor *nor)
{
	struct spi_nor_flash_parameter *params = spi_nor_get_params(nor, 0);
	struct mtd_info *mtd = &nor->mtd;
	struct device *dev = nor->dev;
	u64 total_sz = 0;
	int idx;

	spi_nor_set_mtd_locking_ops(nor);
	spi_nor_set_mtd_otp_ops(nor);

	mtd->dev.parent = dev;
	if (!mtd->name)
		mtd->name = dev_name(dev);
	mtd->type = MTD_NORFLASH;
	mtd->flags = MTD_CAP_NORFLASH;
	/* Unset BIT_WRITEABLE to enable JFFS2 write buffer for ECC'd NOR */
	if (nor->flags & SNOR_F_ECC)
		mtd->flags &= ~MTD_BIT_WRITEABLE;
	if (nor->info->flags & SPI_NOR_NO_ERASE)
		mtd->flags |= MTD_NO_ERASE;
	else
		mtd->_erase = spi_nor_erase;
	mtd->writesize = params->writesize;
	/*
	 * In parallel-memories the write operation is
	 * performed on both the flashes simultaneously
	 * one page per flash, so double the writebufsize.
	 */
	if (nor->flags & SNOR_F_HAS_PARALLEL)
		mtd->writebufsize = params->page_size << 1;
	else
		mtd->writebufsize = params->page_size;

	for (idx = 0; idx < SNOR_FLASH_CNT_MAX; idx++) {
		params = spi_nor_get_params(nor, idx);
		if (params)
			total_sz += params->size;
	}
	mtd->size = total_sz;
	mtd->_read = spi_nor_read;
	/* Might be already set by some SST flashes. */
	if (!mtd->_write)
		mtd->_write = spi_nor_write;
	mtd->_suspend = spi_nor_suspend;
	mtd->_resume = spi_nor_resume;
	mtd->_get_device = spi_nor_get_device;
	mtd->_put_device = spi_nor_put_device;
}

int spi_nor_scan(struct spi_nor *nor, const char *name,
		 const struct spi_nor_hwcaps *hwcaps)
{
	const struct flash_info *info;
	struct device *dev = nor->dev;
	struct mtd_info *mtd = &nor->mtd;
	int ret;
	int i;

	ret = spi_nor_check(nor);
	if (ret)
		return ret;

	/* Reset SPI protocol for all commands. */
	nor->reg_proto = SNOR_PROTO_1_1_1;
	nor->read_proto = SNOR_PROTO_1_1_1;
	nor->write_proto = SNOR_PROTO_1_1_1;

	/*
	 * We need the bounce buffer early to read/write registers when going
	 * through the spi-mem layer (buffers have to be DMA-able).
	 * For spi-mem drivers, we'll reallocate a new buffer if
	 * params->page_size turns out to be greater than PAGE_SIZE (which
	 * shouldn't happen before long since NOR pages are usually less
	 * than 1KB) after spi_nor_scan() returns.
	 */
	nor->bouncebuf_size = PAGE_SIZE;
	nor->bouncebuf = devm_kmalloc(dev, nor->bouncebuf_size,
				      GFP_KERNEL);
	if (!nor->bouncebuf)
		return -ENOMEM;

	info = spi_nor_get_flash_info(nor, name);
	if (IS_ERR(info))
		return PTR_ERR(info);

	nor->info = info;

	mutex_init(&nor->lock);

	/* Init flash parameters based on flash_info struct and SFDP */
	ret = spi_nor_init_params(nor);
	if (ret)
		return ret;

	/*
	 * Configure the SPI memory:
	 * - select op codes for (Fast) Read, Page Program and Sector Erase.
	 * - set the number of dummy cycles (mode cycles + wait states).
	 * - set the SPI protocols for register and memory accesses.
	 * - set the number of address bytes.
	 */
	ret = spi_nor_setup(nor, hwcaps);
	if (ret)
		return ret;

	/* Send all the required SPI flash commands to initialize device */
	ret = spi_nor_init(nor);
	if (ret)
		return ret;

	/* No mtd_info fields should be used up to this point. */
	spi_nor_set_mtd_info(nor);

	dev_info(dev, "%s (%lld Kbytes)\n", info->name,
			(long long)mtd->size >> 10);

	dev_dbg(dev,
		"mtd .name = %s, .size = 0x%llx (%lldMiB), "
		".erasesize = 0x%.8x (%uKiB) .numeraseregions = %d\n",
		mtd->name, (long long)mtd->size, (long long)(mtd->size >> 20),
		mtd->erasesize, mtd->erasesize / 1024, mtd->numeraseregions);

	if (mtd->numeraseregions)
		for (i = 0; i < mtd->numeraseregions; i++)
			dev_dbg(dev,
				"mtd.eraseregions[%d] = { .offset = 0x%llx, "
				".erasesize = 0x%.8x (%uKiB), "
				".numblocks = %d }\n",
				i, (long long)mtd->eraseregions[i].offset,
				mtd->eraseregions[i].erasesize,
				mtd->eraseregions[i].erasesize / 1024,
				mtd->eraseregions[i].numblocks);
	return 0;
}
EXPORT_SYMBOL_GPL(spi_nor_scan);

static int spi_nor_create_read_dirmap(struct spi_nor *nor)
{
	struct spi_nor_flash_parameter *params = spi_nor_get_params(nor, 0);
	struct spi_mem_dirmap_info info = {
		.op_tmpl = SPI_MEM_OP(SPI_MEM_OP_CMD(nor->read_opcode, 0),
				      SPI_MEM_OP_ADDR(nor->addr_nbytes, 0, 0),
				      SPI_MEM_OP_DUMMY(nor->read_dummy, 0),
				      SPI_MEM_OP_DATA_IN(0, NULL, 0)),
		.offset = 0,
		.length = params->size,
	};
	struct spi_mem_op *op = &info.op_tmpl;

	spi_nor_spimem_setup_op(nor, op, nor->read_proto);

	/* convert the dummy cycles to the number of bytes */
	op->dummy.nbytes = (nor->read_dummy * op->dummy.buswidth) / 8;
	if (spi_nor_protocol_is_dtr(nor->read_proto))
		op->dummy.nbytes *= 2;

	/*
	 * Since spi_nor_spimem_setup_op() only sets buswidth when the number
	 * of data bytes is non-zero, the data buswidth won't be set here. So,
	 * do it explicitly.
	 */
	op->data.buswidth = spi_nor_get_protocol_data_nbits(nor->read_proto);

	nor->dirmap.rdesc = devm_spi_mem_dirmap_create(nor->dev, nor->spimem,
						       &info);
	return PTR_ERR_OR_ZERO(nor->dirmap.rdesc);
}

static int spi_nor_create_write_dirmap(struct spi_nor *nor)
{
	struct spi_nor_flash_parameter *params = spi_nor_get_params(nor, 0);
	struct spi_mem_dirmap_info info = {
		.op_tmpl = SPI_MEM_OP(SPI_MEM_OP_CMD(nor->program_opcode, 0),
				      SPI_MEM_OP_ADDR(nor->addr_nbytes, 0, 0),
				      SPI_MEM_OP_NO_DUMMY,
				      SPI_MEM_OP_DATA_OUT(0, NULL, 0)),
		.offset = 0,
		.length = params->size,
	};
	struct spi_mem_op *op = &info.op_tmpl;

	if (nor->program_opcode == SPINOR_OP_AAI_WP && nor->sst_write_second)
		op->addr.nbytes = 0;

	spi_nor_spimem_setup_op(nor, op, nor->write_proto);

	/*
	 * Since spi_nor_spimem_setup_op() only sets buswidth when the number
	 * of data bytes is non-zero, the data buswidth won't be set here. So,
	 * do it explicitly.
	 */
	op->data.buswidth = spi_nor_get_protocol_data_nbits(nor->write_proto);

	nor->dirmap.wdesc = devm_spi_mem_dirmap_create(nor->dev, nor->spimem,
						       &info);
	return PTR_ERR_OR_ZERO(nor->dirmap.wdesc);
}

static int spi_nor_probe(struct spi_mem *spimem)
{
	struct spi_nor_flash_parameter *params;
	struct spi_device *spi = spimem->spi;
	struct flash_platform_data *data = dev_get_platdata(&spi->dev);
	struct spi_nor *nor;
	/*
	 * Enable all caps by default. The core will mask them after
	 * checking what's really supported using spi_mem_supports_op().
	 */
	const struct spi_nor_hwcaps hwcaps = { .mask = SNOR_HWCAPS_ALL };
	char *flash_name;
	int ret;

	nor = devm_kzalloc(&spi->dev, sizeof(*nor), GFP_KERNEL);
	if (!nor)
		return -ENOMEM;

	nor->spimem = spimem;
	nor->dev = &spi->dev;
	spi_nor_set_flash_node(nor, spi->dev.of_node);

	if (nor->spimem)
		init_completion(&nor->spimem->request_completion);

	spi_mem_set_drvdata(spimem, nor);

	if (data && data->name)
		nor->mtd.name = data->name;

	if (!nor->mtd.name)
		nor->mtd.name = spi_mem_get_name(spimem);

	/*
	 * For some (historical?) reason many platforms provide two different
	 * names in flash_platform_data: "name" and "type". Quite often name is
	 * set to "m25p80" and then "type" provides a real chip name.
	 * If that's the case, respect "type" and ignore a "name".
	 */
	if (data && data->type)
		flash_name = data->type;
	else if (!strcmp(spi->modalias, "spi-nor"))
		flash_name = NULL; /* auto-detect */
	else
		flash_name = spi->modalias;

	ret = spi_nor_scan(nor, flash_name, &hwcaps);
	if (ret)
		return ret;

	spi_nor_debugfs_register(nor);

	params = spi_nor_get_params(nor, 0);

	/*
	 * None of the existing parts have > 512B pages, but let's play safe
	 * and add this logic so that if anyone ever adds support for such
	 * a NOR we don't end up with buffer overflows.
	 */
	if (params->page_size > PAGE_SIZE) {
		nor->bouncebuf_size = params->page_size;
		devm_kfree(nor->dev, nor->bouncebuf);
		nor->bouncebuf = devm_kmalloc(nor->dev,
					      nor->bouncebuf_size,
					      GFP_KERNEL);
		if (!nor->bouncebuf)
			return -ENOMEM;
	}

	ret = spi_nor_create_read_dirmap(nor);
	if (ret)
		return ret;

	ret = spi_nor_create_write_dirmap(nor);
	if (ret)
		return ret;

	return mtd_device_register(&nor->mtd, data ? data->parts : NULL,
				   data ? data->nr_parts : 0);
}

static int spi_nor_remove(struct spi_mem *spimem)
{
	struct spi_nor *nor = spi_mem_get_drvdata(spimem);

	spi_nor_restore(nor);

	/* Clean up MTD stuff. */
	return mtd_device_unregister(&nor->mtd);
}

static void spi_nor_shutdown(struct spi_mem *spimem)
{
	struct spi_nor *nor = spi_mem_get_drvdata(spimem);

	if (nor->addr_nbytes == 3 && nor->mtd.size > 0x1000000) {
		spi_nor_write_enable(nor);
		spi_nor_write_ear(nor, 0x00);
	}
	spi_nor_restore(nor);
}

/*
 * Do NOT add to this array without reading the following:
 *
 * Historically, many flash devices are bound to this driver by their name. But
 * since most of these flash are compatible to some extent, and their
 * differences can often be differentiated by the JEDEC read-ID command, we
 * encourage new users to add support to the spi-nor library, and simply bind
 * against a generic string here (e.g., "jedec,spi-nor").
 *
 * Many flash names are kept here in this list to keep them available
 * as module aliases for existing platforms.
 */
static const struct spi_device_id spi_nor_dev_ids[] = {
	/*
	 * Allow non-DT platform devices to bind to the "spi-nor" modalias, and
	 * hack around the fact that the SPI core does not provide uevent
	 * matching for .of_match_table
	 */
	{"spi-nor"},

	/*
	 * Entries not used in DTs that should be safe to drop after replacing
	 * them with "spi-nor" in platform data.
	 */
	{"s25sl064a"},	{"w25x16"},	{"m25p10"},	{"m25px64"},

	/*
	 * Entries that were used in DTs without "jedec,spi-nor" fallback and
	 * should be kept for backward compatibility.
	 */
	{"at25df321a"},	{"at25df641"},	{"at26df081a"},
	{"mx25l4005a"},	{"mx25l1606e"},	{"mx25l6405d"},	{"mx25l12805d"},
	{"mx25l25635e"},{"mx66l51235l"},
	{"n25q064"},	{"n25q128a11"},	{"n25q128a13"},	{"n25q512a"},
	{"s25fl256s1"},	{"s25fl512s"},	{"s25sl12801"},	{"s25fl008k"},
	{"s25fl064k"},
	{"sst25vf040b"},{"sst25vf016b"},{"sst25vf032b"},{"sst25wf040"},
	{"m25p40"},	{"m25p80"},	{"m25p16"},	{"m25p32"},
	{"m25p64"},	{"m25p128"},
	{"w25x80"},	{"w25x32"},	{"w25q32"},	{"w25q32dw"},
	{"w25q80bl"},	{"w25q128"},	{"w25q256"},

	/* Flashes that can't be detected using JEDEC */
	{"m25p05-nonjedec"},	{"m25p10-nonjedec"},	{"m25p20-nonjedec"},
	{"m25p40-nonjedec"},	{"m25p80-nonjedec"},	{"m25p16-nonjedec"},
	{"m25p32-nonjedec"},	{"m25p64-nonjedec"},	{"m25p128-nonjedec"},

	/* Everspin MRAMs (non-JEDEC) */
	{ "mr25h128" }, /* 128 Kib, 40 MHz */
	{ "mr25h256" }, /* 256 Kib, 40 MHz */
	{ "mr25h10" },  /*   1 Mib, 40 MHz */
	{ "mr25h40" },  /*   4 Mib, 40 MHz */

	{ },
};
MODULE_DEVICE_TABLE(spi, spi_nor_dev_ids);

static const struct of_device_id spi_nor_of_table[] = {
	/*
	 * Generic compatibility for SPI NOR that can be identified by the
	 * JEDEC READ ID opcode (0x9F). Use this, if possible.
	 */
	{ .compatible = "jedec,spi-nor" },
	{ /* sentinel */ },
};
MODULE_DEVICE_TABLE(of, spi_nor_of_table);

/*
 * REVISIT: many of these chips have deep power-down modes, which
 * should clearly be entered on suspend() to minimize power use.
 * And also when they're otherwise idle...
 */
static struct spi_mem_driver spi_nor_driver = {
	.spidrv = {
		.driver = {
			.name = "spi-nor",
			.of_match_table = spi_nor_of_table,
			.dev_groups = spi_nor_sysfs_groups,
		},
		.id_table = spi_nor_dev_ids,
	},
	.probe = spi_nor_probe,
	.remove = spi_nor_remove,
	.shutdown = spi_nor_shutdown,
};

static int __init spi_nor_module_init(void)
{
	return spi_mem_driver_register(&spi_nor_driver);
}
module_init(spi_nor_module_init);

static void __exit spi_nor_module_exit(void)
{
	spi_mem_driver_unregister(&spi_nor_driver);
	spi_nor_debugfs_shutdown();
}
module_exit(spi_nor_module_exit);

MODULE_LICENSE("GPL v2");
MODULE_AUTHOR("Huang Shijie <shijie8@gmail.com>");
MODULE_AUTHOR("Mike Lavender");
MODULE_DESCRIPTION("framework for SPI NOR");<|MERGE_RESOLUTION|>--- conflicted
+++ resolved
@@ -894,27 +894,17 @@
 		ret = spi_nor_read_cr(nor, &sr_cr[1]);
 		if (ret)
 			return ret;
-<<<<<<< HEAD
-	} else if (params->quad_enable) {
-=======
 	} else if (spi_nor_get_protocol_width(nor->read_proto) == 4 &&
 		   spi_nor_get_protocol_width(nor->write_proto) == 4 &&
-		   nor->params->quad_enable) {
->>>>>>> 32c9cdbe
+		   params->quad_enable) {
 		/*
 		 * If the Status Register 2 Read command (35h) is not
 		 * supported, we should at least be sure we don't
 		 * change the value of the SR2 Quad Enable bit.
 		 *
-<<<<<<< HEAD
-		 * We can safely assume that when the Quad Enable method is
-		 * set, the value of the QE bit is one, as a consequence of the
-		 * params->quad_enable() call.
-=======
 		 * When the Quad Enable method is set and the buswidth is 4, we
 		 * can safely assume that the value of the QE bit is one, as a
 		 * consequence of the nor->params->quad_enable() call.
->>>>>>> 32c9cdbe
 		 *
 		 * According to the JESD216 revB standard, BFPT DWORDS[15],
 		 * bits 22:20, the 16-bit Write Status (01h) command is
