--- conflicted
+++ resolved
@@ -8,10 +8,7 @@
 
 #include "core.h"
 
-<<<<<<< HEAD
-=======
 #define SPINOR_OP_MT_DIE_ERASE	0xc4	/* Chip (die) erase opcode */
->>>>>>> a686015d
 #define SPINOR_OP_RDFSR		0x70	/* Read flag status register */
 #define SPINOR_OP_CLFSR		0x50	/* Clear flag status register */
 #define SPINOR_OP_MT_DTR_RD	0xfd	/* Fast Read opcode in DTR mode */
@@ -168,25 +165,6 @@
 };
 
 static const struct flash_info micron_nor_parts[] = {
-<<<<<<< HEAD
-	{ "mt35xu512aba", INFO(0x2c5b1a, 0, 128 * 1024, 512)
-		FLAGS(SPI_NOR_HAS_LOCK | SPI_NOR_HAS_TB | SPI_NOR_4BIT_BP |
-		      SPI_NOR_BP3_SR_BIT6)
-		NO_SFDP_FLAGS(SECT_4K | SPI_NOR_OCTAL_READ |
-			   SPI_NOR_OCTAL_DTR_READ | SPI_NOR_OCTAL_DTR_PP)
-		FIXUP_FLAGS(SPI_NOR_4B_OPCODES | SPI_NOR_IO_MODE_EN_VOLATILE)
-		MFR_FLAGS(USE_FSR)
-		.fixups = &mt35xu512aba_fixups
-	},
-	{ "mt35xu02g", INFO(0x2c5b1c, 0, 128 * 1024, 2048)
-		FLAGS(SPI_NOR_HAS_LOCK | SPI_NOR_HAS_TB | SPI_NOR_4BIT_BP |
-		      SPI_NOR_BP3_SR_BIT6)
-		NO_SFDP_FLAGS(SECT_4K | SPI_NOR_OCTAL_READ |
-			   SPI_NOR_OCTAL_DTR_READ | SPI_NOR_OCTAL_DTR_PP)
-		FIXUP_FLAGS(SPI_NOR_4B_OPCODES | SPI_NOR_IO_MODE_EN_VOLATILE)
-		MFR_FLAGS(USE_FSR)
-		.fixups = &mt35xu512aba_fixups
-=======
 	{
 		.id = SNOR_ID(0x2c, 0x5b, 0x1a),
 		.name = "mt35xu512aba",
@@ -223,16 +201,7 @@
 		.mfr_flags = USE_FSR,
 		.fixup_flags = SPI_NOR_4B_OPCODES | SPI_NOR_IO_MODE_EN_VOLATILE,
 		.fixups = &mt35xu512aba_fixups
->>>>>>> a686015d
 	},
-	{ "mt35xu01g", INFO(0x2c5b1b, 0, 128 * 1024, 1024)
-		FLAGS(SPI_NOR_HAS_LOCK | SPI_NOR_HAS_TB | SPI_NOR_4BIT_BP |
-		      SPI_NOR_BP3_SR_BIT6)
-		NO_SFDP_FLAGS(SECT_4K | SPI_NOR_OCTAL_READ |
-			   SPI_NOR_OCTAL_DTR_READ | SPI_NOR_OCTAL_DTR_PP)
-		FIXUP_FLAGS(SPI_NOR_4B_OPCODES | SPI_NOR_IO_MODE_EN_VOLATILE)
-		MFR_FLAGS(USE_FSR)
-	  .fixups = &mt35xu512aba_fixups},
 };
 static int mt25qu512a_post_bfpt_fixup(struct spi_nor *nor,
 				      const struct sfdp_parameter_header *bfpt_header,
@@ -242,113 +211,9 @@
 	return 0;
 }
 
-<<<<<<< HEAD
-static const struct flash_info st_nor_parts[] = {
-	{ "n25q016a",	 INFO(0x20bb15, 0, 64 * 1024,   32)
-		NO_SFDP_FLAGS(SECT_4K | SPI_NOR_QUAD_READ) },
-	{ "n25q032",	 INFO(0x20ba16, 0, 64 * 1024,   64)
-		NO_SFDP_FLAGS(SPI_NOR_QUAD_READ) },
-	{ "n25q032a",	 INFO(0x20bb16, 0, 64 * 1024,   64)
-		NO_SFDP_FLAGS(SPI_NOR_QUAD_READ) },
-	{ "n25q064",     INFO(0x20ba17, 0, 64 * 1024,  128)
-		NO_SFDP_FLAGS(SECT_4K | SPI_NOR_QUAD_READ) },
-	{ "n25q064a",    INFO(0x20bb17, 0, 64 * 1024,  128)
-		NO_SFDP_FLAGS(SECT_4K | SPI_NOR_QUAD_READ) },
-	{ "n25q128a11",  INFO(0x20bb18, 0, 64 * 1024,  256)
-		FLAGS(SPI_NOR_HAS_LOCK | SPI_NOR_HAS_TB | SPI_NOR_4BIT_BP |
-		      SPI_NOR_BP3_SR_BIT6)
-		NO_SFDP_FLAGS(SECT_4K | SPI_NOR_QUAD_READ)
-		MFR_FLAGS(USE_FSR)
-	},
-	{ "n25q128a13",  INFO(0x20ba18, 0, 64 * 1024,  256)
-		FLAGS(SPI_NOR_HAS_LOCK | SPI_NOR_HAS_TB | SPI_NOR_4BIT_BP |
-		      SPI_NOR_BP3_SR_BIT6)
-		NO_SFDP_FLAGS(SECT_4K | SPI_NOR_QUAD_READ)
-		MFR_FLAGS(USE_FSR)
-	},
-	{ "mt25ql256a",  INFO6(0x20ba19, 0x104400, 64 * 1024,  512)
-		FLAGS(SPI_NOR_HAS_LOCK | SPI_NOR_HAS_TB | SPI_NOR_4BIT_BP |
-		      SPI_NOR_BP3_SR_BIT6)
-		NO_SFDP_FLAGS(SECT_4K | SPI_NOR_DUAL_READ | SPI_NOR_QUAD_READ)
-		FIXUP_FLAGS(SPI_NOR_4B_OPCODES)
-		MFR_FLAGS(USE_FSR)
-	},
-	{ "n25q256a",    INFO(0x20ba19, 0, 64 * 1024,  512)
-		FLAGS(SPI_NOR_HAS_LOCK | SPI_NOR_HAS_TB | SPI_NOR_4BIT_BP |
-		      SPI_NOR_BP3_SR_BIT6)
-		NO_SFDP_FLAGS(SECT_4K | SPI_NOR_DUAL_READ |
-			      SPI_NOR_QUAD_READ)
-		MFR_FLAGS(USE_FSR)
-	},
-	{ "mt25qu256a",  INFO6(0x20bb19, 0x104400, 64 * 1024,  512)
-		FLAGS(SPI_NOR_HAS_LOCK | SPI_NOR_HAS_TB | SPI_NOR_4BIT_BP |
-		      SPI_NOR_BP3_SR_BIT6)
-		NO_SFDP_FLAGS(SECT_4K | SPI_NOR_DUAL_READ | SPI_NOR_QUAD_READ)
-		FIXUP_FLAGS(SPI_NOR_4B_OPCODES)
-		MFR_FLAGS(USE_FSR)
-	},
-	{ "n25q256ax1",  INFO(0x20bb19, 0, 64 * 1024,  512)
-		FLAGS(SPI_NOR_HAS_LOCK | SPI_NOR_HAS_TB | SPI_NOR_4BIT_BP |
-		      SPI_NOR_BP3_SR_BIT6)
-		NO_SFDP_FLAGS(SECT_4K | SPI_NOR_QUAD_READ)
-		MFR_FLAGS(USE_FSR)
-	},
-	{ "mt25ql512a",  INFO6(0x20ba20, 0x104400, 64 * 1024, 1024)
-		FLAGS(SPI_NOR_HAS_LOCK | SPI_NOR_HAS_TB | SPI_NOR_4BIT_BP |
-		      SPI_NOR_BP3_SR_BIT6)
-		NO_SFDP_FLAGS(SECT_4K | SPI_NOR_DUAL_READ | SPI_NOR_QUAD_READ)
-		FIXUP_FLAGS(SPI_NOR_4B_OPCODES)
-		MFR_FLAGS(USE_FSR)
-	},
-	{ "n25q512ax3",  INFO(0x20ba20, 0, 64 * 1024, 1024)
-		FLAGS(SPI_NOR_HAS_LOCK | SPI_NOR_HAS_TB | SPI_NOR_4BIT_BP |
-		      SPI_NOR_BP3_SR_BIT6)
-		NO_SFDP_FLAGS(SECT_4K | SPI_NOR_QUAD_READ)
-		MFR_FLAGS(USE_FSR)
-	},
-	{ "mt25qu512a",  INFO6(0x20bb20, 0x104400, 64 * 1024, 1024)
-		FLAGS(SPI_NOR_HAS_LOCK | SPI_NOR_HAS_TB | SPI_NOR_4BIT_BP |
-		      SPI_NOR_BP3_SR_BIT6)
-		NO_SFDP_FLAGS(SECT_4K | SPI_NOR_DUAL_READ | SPI_NOR_QUAD_READ)
-		FIXUP_FLAGS(SPI_NOR_4B_OPCODES)
-		MFR_FLAGS(USE_FSR)
-	},
-	{ "n25q512a",    INFO(0x20bb20, 0, 64 * 1024, 1024)
-		FLAGS(SPI_NOR_HAS_LOCK | SPI_NOR_HAS_TB | SPI_NOR_4BIT_BP |
-		      SPI_NOR_BP3_SR_BIT6)
-		NO_SFDP_FLAGS(SECT_4K | SPI_NOR_QUAD_READ)
-		MFR_FLAGS(USE_FSR)
-	},
-	{ "n25q00",      INFO(0x20ba21, 0, 64 * 1024, 2048)
-		FLAGS(SPI_NOR_HAS_LOCK | SPI_NOR_HAS_TB | SPI_NOR_4BIT_BP |
-		      SPI_NOR_BP3_SR_BIT6 | NO_CHIP_ERASE)
-		NO_SFDP_FLAGS(SECT_4K | SPI_NOR_QUAD_READ)
-		MFR_FLAGS(USE_FSR)
-	},
-	{ "n25q00a",     INFO(0x20bb21, 0, 64 * 1024, 2048)
-		FLAGS(NO_CHIP_ERASE | SPI_NOR_HAS_LOCK | SPI_NOR_HAS_TB |
-				SPI_NOR_4BIT_BP | SPI_NOR_BP3_SR_BIT6)
-		NO_SFDP_FLAGS(SECT_4K | SPI_NOR_QUAD_READ)
-		MFR_FLAGS(USE_FSR)
-	},
-	{ "mt25ql02g",   INFO(0x20ba22, 0, 64 * 1024, 4096)
-		FLAGS(NO_CHIP_ERASE | SPI_NOR_HAS_LOCK | SPI_NOR_HAS_TB |
-		      SPI_NOR_4BIT_BP | SPI_NOR_BP3_SR_BIT6)
-		NO_SFDP_FLAGS(SECT_4K | SPI_NOR_QUAD_READ)
-		MFR_FLAGS(USE_FSR)
-	},
-	{ "mt25qu02g",   INFO(0x20bb22, 0, 64 * 1024, 4096)
-		FLAGS(NO_CHIP_ERASE | SPI_NOR_HAS_LOCK | SPI_NOR_HAS_TB |
-		      SPI_NOR_4BIT_BP | SPI_NOR_BP3_SR_BIT6)
-		NO_SFDP_FLAGS(SECT_4K | SPI_NOR_DUAL_READ |
-			      SPI_NOR_QUAD_READ)
-		MFR_FLAGS(USE_FSR)
-	},
-=======
 static struct spi_nor_fixups mt25qu512a_fixups = {
 	.post_bfpt = mt25qu512a_post_bfpt_fixup,
 };
->>>>>>> a686015d
 
 static const struct flash_info st_nor_parts[] = {
 	{
