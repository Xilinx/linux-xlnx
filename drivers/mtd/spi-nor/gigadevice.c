--- conflicted
+++ resolved
@@ -75,11 +75,7 @@
 		SPI_MEM_OP(SPI_MEM_OP_CMD(SPINOR_OP_RDID, 1),
 			   SPI_MEM_OP_NO_ADDR,
 			   SPI_MEM_OP_DUMMY(enable ? 8 : 0, 1),
-<<<<<<< HEAD
-			   SPI_MEM_OP_DATA_IN(round_up(nor->info->id_len, 2),
-=======
 			   SPI_MEM_OP_DATA_IN(round_up(nor->info->id->len, 2),
->>>>>>> a686015d
 					      buf, 1));
 
 	if (enable)
@@ -89,11 +85,7 @@
 	if (ret)
 		return ret;
 
-<<<<<<< HEAD
-	if (memcmp(buf, nor->info->id, nor->info->id_len))
-=======
 	if (memcmp(buf, nor->info->id->bytes, nor->info->id->len))
->>>>>>> a686015d
 		return -EINVAL;
 
 	return 0;
@@ -147,11 +139,7 @@
 	return 0;
 }
 
-<<<<<<< HEAD
-static void gd25b512_default_init(struct spi_nor *nor)
-=======
 static void gd25lx512_default_init(struct spi_nor *nor)
->>>>>>> a686015d
 {
 	struct spi_nor_flash_parameter *params = spi_nor_get_params(nor, 0);
 
@@ -160,8 +148,6 @@
 	params->set_4byte_addr_mode = gd25lx256e_set_4byte_addr_mode;
 }
 
-<<<<<<< HEAD
-=======
 static void gd25b512_default_init(struct spi_nor *nor)
 {
 	struct spi_nor_flash_parameter *params = spi_nor_get_params(nor, 0);
@@ -170,7 +156,6 @@
 	params->set_4byte_addr_mode = gd25lx256e_set_4byte_addr_mode;
 }
 
->>>>>>> a686015d
 static struct spi_nor_fixups gd25lx256e_fixups = {
 	.default_init = gd25lx256e_default_init,
 	.post_sfdp = gd25lx256e_post_sfdp_fixup,
@@ -181,13 +166,8 @@
 };
 
 static struct spi_nor_fixups gd25lx512_fixups = {
-<<<<<<< HEAD
-	.default_init = gd25b512_default_init,
-	.post_sfdp = gd25lx256e_post_sfdp_fixup,
-=======
 	.default_init = gd25lx512_default_init,
 	.post_sfdp = gd25lx256e_post_sfdp_fixup
->>>>>>> a686015d
 };
 
 static int
@@ -218,79 +198,6 @@
 };
 
 static const struct flash_info gigadevice_nor_parts[] = {
-<<<<<<< HEAD
-	{ "gd25q16", INFO(0xc84015, 0, 64 * 1024,  32)
-		FLAGS(SPI_NOR_HAS_LOCK | SPI_NOR_HAS_TB)
-		NO_SFDP_FLAGS(SECT_4K | SPI_NOR_DUAL_READ |
-			      SPI_NOR_QUAD_READ) },
-	{ "gd25q32", INFO(0xc84016, 0, 64 * 1024,  64)
-		FLAGS(SPI_NOR_HAS_LOCK | SPI_NOR_HAS_TB)
-		NO_SFDP_FLAGS(SECT_4K | SPI_NOR_DUAL_READ |
-			      SPI_NOR_QUAD_READ) },
-	{ "gd25lq32", INFO(0xc86016, 0, 64 * 1024, 64)
-		FLAGS(SPI_NOR_HAS_LOCK | SPI_NOR_HAS_TB)
-		NO_SFDP_FLAGS(SECT_4K | SPI_NOR_DUAL_READ |
-			      SPI_NOR_QUAD_READ) },
-	{ "gd25q64", INFO(0xc84017, 0, 64 * 1024, 128)
-		FLAGS(SPI_NOR_HAS_LOCK | SPI_NOR_HAS_TB)
-		NO_SFDP_FLAGS(SECT_4K | SPI_NOR_DUAL_READ |
-			      SPI_NOR_QUAD_READ) },
-	{ "gd25lq64c", INFO(0xc86017, 0, 64 * 1024, 128)
-		FLAGS(SPI_NOR_HAS_LOCK | SPI_NOR_HAS_TB)
-		NO_SFDP_FLAGS(SECT_4K | SPI_NOR_DUAL_READ |
-			      SPI_NOR_QUAD_READ) },
-	{ "gd25lq128d", INFO(0xc86018, 0, 64 * 1024, 256)
-		FLAGS(SPI_NOR_HAS_LOCK | SPI_NOR_HAS_TB)
-		NO_SFDP_FLAGS(SECT_4K | SPI_NOR_DUAL_READ |
-			      SPI_NOR_QUAD_READ) },
-	{ "gd25q128", INFO(0xc84018, 0, 64 * 1024, 256)
-		FLAGS(SPI_NOR_HAS_LOCK | SPI_NOR_HAS_TB)
-		NO_SFDP_FLAGS(SECT_4K | SPI_NOR_DUAL_READ |
-			      SPI_NOR_QUAD_READ) },
-	{ "gd25q256", INFO(0xc84019, 0, 64 * 1024, 512)
-		PARSE_SFDP
-		FLAGS(SPI_NOR_HAS_LOCK | SPI_NOR_HAS_TB | SPI_NOR_TB_SR_BIT6)
-		FIXUP_FLAGS(SPI_NOR_4B_OPCODES)
-		.fixups = &gd25q256_fixups },
-	{ "gd25lx256e",  INFO(0xc86819, 0, 64 * 1024, 512)
-		FLAGS(SPI_NOR_HAS_LOCK | SPI_NOR_HAS_TB | SPI_NOR_TB_SR_BIT6 |
-		      SPI_NOR_4BIT_BP | SPI_NOR_BP3_SR_BIT5)
-		NO_SFDP_FLAGS(SECT_4K | SPI_NOR_OCTAL_READ |
-			   SPI_NOR_OCTAL_DTR_READ | SPI_NOR_OCTAL_DTR_PP)
-		FIXUP_FLAGS(SPI_NOR_4B_OPCODES | SPI_NOR_IO_MODE_EN_VOLATILE)
-		MFR_FLAGS(USE_FSR)
-		.fixups = &gd25lx256e_fixups },
-	{ "gd25b512", INFO(0xc8471a, 0, 64 * 1024, 1024)
-		FLAGS(SPI_NOR_HAS_LOCK | SPI_NOR_HAS_TB | SPI_NOR_TB_SR_BIT6 |
-		      SPI_NOR_4BIT_BP | SPI_NOR_BP3_SR_BIT5)
-		NO_SFDP_FLAGS(SECT_4K | SPI_NOR_DUAL_READ | SPI_NOR_QUAD_READ)
-		FIXUP_FLAGS(SPI_NOR_4B_OPCODES)
-		.fixups = &gd25b512_fixups},
-	{ "gd25lx512m", INFO(0xc8681a, 0, 64 * 1024, 1024)
-		FLAGS(SPI_NOR_HAS_LOCK | SPI_NOR_HAS_TB | SPI_NOR_TB_SR_BIT6 |
-		      SPI_NOR_4BIT_BP | SPI_NOR_BP3_SR_BIT5)
-		NO_SFDP_FLAGS(SECT_4K | SPI_NOR_OCTAL_READ |
-			   SPI_NOR_OCTAL_DTR_READ | SPI_NOR_OCTAL_DTR_PP)
-		FIXUP_FLAGS(SPI_NOR_4B_OPCODES | SPI_NOR_IO_MODE_EN_VOLATILE)
-		MFR_FLAGS(USE_FSR)
-		.fixups = &gd25lx512_fixups },
-	{ "gd55lx01g", INFO(0xc8681b, 0, 64 * 1024, 2048)
-		FLAGS(SPI_NOR_HAS_LOCK | SPI_NOR_HAS_TB | SPI_NOR_TB_SR_BIT6 |
-		      SPI_NOR_4BIT_BP | SPI_NOR_BP3_SR_BIT5)
-		NO_SFDP_FLAGS(SECT_4K | SPI_NOR_OCTAL_READ |
-			   SPI_NOR_OCTAL_DTR_READ | SPI_NOR_OCTAL_DTR_PP)
-		FIXUP_FLAGS(SPI_NOR_4B_OPCODES | SPI_NOR_IO_MODE_EN_VOLATILE)
-		MFR_FLAGS(USE_FSR)
-		.fixups = &gd25lx512_fixups },
-	{ "gd55lx02g", INFO(0xc8681c, 0, 64 * 1024, 4096)
-		FLAGS(SPI_NOR_HAS_LOCK | SPI_NOR_HAS_TB | SPI_NOR_TB_SR_BIT6 |
-		      SPI_NOR_4BIT_BP | SPI_NOR_BP3_SR_BIT5)
-		NO_SFDP_FLAGS(SECT_4K | SPI_NOR_OCTAL_READ |
-			   SPI_NOR_OCTAL_DTR_READ | SPI_NOR_OCTAL_DTR_PP)
-		FIXUP_FLAGS(SPI_NOR_4B_OPCODES | SPI_NOR_IO_MODE_EN_VOLATILE)
-		MFR_FLAGS(USE_FSR)
-		.fixups = &gd25lx512_fixups },
-=======
 	{
 		.id = SNOR_ID(0xc8, 0x40, 0x15),
 		.name = "gd25q16",
@@ -393,7 +300,6 @@
 		.fixup_flags = SPI_NOR_4B_OPCODES,
 		.fixups = &gd25b512_fixups,
 	}
->>>>>>> a686015d
 };
 
 const struct spi_nor_manufacturer spi_nor_gigadevice = {
