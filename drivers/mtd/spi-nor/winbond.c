--- conflicted
+++ resolved
@@ -69,11 +69,7 @@
 	.post_bfpt = w25q256_post_bfpt_fixups,
 };
 
-<<<<<<< HEAD
-int spi_nor_multi_die_sr_ready(struct spi_nor *nor)
-=======
 static int spi_nor_multi_die_sr_ready(struct spi_nor *nor)
->>>>>>> a686015d
 {
 	u8 die;
 	int ret;
@@ -123,128 +119,6 @@
 };
 
 static const struct flash_info winbond_nor_parts[] = {
-<<<<<<< HEAD
-	/* Winbond -- w25x "blocks" are 64K, "sectors" are 4KiB */
-	{ "w25x05", INFO(0xef3010, 0, 64 * 1024,  1)
-		NO_SFDP_FLAGS(SECT_4K) },
-	{ "w25x10", INFO(0xef3011, 0, 64 * 1024,  2)
-		NO_SFDP_FLAGS(SECT_4K) },
-	{ "w25x20", INFO(0xef3012, 0, 64 * 1024,  4)
-		NO_SFDP_FLAGS(SECT_4K) },
-	{ "w25x40", INFO(0xef3013, 0, 64 * 1024,  8)
-		NO_SFDP_FLAGS(SECT_4K) },
-	{ "w25x80", INFO(0xef3014, 0, 64 * 1024,  16)
-		NO_SFDP_FLAGS(SECT_4K) },
-	{ "w25x16", INFO(0xef3015, 0, 64 * 1024,  32)
-		NO_SFDP_FLAGS(SECT_4K) },
-	{ "w25q16dw", INFO(0xef6015, 0, 64 * 1024,  32)
-		FLAGS(SPI_NOR_HAS_LOCK | SPI_NOR_HAS_TB)
-		NO_SFDP_FLAGS(SECT_4K | SPI_NOR_DUAL_READ |
-			      SPI_NOR_QUAD_READ) },
-	{ "w25x32", INFO(0xef3016, 0, 64 * 1024,  64)
-		NO_SFDP_FLAGS(SECT_4K) },
-	{ "w25q16jv-im/jm", INFO(0xef7015, 0, 64 * 1024,  32)
-		FLAGS(SPI_NOR_HAS_LOCK | SPI_NOR_HAS_TB)
-		NO_SFDP_FLAGS(SECT_4K | SPI_NOR_DUAL_READ |
-			      SPI_NOR_QUAD_READ) },
-	{ "w25q20cl", INFO(0xef4012, 0, 64 * 1024,  4)
-		NO_SFDP_FLAGS(SECT_4K) },
-	{ "w25q20bw", INFO(0xef5012, 0, 64 * 1024,  4)
-		NO_SFDP_FLAGS(SECT_4K) },
-	{ "w25q20ew", INFO(0xef6012, 0, 64 * 1024,  4)
-		NO_SFDP_FLAGS(SECT_4K) },
-	{ "w25q32", INFO(0xef4016, 0, 64 * 1024,  64)
-		NO_SFDP_FLAGS(SECT_4K) },
-	{ "w25q32dw", INFO(0xef6016, 0, 64 * 1024,  64)
-		FLAGS(SPI_NOR_HAS_LOCK | SPI_NOR_HAS_TB)
-		NO_SFDP_FLAGS(SECT_4K | SPI_NOR_DUAL_READ | SPI_NOR_QUAD_READ)
-		OTP_INFO(256, 3, 0x1000, 0x1000) },
-	{ "w25q32jv", INFO(0xef7016, 0, 64 * 1024,  64)
-		FLAGS(SPI_NOR_HAS_LOCK | SPI_NOR_HAS_TB)
-		NO_SFDP_FLAGS(SECT_4K | SPI_NOR_DUAL_READ |
-			      SPI_NOR_QUAD_READ) },
-	{ "w25q32jwm", INFO(0xef8016, 0, 64 * 1024,  64)
-		FLAGS(SPI_NOR_HAS_LOCK | SPI_NOR_HAS_TB)
-		NO_SFDP_FLAGS(SECT_4K | SPI_NOR_DUAL_READ | SPI_NOR_QUAD_READ)
-		OTP_INFO(256, 3, 0x1000, 0x1000) },
-	{ "w25q64jwm", INFO(0xef8017, 0, 64 * 1024, 128)
-		FLAGS(SPI_NOR_HAS_LOCK | SPI_NOR_HAS_TB)
-		NO_SFDP_FLAGS(SECT_4K | SPI_NOR_DUAL_READ |
-			      SPI_NOR_QUAD_READ) },
-	{ "w25q128jwm", INFO(0xef8018, 0, 64 * 1024, 256)
-		FLAGS(SPI_NOR_HAS_LOCK | SPI_NOR_HAS_TB)
-		NO_SFDP_FLAGS(SECT_4K | SPI_NOR_DUAL_READ |
-			      SPI_NOR_QUAD_READ) },
-	{ "w25q256jwm", INFO(0xef8019, 0, 64 * 1024, 512)
-		FLAGS(SPI_NOR_HAS_LOCK | SPI_NOR_HAS_TB |
-				SPI_NOR_4BIT_BP | SPI_NOR_TB_SR_BIT6 | SPI_NOR_BP3_SR_BIT5)
-		NO_SFDP_FLAGS(SECT_4K | SPI_NOR_DUAL_READ |
-			      SPI_NOR_QUAD_READ) },
-	{ "w25x64", INFO(0xef3017, 0, 64 * 1024, 128)
-		NO_SFDP_FLAGS(SECT_4K) },
-	{ "w25q64", INFO(0xef4017, 0, 64 * 1024, 128)
-		NO_SFDP_FLAGS(SECT_4K | SPI_NOR_DUAL_READ |
-			      SPI_NOR_QUAD_READ) },
-	{ "w25q64dw", INFO(0xef6017, 0, 64 * 1024, 128)
-		FLAGS(SPI_NOR_HAS_LOCK | SPI_NOR_HAS_TB)
-		NO_SFDP_FLAGS(SECT_4K | SPI_NOR_DUAL_READ |
-			      SPI_NOR_QUAD_READ) },
-	{ "w25q64jvm", INFO(0xef7017, 0, 64 * 1024, 128)
-		NO_SFDP_FLAGS(SECT_4K) },
-	{ "w25q128fw", INFO(0xef6018, 0, 64 * 1024, 256)
-		FLAGS(SPI_NOR_HAS_LOCK | SPI_NOR_HAS_TB |
-				SPI_NOR_4BIT_BP | SPI_NOR_BP3_SR_BIT6)
-		NO_SFDP_FLAGS(SECT_4K | SPI_NOR_DUAL_READ |
-			      SPI_NOR_QUAD_READ) },
-	{ "w25q128jv", INFO(0xef7018, 0, 64 * 1024, 256)
-		FLAGS(SPI_NOR_HAS_LOCK | SPI_NOR_HAS_TB |
-				SPI_NOR_4BIT_BP | SPI_NOR_BP3_SR_BIT6)
-		NO_SFDP_FLAGS(SECT_4K | SPI_NOR_DUAL_READ |
-			      SPI_NOR_QUAD_READ) },
-	{ "w25q80", INFO(0xef5014, 0, 64 * 1024,  16)
-		NO_SFDP_FLAGS(SECT_4K) },
-	{ "w25q80bl", INFO(0xef4014, 0, 64 * 1024,  16)
-		NO_SFDP_FLAGS(SECT_4K) },
-	{ "w25q128", INFO(0xef4018, 0, 0, 0)
-		PARSE_SFDP
-		FLAGS(SPI_NOR_HAS_LOCK | SPI_NOR_HAS_TB) },
-	{ "w25q256", INFO(0xef4019, 0, 64 * 1024, 512)
-		NO_SFDP_FLAGS(SECT_4K | SPI_NOR_DUAL_READ | SPI_NOR_QUAD_READ)
-		.fixups = &w25q256_fixups },
-	{ "w25q256jvm", INFO(0xef7019, 0, 64 * 1024, 512)
-		PARSE_SFDP },
-	{ "w25q256jw", INFO(0xef6019, 0, 64 * 1024, 512)
-		NO_SFDP_FLAGS(SECT_4K | SPI_NOR_DUAL_READ |
-			      SPI_NOR_QUAD_READ) },
-	{ "w25m512jv", INFO(0xef7119, 0, 64 * 1024, 1024)
-		NO_SFDP_FLAGS(SECT_4K | SPI_NOR_QUAD_READ |
-			      SPI_NOR_DUAL_READ) },
-	{ "w25q512nwq", INFO(0xef6020, 0, 0, 0)
-		PARSE_SFDP
-		OTP_INFO(256, 3, 0x1000, 0x1000) },
-	{ "w25h02jv", INFO(0xef9022, 0, 64 * 1024, 4096)
-		FLAGS(SPI_NOR_HAS_LOCK | SPI_NOR_HAS_TB |
-		      SPI_NOR_TB_SR_BIT6 | SPI_NOR_4BIT_BP |
-		      SPI_NOR_BP3_SR_BIT5)
-		NO_SFDP_FLAGS(SECT_4K | SPI_NOR_DUAL_READ |
-			      SPI_NOR_QUAD_READ)
-		FIXUP_FLAGS(SPI_NOR_4B_OPCODES)
-		.fixups = &w25q02_fixups },
-	{ "w25q512nwm", INFO(0xef8020, 0, 64 * 1024, 1024)
-		PARSE_SFDP
-		OTP_INFO(256, 3, 0x1000, 0x1000) },
-	{ "w25q512jvq", INFO(0xef4020, 0, 64 * 1024, 1024)
-		NO_SFDP_FLAGS(SECT_4K | SPI_NOR_DUAL_READ |
-			      SPI_NOR_QUAD_READ) },
-	{ "w25q02nw", INFO(0xef8022, 0, 64 * 1024, 4096)
-		FLAGS(SPI_NOR_HAS_LOCK | SPI_NOR_HAS_TB |
-		      SPI_NOR_TB_SR_BIT6 | SPI_NOR_4BIT_BP |
-		      SPI_NOR_BP3_SR_BIT5)
-		NO_SFDP_FLAGS(SECT_4K | SPI_NOR_DUAL_READ |
-			      SPI_NOR_QUAD_READ)
-		FIXUP_FLAGS(SPI_NOR_4B_OPCODES)
-		.fixups = &w25q02_fixups },
-=======
 	{
 		.id = SNOR_ID(0xef, 0x30, 0x10),
 		.name = "w25x05",
@@ -452,7 +326,6 @@
 		.fixup_flags = SPI_NOR_4B_OPCODES,
 		.fixups = &w25q02_fixups,
 	},
->>>>>>> a686015d
 };
 
 /**
