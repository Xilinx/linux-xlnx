// SPDX-License-Identifier: GPL-2.0-only
/*
 * i2c-xiic.c
 * Copyright (c) 2002-2007 Xilinx Inc.
 * Copyright (c) 2009-2010 Intel Corporation
 *
 * This code was implemented by Mocean Laboratories AB when porting linux
 * to the automotive development board Russellville. The copyright holder
 * as seen in the header is Intel corporation.
 * Mocean Laboratories forked off the GNU/Linux platform work into a
 * separate company called Pelagicore AB, which committed the code to the
 * kernel.
 */

/* Supports:
 * Xilinx IIC
 */
#include <linux/kernel.h>
#include <linux/module.h>
#include <linux/errno.h>
#include <linux/err.h>
#include <linux/delay.h>
#include <linux/platform_device.h>
#include <linux/i2c.h>
#include <linux/interrupt.h>
#include <linux/completion.h>
#include <linux/platform_data/i2c-xiic.h>
#include <linux/io.h>
#include <linux/slab.h>
#include <linux/of.h>
#include <linux/clk.h>
#include <linux/pm_runtime.h>

#define DRIVER_NAME "xiic-i2c"
#define DYNAMIC_MODE_READ_BROKEN_BIT	BIT(0)
#define SMBUS_BLOCK_READ_MIN_LEN	3

enum xilinx_i2c_state {
	STATE_DONE,
	STATE_ERROR,
	STATE_START
};

enum xiic_endian {
	LITTLE,
	BIG
};

enum i2c_scl_freq {
	REG_VALUES_100KHZ = 0,
	REG_VALUES_400KHZ = 1,
	REG_VALUES_1MHZ = 2
};

/**
 * struct xiic_i2c - Internal representation of the XIIC I2C bus
 * @dev: Pointer to device structure
 * @base: Memory base of the HW registers
 * @completion:	Completion for callers
 * @adap: Kernel adapter representation
 * @tx_msg: Messages from above to be sent
 * @lock: Mutual exclusion
 * @tx_pos: Current pos in TX message
 * @nmsgs: Number of messages in tx_msg
 * @rx_msg: Current RX message
 * @rx_pos: Position within current RX message
 * @endianness: big/little-endian byte order
 * @clk: Pointer to AXI4-lite input clock
 * @state: See STATE_
 * @singlemaster: Indicates bus is single master
 * @dynamic: Mode of controller
 * @prev_msg_tx: Previous message is Tx
 * @quirks: To hold platform specific bug info
 * @smbus_block_read: Flag to handle block read
 * @input_clk: Input clock to I2C controller
 * @i2c_clk: I2C SCL frequency
 */
struct xiic_i2c {
	struct device *dev;
	void __iomem *base;
	struct completion completion;
	struct i2c_adapter adap;
	struct i2c_msg *tx_msg;
	struct mutex lock;
	unsigned int tx_pos;
	unsigned int nmsgs;
	struct i2c_msg *rx_msg;
	int rx_pos;
	enum xiic_endian endianness;
	struct clk *clk;
	enum xilinx_i2c_state state;
	bool singlemaster;
	bool dynamic;
	bool prev_msg_tx;
	u32 quirks;
	bool smbus_block_read;
	unsigned long input_clk;
	unsigned int i2c_clk;
};

struct xiic_version_data {
	u32 quirks;
};

/**
 * struct timing_regs - AXI I2C timing registers that depend on I2C spec
 * @tsusta: setup time for a repeated START condition
 * @tsusto: setup time for a STOP condition
 * @thdsta: hold time for a repeated START condition
 * @tsudat: setup time for data
 * @tbuf: bus free time between STOP and START
 */
struct timing_regs {
	unsigned int tsusta;
	unsigned int tsusto;
	unsigned int thdsta;
	unsigned int tsudat;
	unsigned int tbuf;
};

/* Reg values in ns derived from I2C spec and AXI I2C PG for different frequencies */
static const struct timing_regs timing_reg_values[] = {
	{ 5700, 5000, 4300, 550, 5000 }, /* Reg values for 100KHz */
	{ 900, 900, 900, 400, 1600 },    /* Reg values for 400KHz */
	{ 380, 380, 380, 170, 620 },     /* Reg values for 1MHz   */
};

#define XIIC_MSB_OFFSET 0
#define XIIC_REG_OFFSET (0x100 + XIIC_MSB_OFFSET)

/*
 * Register offsets in bytes from RegisterBase. Three is added to the
 * base offset to access LSB (IBM style) of the word
 */
#define XIIC_CR_REG_OFFSET   (0x00 + XIIC_REG_OFFSET)	/* Control Register   */
#define XIIC_SR_REG_OFFSET   (0x04 + XIIC_REG_OFFSET)	/* Status Register    */
#define XIIC_DTR_REG_OFFSET  (0x08 + XIIC_REG_OFFSET)	/* Data Tx Register   */
#define XIIC_DRR_REG_OFFSET  (0x0C + XIIC_REG_OFFSET)	/* Data Rx Register   */
#define XIIC_ADR_REG_OFFSET  (0x10 + XIIC_REG_OFFSET)	/* Address Register   */
#define XIIC_TFO_REG_OFFSET  (0x14 + XIIC_REG_OFFSET)	/* Tx FIFO Occupancy  */
#define XIIC_RFO_REG_OFFSET  (0x18 + XIIC_REG_OFFSET)	/* Rx FIFO Occupancy  */
#define XIIC_TBA_REG_OFFSET  (0x1C + XIIC_REG_OFFSET)	/* 10 Bit Address reg */
#define XIIC_RFD_REG_OFFSET  (0x20 + XIIC_REG_OFFSET)	/* Rx FIFO Depth reg  */
#define XIIC_GPO_REG_OFFSET  (0x24 + XIIC_REG_OFFSET)	/* Output Register    */

/*
 * Timing register offsets from RegisterBase. These are used only for
 * setting i2c clock frequency for the line.
 */
#define XIIC_TSUSTA_REG_OFFSET (0x28 + XIIC_REG_OFFSET) /* TSUSTA Register */
#define XIIC_TSUSTO_REG_OFFSET (0x2C + XIIC_REG_OFFSET) /* TSUSTO Register */
#define XIIC_THDSTA_REG_OFFSET (0x30 + XIIC_REG_OFFSET) /* THDSTA Register */
#define XIIC_TSUDAT_REG_OFFSET (0x34 + XIIC_REG_OFFSET) /* TSUDAT Register */
#define XIIC_TBUF_REG_OFFSET   (0x38 + XIIC_REG_OFFSET) /* TBUF Register */
#define XIIC_THIGH_REG_OFFSET  (0x3C + XIIC_REG_OFFSET) /* THIGH Register */
#define XIIC_TLOW_REG_OFFSET   (0x40 + XIIC_REG_OFFSET) /* TLOW Register */
#define XIIC_THDDAT_REG_OFFSET (0x44 + XIIC_REG_OFFSET) /* THDDAT Register */

/* Control Register masks */
#define XIIC_CR_ENABLE_DEVICE_MASK        0x01	/* Device enable = 1      */
#define XIIC_CR_TX_FIFO_RESET_MASK        0x02	/* Transmit FIFO reset=1  */
#define XIIC_CR_MSMS_MASK                 0x04	/* Master starts Txing=1  */
#define XIIC_CR_DIR_IS_TX_MASK            0x08	/* Dir of tx. Txing=1     */
#define XIIC_CR_NO_ACK_MASK               0x10	/* Tx Ack. NO ack = 1     */
#define XIIC_CR_REPEATED_START_MASK       0x20	/* Repeated start = 1     */
#define XIIC_CR_GENERAL_CALL_MASK         0x40	/* Gen Call enabled = 1   */

/* Status Register masks */
#define XIIC_SR_GEN_CALL_MASK             0x01	/* 1=a mstr issued a GC   */
#define XIIC_SR_ADDR_AS_SLAVE_MASK        0x02	/* 1=when addr as slave   */
#define XIIC_SR_BUS_BUSY_MASK             0x04	/* 1 = bus is busy        */
#define XIIC_SR_MSTR_RDING_SLAVE_MASK     0x08	/* 1=Dir: mstr <-- slave  */
#define XIIC_SR_TX_FIFO_FULL_MASK         0x10	/* 1 = Tx FIFO full       */
#define XIIC_SR_RX_FIFO_FULL_MASK         0x20	/* 1 = Rx FIFO full       */
#define XIIC_SR_RX_FIFO_EMPTY_MASK        0x40	/* 1 = Rx FIFO empty      */
#define XIIC_SR_TX_FIFO_EMPTY_MASK        0x80	/* 1 = Tx FIFO empty      */

/* Interrupt Status Register masks    Interrupt occurs when...       */
#define XIIC_INTR_ARB_LOST_MASK           0x01	/* 1 = arbitration lost   */
#define XIIC_INTR_TX_ERROR_MASK           0x02	/* 1=Tx error/msg complete */
#define XIIC_INTR_TX_EMPTY_MASK           0x04	/* 1 = Tx FIFO/reg empty  */
#define XIIC_INTR_RX_FULL_MASK            0x08	/* 1=Rx FIFO/reg=OCY level */
#define XIIC_INTR_BNB_MASK                0x10	/* 1 = Bus not busy       */
#define XIIC_INTR_AAS_MASK                0x20	/* 1 = when addr as slave */
#define XIIC_INTR_NAAS_MASK               0x40	/* 1 = not addr as slave  */
#define XIIC_INTR_TX_HALF_MASK            0x80	/* 1 = TX FIFO half empty */

/* The following constants specify the depth of the FIFOs */
#define IIC_RX_FIFO_DEPTH         16	/* Rx fifo capacity               */
#define IIC_TX_FIFO_DEPTH         16	/* Tx fifo capacity               */

/* The following constants specify groups of interrupts that are typically
 * enabled or disables at the same time
 */
#define XIIC_TX_INTERRUPTS                           \
(XIIC_INTR_TX_ERROR_MASK | XIIC_INTR_TX_EMPTY_MASK | XIIC_INTR_TX_HALF_MASK)

#define XIIC_TX_RX_INTERRUPTS (XIIC_INTR_RX_FULL_MASK | XIIC_TX_INTERRUPTS)

/*
 * Tx Fifo upper bit masks.
 */
#define XIIC_TX_DYN_START_MASK            0x0100 /* 1 = Set dynamic start */
#define XIIC_TX_DYN_STOP_MASK             0x0200 /* 1 = Set dynamic stop */

/* Dynamic mode constants */
#define MAX_READ_LENGTH_DYNAMIC                255 /* Max length for dynamic read */

/*
 * The following constants define the register offsets for the Interrupt
 * registers. There are some holes in the memory map for reserved addresses
 * to allow other registers to be added and still match the memory map of the
 * interrupt controller registers
 */
#define XIIC_DGIER_OFFSET    0x1C /* Device Global Interrupt Enable Register */
#define XIIC_IISR_OFFSET     0x20 /* Interrupt Status Register */
#define XIIC_IIER_OFFSET     0x28 /* Interrupt Enable Register */
#define XIIC_RESETR_OFFSET   0x40 /* Reset Register */

#define XIIC_RESET_MASK             0xAUL

#define XIIC_PM_TIMEOUT		1000	/* ms */
/* timeout waiting for the controller to respond */
#define XIIC_I2C_TIMEOUT	(msecs_to_jiffies(1000))
/* timeout waiting for the controller finish transfers */
#define XIIC_XFER_TIMEOUT	(msecs_to_jiffies(10000))

/*
 * The following constant is used for the device global interrupt enable
 * register, to enable all interrupts for the device, this is the only bit
 * in the register
 */
#define XIIC_GINTR_ENABLE_MASK      0x80000000UL

#define xiic_tx_space(i2c) ((i2c)->tx_msg->len - (i2c)->tx_pos)
#define xiic_rx_space(i2c) ((i2c)->rx_msg->len - (i2c)->rx_pos)

static int xiic_start_xfer(struct xiic_i2c *i2c, struct i2c_msg *msgs, int num);
static void __xiic_start_xfer(struct xiic_i2c *i2c);

/*
 * For the register read and write functions, a little-endian and big-endian
 * version are necessary. Endianness is detected during the probe function.
 * Only the least significant byte [doublet] of the register are ever
 * accessed. This requires an offset of 3 [2] from the base address for
 * big-endian systems.
 */

static inline void xiic_setreg8(struct xiic_i2c *i2c, int reg, u8 value)
{
	if (i2c->endianness == LITTLE)
		iowrite8(value, i2c->base + reg);
	else
		iowrite8(value, i2c->base + reg + 3);
}

static inline u8 xiic_getreg8(struct xiic_i2c *i2c, int reg)
{
	u8 ret;

	if (i2c->endianness == LITTLE)
		ret = ioread8(i2c->base + reg);
	else
		ret = ioread8(i2c->base + reg + 3);
	return ret;
}

static inline void xiic_setreg16(struct xiic_i2c *i2c, int reg, u16 value)
{
	if (i2c->endianness == LITTLE)
		iowrite16(value, i2c->base + reg);
	else
		iowrite16be(value, i2c->base + reg + 2);
}

static inline void xiic_setreg32(struct xiic_i2c *i2c, int reg, int value)
{
	if (i2c->endianness == LITTLE)
		iowrite32(value, i2c->base + reg);
	else
		iowrite32be(value, i2c->base + reg);
}

static inline int xiic_getreg32(struct xiic_i2c *i2c, int reg)
{
	u32 ret;

	if (i2c->endianness == LITTLE)
		ret = ioread32(i2c->base + reg);
	else
		ret = ioread32be(i2c->base + reg);
	return ret;
}

static inline void xiic_irq_dis(struct xiic_i2c *i2c, u32 mask)
{
	u32 ier = xiic_getreg32(i2c, XIIC_IIER_OFFSET);

	xiic_setreg32(i2c, XIIC_IIER_OFFSET, ier & ~mask);
}

static inline void xiic_irq_en(struct xiic_i2c *i2c, u32 mask)
{
	u32 ier = xiic_getreg32(i2c, XIIC_IIER_OFFSET);

	xiic_setreg32(i2c, XIIC_IIER_OFFSET, ier | mask);
}

static inline void xiic_irq_clr(struct xiic_i2c *i2c, u32 mask)
{
	u32 isr = xiic_getreg32(i2c, XIIC_IISR_OFFSET);

	xiic_setreg32(i2c, XIIC_IISR_OFFSET, isr & mask);
}

static inline void xiic_irq_clr_en(struct xiic_i2c *i2c, u32 mask)
{
	xiic_irq_clr(i2c, mask);
	xiic_irq_en(i2c, mask);
}

static int xiic_clear_rx_fifo(struct xiic_i2c *i2c)
{
	u8 sr;
	unsigned long timeout;

	timeout = jiffies + XIIC_I2C_TIMEOUT;
	for (sr = xiic_getreg8(i2c, XIIC_SR_REG_OFFSET);
		!(sr & XIIC_SR_RX_FIFO_EMPTY_MASK);
		sr = xiic_getreg8(i2c, XIIC_SR_REG_OFFSET)) {
		xiic_getreg8(i2c, XIIC_DRR_REG_OFFSET);
		if (time_after(jiffies, timeout)) {
			dev_err(i2c->dev, "Failed to clear rx fifo\n");
			return -ETIMEDOUT;
		}
	}

	return 0;
}

static int xiic_wait_tx_empty(struct xiic_i2c *i2c)
{
	u8 isr;
	unsigned long timeout;

	timeout = jiffies + XIIC_I2C_TIMEOUT;
	for (isr = xiic_getreg32(i2c, XIIC_IISR_OFFSET);
		!(isr & XIIC_INTR_TX_EMPTY_MASK);
			isr = xiic_getreg32(i2c, XIIC_IISR_OFFSET)) {
		if (time_after(jiffies, timeout)) {
			dev_err(i2c->dev, "Timeout waiting at Tx empty\n");
			return -ETIMEDOUT;
		}
	}

	return 0;
}

/**
 * xiic_setclk - Sets the configured clock rate
 * @i2c: Pointer to the xiic device structure
 *
 * The timing register values are calculated according to the input clock
 * frequency and configured scl frequency. For details, please refer the
 * AXI I2C PG and NXP I2C Spec.
 * Supported frequencies are 100KHz, 400KHz and 1MHz.
 *
 * Return: 0 on success (Supported frequency selected or not configurable in SW)
 *        -EINVAL on failure (scl frequency not supported or THIGH is 0)
 */
static int xiic_setclk(struct xiic_i2c *i2c)
{
	unsigned int clk_in_mhz;
	unsigned int index = 0;
	u32 reg_val;

	dev_dbg(i2c->adap.dev.parent,
		"%s entry, i2c->input_clk: %ld, i2c->i2c_clk: %d\n",
		__func__, i2c->input_clk, i2c->i2c_clk);

	/* If not specified in DT, do not configure in SW. Rely only on Vivado design */
	if (!i2c->i2c_clk || !i2c->input_clk)
		return 0;

	clk_in_mhz = DIV_ROUND_UP(i2c->input_clk, 1000000);

	switch (i2c->i2c_clk) {
	case I2C_MAX_FAST_MODE_PLUS_FREQ:
		index = REG_VALUES_1MHZ;
		break;
	case I2C_MAX_FAST_MODE_FREQ:
		index = REG_VALUES_400KHZ;
		break;
	case I2C_MAX_STANDARD_MODE_FREQ:
		index = REG_VALUES_100KHZ;
		break;
	default:
		dev_warn(i2c->adap.dev.parent, "Unsupported scl frequency\n");
		return -EINVAL;
	}

	/*
	 * Value to be stored in a register is the number of clock cycles required
	 * for the time duration. So the time is divided by the input clock time
	 * period to get the number of clock cycles required. Refer Xilinx AXI I2C
	 * PG document and I2C specification for further details.
	 */

	/* THIGH - Depends on SCL clock frequency(i2c_clk) as below */
	reg_val = (DIV_ROUND_UP(i2c->input_clk, 2 * i2c->i2c_clk)) - 7;
	if (reg_val == 0)
		return -EINVAL;

	xiic_setreg32(i2c, XIIC_THIGH_REG_OFFSET, reg_val - 1);

	/* TLOW - Value same as THIGH */
	xiic_setreg32(i2c, XIIC_TLOW_REG_OFFSET, reg_val - 1);

	/* TSUSTA */
	reg_val = (timing_reg_values[index].tsusta * clk_in_mhz) / 1000;
	xiic_setreg32(i2c, XIIC_TSUSTA_REG_OFFSET, reg_val - 1);

	/* TSUSTO */
	reg_val = (timing_reg_values[index].tsusto * clk_in_mhz) / 1000;
	xiic_setreg32(i2c, XIIC_TSUSTO_REG_OFFSET, reg_val - 1);

	/* THDSTA */
	reg_val = (timing_reg_values[index].thdsta * clk_in_mhz) / 1000;
	xiic_setreg32(i2c, XIIC_THDSTA_REG_OFFSET, reg_val - 1);

	/* TSUDAT */
	reg_val = (timing_reg_values[index].tsudat * clk_in_mhz) / 1000;
	xiic_setreg32(i2c, XIIC_TSUDAT_REG_OFFSET, reg_val - 1);

	/* TBUF */
	reg_val = (timing_reg_values[index].tbuf * clk_in_mhz) / 1000;
	xiic_setreg32(i2c, XIIC_TBUF_REG_OFFSET, reg_val - 1);

	/* THDDAT */
	xiic_setreg32(i2c, XIIC_THDDAT_REG_OFFSET, 1);

	return 0;
}

static int xiic_reinit(struct xiic_i2c *i2c)
{
	int ret;

	xiic_setreg32(i2c, XIIC_RESETR_OFFSET, XIIC_RESET_MASK);

	ret = xiic_setclk(i2c);
	if (ret)
		return ret;

	/* Set receive Fifo depth to maximum (zero based). */
	xiic_setreg8(i2c, XIIC_RFD_REG_OFFSET, IIC_RX_FIFO_DEPTH - 1);

	/* Reset Tx Fifo. */
	xiic_setreg8(i2c, XIIC_CR_REG_OFFSET, XIIC_CR_TX_FIFO_RESET_MASK);

	/* Enable IIC Device, remove Tx Fifo reset & disable general call. */
	xiic_setreg8(i2c, XIIC_CR_REG_OFFSET, XIIC_CR_ENABLE_DEVICE_MASK);

	/* make sure RX fifo is empty */
	ret = xiic_clear_rx_fifo(i2c);
	if (ret)
		return ret;

	/* Enable interrupts */
	xiic_setreg32(i2c, XIIC_DGIER_OFFSET, XIIC_GINTR_ENABLE_MASK);

	xiic_irq_clr_en(i2c, XIIC_INTR_ARB_LOST_MASK);

	return 0;
}

static void xiic_deinit(struct xiic_i2c *i2c)
{
	u8 cr;

	xiic_setreg32(i2c, XIIC_RESETR_OFFSET, XIIC_RESET_MASK);

	/* Disable IIC Device. */
	cr = xiic_getreg8(i2c, XIIC_CR_REG_OFFSET);
	xiic_setreg8(i2c, XIIC_CR_REG_OFFSET, cr & ~XIIC_CR_ENABLE_DEVICE_MASK);
}

static void xiic_smbus_block_read_setup(struct xiic_i2c *i2c)
{
	u8 rxmsg_len, rfd_set = 0;

	/*
	 * Clear the I2C_M_RECV_LEN flag to avoid setting
	 * message length again
	 */
	i2c->rx_msg->flags &= ~I2C_M_RECV_LEN;

	/* Set smbus_block_read flag to identify in isr */
	i2c->smbus_block_read = true;

	/* Read byte from rx fifo and set message length */
	rxmsg_len = xiic_getreg8(i2c, XIIC_DRR_REG_OFFSET);

	i2c->rx_msg->buf[i2c->rx_pos++] = rxmsg_len;

	/* Check if received length is valid */
	if (rxmsg_len <= I2C_SMBUS_BLOCK_MAX) {
		/* Set Receive fifo depth */
		if (rxmsg_len > IIC_RX_FIFO_DEPTH) {
			/*
			 * When Rx msg len greater than or equal to Rx fifo capacity
			 * Receive fifo depth should set to Rx fifo capacity minus 1
			 */
			rfd_set = IIC_RX_FIFO_DEPTH - 1;
			i2c->rx_msg->len = rxmsg_len + 1;
		} else if ((rxmsg_len == 1) ||
			(rxmsg_len == 0)) {
			/*
			 * Minimum of 3 bytes required to exit cleanly. 1 byte
			 * already received, Second byte is being received. Have
			 * to set NACK in read_rx before receiving the last byte
			 */
			rfd_set = 0;
			i2c->rx_msg->len = SMBUS_BLOCK_READ_MIN_LEN;
		} else {
			/*
			 * When Rx msg len less than Rx fifo capacity
			 * Receive fifo depth should set to Rx msg len minus 2
			 */
			rfd_set = rxmsg_len - 2;
			i2c->rx_msg->len = rxmsg_len + 1;
		}
		xiic_setreg8(i2c, XIIC_RFD_REG_OFFSET, rfd_set);

		return;
	}

	/* Invalid message length, trigger STATE_ERROR with tx_msg_len in ISR */
	i2c->tx_msg->len = 3;
	i2c->smbus_block_read = false;
	dev_err(i2c->adap.dev.parent, "smbus_block_read Invalid msg length\n");
}

static void xiic_read_rx(struct xiic_i2c *i2c)
{
	u8 bytes_in_fifo, cr = 0, bytes_to_read = 0;
	u32 bytes_rem = 0;
	int i;

	bytes_in_fifo = xiic_getreg8(i2c, XIIC_RFO_REG_OFFSET) + 1;

	dev_dbg(i2c->adap.dev.parent,
		"%s entry, bytes in fifo: %d, rem: %d, SR: 0x%x, CR: 0x%x\n",
		__func__, bytes_in_fifo, xiic_rx_space(i2c),
		xiic_getreg8(i2c, XIIC_SR_REG_OFFSET),
		xiic_getreg8(i2c, XIIC_CR_REG_OFFSET));

	if (bytes_in_fifo > xiic_rx_space(i2c))
		bytes_in_fifo = xiic_rx_space(i2c);

	bytes_to_read = bytes_in_fifo;

	if (!i2c->dynamic) {
		bytes_rem = xiic_rx_space(i2c) - bytes_in_fifo;

		/* Set msg length if smbus_block_read */
		if (i2c->rx_msg->flags & I2C_M_RECV_LEN) {
			xiic_smbus_block_read_setup(i2c);
			return;
		}

		if (bytes_rem > IIC_RX_FIFO_DEPTH) {
			bytes_to_read = bytes_in_fifo;
		} else if (bytes_rem > 1) {
			bytes_to_read = bytes_rem - 1;
		} else if (bytes_rem == 1) {
			bytes_to_read = 1;
			/* Set NACK in CR to indicate slave transmitter */
			cr = xiic_getreg8(i2c, XIIC_CR_REG_OFFSET);
			xiic_setreg8(i2c, XIIC_CR_REG_OFFSET, cr |
					XIIC_CR_NO_ACK_MASK);
		} else if (bytes_rem == 0) {
			bytes_to_read = bytes_in_fifo;

			/* Generate stop on the bus if it is last message */
			if (i2c->nmsgs == 1) {
				cr = xiic_getreg8(i2c, XIIC_CR_REG_OFFSET);
				xiic_setreg8(i2c, XIIC_CR_REG_OFFSET, cr &
						~XIIC_CR_MSMS_MASK);
			}

			/* Make TXACK=0, clean up for next transaction */
			cr = xiic_getreg8(i2c, XIIC_CR_REG_OFFSET);
			xiic_setreg8(i2c, XIIC_CR_REG_OFFSET, cr &
					~XIIC_CR_NO_ACK_MASK);
		}
	}

	/* Read the fifo */
	for (i = 0; i < bytes_to_read; i++) {
		i2c->rx_msg->buf[i2c->rx_pos++] =
			xiic_getreg8(i2c, XIIC_DRR_REG_OFFSET);
	}

	if (i2c->dynamic) {
		u8 bytes;

		/* Receive remaining bytes if less than fifo depth */
		bytes = min_t(u8, xiic_rx_space(i2c), IIC_RX_FIFO_DEPTH);
		bytes--;
		xiic_setreg8(i2c, XIIC_RFD_REG_OFFSET, bytes);
	}
}

static int xiic_tx_fifo_space(struct xiic_i2c *i2c)
{
	/* return the actual space left in the FIFO */
	return IIC_TX_FIFO_DEPTH - xiic_getreg8(i2c, XIIC_TFO_REG_OFFSET) - 1;
}

static void xiic_fill_tx_fifo(struct xiic_i2c *i2c)
{
	u8 fifo_space = xiic_tx_fifo_space(i2c);
	int len = xiic_tx_space(i2c);

	len = (len > fifo_space) ? fifo_space : len;

	dev_dbg(i2c->adap.dev.parent, "%s entry, len: %d, fifo space: %d\n",
		__func__, len, fifo_space);

	while (len--) {
		u16 data = i2c->tx_msg->buf[i2c->tx_pos++];

		if (!xiic_tx_space(i2c) && i2c->nmsgs == 1) {
			/* last message in transfer -> STOP */
			if (i2c->dynamic) {
				data |= XIIC_TX_DYN_STOP_MASK;
			} else {
				u8 cr;
				int status;

				/* Wait till FIFO is empty so STOP is sent last */
				status = xiic_wait_tx_empty(i2c);
				if (status)
					return;

				/* Write to CR to stop */
				cr = xiic_getreg8(i2c, XIIC_CR_REG_OFFSET);
				xiic_setreg8(i2c, XIIC_CR_REG_OFFSET, cr &
					     ~XIIC_CR_MSMS_MASK);
			}
			dev_dbg(i2c->adap.dev.parent, "%s TX STOP\n", __func__);
		}
		xiic_setreg16(i2c, XIIC_DTR_REG_OFFSET, data);
	}
}

static void xiic_wakeup(struct xiic_i2c *i2c, enum xilinx_i2c_state code)
{
	i2c->tx_msg = NULL;
	i2c->rx_msg = NULL;
	i2c->nmsgs = 0;
	i2c->state = code;
	complete(&i2c->completion);
}

static irqreturn_t xiic_process(int irq, void *dev_id)
{
	struct xiic_i2c *i2c = dev_id;
	u32 pend, isr, ier;
	u32 clr = 0;
	int xfer_more = 0;
	int wakeup_req = 0;
	enum xilinx_i2c_state wakeup_code = STATE_DONE;
	int ret;

	/* Get the interrupt Status from the IPIF. There is no clearing of
	 * interrupts in the IPIF. Interrupts must be cleared at the source.
	 * To find which interrupts are pending; AND interrupts pending with
	 * interrupts masked.
	 */
	mutex_lock(&i2c->lock);
	isr = xiic_getreg32(i2c, XIIC_IISR_OFFSET);
	ier = xiic_getreg32(i2c, XIIC_IIER_OFFSET);
	pend = isr & ier;

	dev_dbg(i2c->adap.dev.parent, "%s: IER: 0x%x, ISR: 0x%x, pend: 0x%x\n",
		__func__, ier, isr, pend);
	dev_dbg(i2c->adap.dev.parent, "%s: SR: 0x%x, msg: %p, nmsgs: %d\n",
		__func__, xiic_getreg8(i2c, XIIC_SR_REG_OFFSET),
		i2c->tx_msg, i2c->nmsgs);
	dev_dbg(i2c->adap.dev.parent, "%s, ISR: 0x%x, CR: 0x%x\n",
		__func__, xiic_getreg32(i2c, XIIC_IISR_OFFSET),
		xiic_getreg8(i2c, XIIC_CR_REG_OFFSET));

	/* Service requesting interrupt */
	if ((pend & XIIC_INTR_ARB_LOST_MASK) ||
	    ((pend & XIIC_INTR_TX_ERROR_MASK) &&
	    !(pend & XIIC_INTR_RX_FULL_MASK))) {
		/* bus arbritration lost, or...
		 * Transmit error _OR_ RX completed
		 * if this happens when RX_FULL is not set
		 * this is probably a TX error
		 */

		dev_dbg(i2c->adap.dev.parent, "%s error\n", __func__);

		/* dynamic mode seem to suffer from problems if we just flushes
		 * fifos and the next message is a TX with len 0 (only addr)
		 * reset the IP instead of just flush fifos
		 */
		ret = xiic_reinit(i2c);
		if (ret < 0)
			dev_dbg(i2c->adap.dev.parent, "reinit failed\n");

		if (i2c->rx_msg) {
			wakeup_req = 1;
			wakeup_code = STATE_ERROR;
		}
		if (i2c->tx_msg) {
			wakeup_req = 1;
			wakeup_code = STATE_ERROR;
		}
		/* don't try to handle other events */
		goto out;
	}
	if (pend & XIIC_INTR_RX_FULL_MASK) {
		/* Receive register/FIFO is full */

		clr |= XIIC_INTR_RX_FULL_MASK;
		if (!i2c->rx_msg) {
			dev_dbg(i2c->adap.dev.parent,
				"%s unexpected RX IRQ\n", __func__);
			xiic_clear_rx_fifo(i2c);
			goto out;
		}

		xiic_read_rx(i2c);
		if (xiic_rx_space(i2c) == 0) {
			/* this is the last part of the message */
			i2c->rx_msg = NULL;

			/* also clear TX error if there (RX complete) */
			clr |= (isr & XIIC_INTR_TX_ERROR_MASK);

			dev_dbg(i2c->adap.dev.parent,
				"%s end of message, nmsgs: %d\n",
				__func__, i2c->nmsgs);

			/* send next message if this wasn't the last,
			 * otherwise the transfer will be finialise when
			 * receiving the bus not busy interrupt
			 */
			if (i2c->nmsgs > 1) {
				i2c->nmsgs--;
				i2c->tx_msg++;
				dev_dbg(i2c->adap.dev.parent,
					"%s will start next...\n", __func__);
				xfer_more = 1;
			}
		}
	}
	if (pend & (XIIC_INTR_TX_EMPTY_MASK | XIIC_INTR_TX_HALF_MASK)) {
		/* Transmit register/FIFO is empty or ½ empty */

		clr |= (pend &
			(XIIC_INTR_TX_EMPTY_MASK | XIIC_INTR_TX_HALF_MASK));

		if (!i2c->tx_msg) {
			dev_dbg(i2c->adap.dev.parent,
				"%s unexpected TX IRQ\n", __func__);
			goto out;
		}

		xiic_fill_tx_fifo(i2c);

		/* current message sent and there is space in the fifo */
		if (!xiic_tx_space(i2c) && xiic_tx_fifo_space(i2c) >= 2) {
			dev_dbg(i2c->adap.dev.parent,
				"%s end of message sent, nmsgs: %d\n",
				__func__, i2c->nmsgs);
			if (i2c->nmsgs > 1) {
				i2c->nmsgs--;
				i2c->tx_msg++;
				xfer_more = 1;
			} else {
				xiic_irq_dis(i2c, XIIC_INTR_TX_HALF_MASK);

				dev_dbg(i2c->adap.dev.parent,
					"%s Got TX IRQ but no more to do...\n",
					__func__);
			}
		} else if (!xiic_tx_space(i2c) && (i2c->nmsgs == 1))
			/* current frame is sent and is last,
			 * make sure to disable tx half
			 */
			xiic_irq_dis(i2c, XIIC_INTR_TX_HALF_MASK);
	}

	if (pend & XIIC_INTR_BNB_MASK) {
		/* IIC bus has transitioned to not busy */
		clr |= XIIC_INTR_BNB_MASK;

		/* The bus is not busy, disable BusNotBusy interrupt */
		xiic_irq_dis(i2c, XIIC_INTR_BNB_MASK);

		if (i2c->tx_msg && i2c->smbus_block_read) {
			i2c->smbus_block_read = false;
			/* Set requested message len=1 to indicate STATE_DONE */
			i2c->tx_msg->len = 1;
		}

		if (!i2c->tx_msg)
			goto out;

		wakeup_req = 1;

		if (i2c->nmsgs == 1 && !i2c->rx_msg &&
		    xiic_tx_space(i2c) == 0)
			wakeup_code = STATE_DONE;
		else
			wakeup_code = STATE_ERROR;
	}

out:
	dev_dbg(i2c->adap.dev.parent, "%s clr: 0x%x\n", __func__, clr);

	xiic_setreg32(i2c, XIIC_IISR_OFFSET, clr);
	if (xfer_more)
		__xiic_start_xfer(i2c);
	if (wakeup_req)
		xiic_wakeup(i2c, wakeup_code);

	WARN_ON(xfer_more && wakeup_req);

	mutex_unlock(&i2c->lock);
	return IRQ_HANDLED;
}

static int xiic_bus_busy(struct xiic_i2c *i2c)
{
	u8 sr = xiic_getreg8(i2c, XIIC_SR_REG_OFFSET);

	return (sr & XIIC_SR_BUS_BUSY_MASK) ? -EBUSY : 0;
}

static int xiic_busy(struct xiic_i2c *i2c)
{
	int tries = 3;
	int err;

	if (i2c->tx_msg || i2c->rx_msg)
		return -EBUSY;

	/* In single master mode bus can only be busy, when in use by this
	 * driver. If the register indicates bus being busy for some reason we
	 * should ignore it, since bus will never be released and i2c will be
	 * stuck forever.
	 */
	if (i2c->singlemaster) {
		return 0;
	}

	/* for instance if previous transfer was terminated due to TX error
	 * it might be that the bus is on it's way to become available
	 * give it at most 3 ms to wake
	 */
	err = xiic_bus_busy(i2c);
	while (err && tries--) {
		msleep(1);
		err = xiic_bus_busy(i2c);
	}

	return err;
}

static void xiic_start_recv(struct xiic_i2c *i2c)
{
	u16 rx_watermark;
	u8 cr = 0, rfd_set = 0;
	struct i2c_msg *msg = i2c->rx_msg = i2c->tx_msg;

	dev_dbg(i2c->adap.dev.parent, "%s entry, ISR: 0x%x, CR: 0x%x\n",
		__func__, xiic_getreg32(i2c, XIIC_IISR_OFFSET),
		xiic_getreg8(i2c, XIIC_CR_REG_OFFSET));

	/* Disable Tx interrupts */
	xiic_irq_dis(i2c, XIIC_INTR_TX_HALF_MASK | XIIC_INTR_TX_EMPTY_MASK);

	if (i2c->dynamic) {
		u8 bytes;
		u16 val;

		/* Clear and enable Rx full interrupt. */
		xiic_irq_clr_en(i2c, XIIC_INTR_RX_FULL_MASK |
				XIIC_INTR_TX_ERROR_MASK);

		/*
		 * We want to get all but last byte, because the TX_ERROR IRQ
		 * is used to indicate error ACK on the address, and
		 * negative ack on the last received byte, so to not mix
		 * them receive all but last.
		 * In the case where there is only one byte to receive
		 * we can check if ERROR and RX full is set at the same time
		 */
		rx_watermark = msg->len;
		bytes = min_t(u8, rx_watermark, IIC_RX_FIFO_DEPTH);

		if (rx_watermark > 0)
			bytes--;
		xiic_setreg8(i2c, XIIC_RFD_REG_OFFSET, bytes);

		/* write the address */
		xiic_setreg16(i2c, XIIC_DTR_REG_OFFSET,
			      i2c_8bit_addr_from_msg(msg) |
			      XIIC_TX_DYN_START_MASK);

		/* If last message, include dynamic stop bit with length */
		val = (i2c->nmsgs == 1) ? XIIC_TX_DYN_STOP_MASK : 0;
		val |= msg->len;
<<<<<<< HEAD

		xiic_setreg16(i2c, XIIC_DTR_REG_OFFSET, val);

		xiic_irq_clr_en(i2c, XIIC_INTR_BNB_MASK);
	} else {
		/*
		 * If previous message is Tx, make sure that Tx FIFO is empty
		 * before starting a new transfer as the repeated start in
		 * standard mode can corrupt the transaction if there are
		 * still bytes to be transmitted in FIFO
		 */
		if (i2c->prev_msg_tx) {
			int status;

			status = xiic_wait_tx_empty(i2c);
			if (status)
				return;
		}

		cr = xiic_getreg8(i2c, XIIC_CR_REG_OFFSET);

		/* Set Receive fifo depth */
		rx_watermark = msg->len;
		if (rx_watermark > IIC_RX_FIFO_DEPTH) {
			rfd_set = IIC_RX_FIFO_DEPTH - 1;
		} else if (rx_watermark == 1) {
			rfd_set = rx_watermark - 1;

			/* Set No_ACK, except for smbus_block_read */
			if (!(i2c->rx_msg->flags & I2C_M_RECV_LEN)) {
				/* Handle single byte transfer separately */
				cr |= XIIC_CR_NO_ACK_MASK;
			}
		} else if (rx_watermark == 0) {
			rfd_set = rx_watermark;
		} else {
			rfd_set = rx_watermark - 2;
		}
		/* Check if RSTA should be set */
		if (cr & XIIC_CR_MSMS_MASK) {
			/* Already a master, RSTA should be set */
			xiic_setreg8(i2c, XIIC_CR_REG_OFFSET, (cr |
					XIIC_CR_REPEATED_START_MASK) &
					~(XIIC_CR_DIR_IS_TX_MASK));
		}

		xiic_setreg8(i2c, XIIC_RFD_REG_OFFSET, rfd_set);

		/* Clear and enable Rx full and transmit complete interrupts */
		xiic_irq_clr_en(i2c, XIIC_INTR_RX_FULL_MASK |
				XIIC_INTR_TX_ERROR_MASK);

		/* Write the address */
		xiic_setreg16(i2c, XIIC_DTR_REG_OFFSET,
			      i2c_8bit_addr_from_msg(msg));

=======

		xiic_setreg16(i2c, XIIC_DTR_REG_OFFSET, val);

		xiic_irq_clr_en(i2c, XIIC_INTR_BNB_MASK);
	} else {
		/*
		 * If previous message is Tx, make sure that Tx FIFO is empty
		 * before starting a new transfer as the repeated start in
		 * standard mode can corrupt the transaction if there are
		 * still bytes to be transmitted in FIFO
		 */
		if (i2c->prev_msg_tx) {
			int status;

			status = xiic_wait_tx_empty(i2c);
			if (status)
				return;
		}

		cr = xiic_getreg8(i2c, XIIC_CR_REG_OFFSET);

		/* Set Receive fifo depth */
		rx_watermark = msg->len;
		if (rx_watermark > IIC_RX_FIFO_DEPTH) {
			rfd_set = IIC_RX_FIFO_DEPTH - 1;
		} else if (rx_watermark == 1) {
			rfd_set = rx_watermark - 1;

			/* Set No_ACK, except for smbus_block_read */
			if (!(i2c->rx_msg->flags & I2C_M_RECV_LEN)) {
				/* Handle single byte transfer separately */
				cr |= XIIC_CR_NO_ACK_MASK;
			}
		} else if (rx_watermark == 0) {
			rfd_set = rx_watermark;
		} else {
			rfd_set = rx_watermark - 2;
		}
		/* Check if RSTA should be set */
		if (cr & XIIC_CR_MSMS_MASK) {
			/* Already a master, RSTA should be set */
			xiic_setreg8(i2c, XIIC_CR_REG_OFFSET, (cr |
					XIIC_CR_REPEATED_START_MASK) &
					~(XIIC_CR_DIR_IS_TX_MASK));
		}

		xiic_setreg8(i2c, XIIC_RFD_REG_OFFSET, rfd_set);

		/* Clear and enable Rx full and transmit complete interrupts */
		xiic_irq_clr_en(i2c, XIIC_INTR_RX_FULL_MASK |
				XIIC_INTR_TX_ERROR_MASK);

		/* Write the address */
		xiic_setreg16(i2c, XIIC_DTR_REG_OFFSET,
			      i2c_8bit_addr_from_msg(msg));

>>>>>>> 08485d4c
		/* Write to Control Register,to start transaction in Rx mode */
		if ((cr & XIIC_CR_MSMS_MASK) == 0) {
			xiic_setreg8(i2c, XIIC_CR_REG_OFFSET, (cr |
					XIIC_CR_MSMS_MASK)
					& ~(XIIC_CR_DIR_IS_TX_MASK));
		}
		dev_dbg(i2c->adap.dev.parent, "%s end, ISR: 0x%x, CR: 0x%x\n",
			__func__, xiic_getreg32(i2c, XIIC_IISR_OFFSET),
			xiic_getreg8(i2c, XIIC_CR_REG_OFFSET));
	}

	if (i2c->nmsgs == 1)
		/* very last, enable bus not busy as well */
		xiic_irq_clr_en(i2c, XIIC_INTR_BNB_MASK);

	/* the message is tx:ed */
	i2c->tx_pos = msg->len;

	/* Enable interrupts */
	xiic_setreg32(i2c, XIIC_DGIER_OFFSET, XIIC_GINTR_ENABLE_MASK);

	i2c->prev_msg_tx = false;
}

static void xiic_start_send(struct xiic_i2c *i2c)
{
	u8 cr = 0;
	u16 data;
	struct i2c_msg *msg = i2c->tx_msg;

	dev_dbg(i2c->adap.dev.parent, "%s entry, msg: %p, len: %d",
		__func__, msg, msg->len);
	dev_dbg(i2c->adap.dev.parent, "%s entry, ISR: 0x%x, CR: 0x%x\n",
		__func__, xiic_getreg32(i2c, XIIC_IISR_OFFSET),
		xiic_getreg8(i2c, XIIC_CR_REG_OFFSET));

	if (i2c->dynamic) {
		/* write the address */
		data = i2c_8bit_addr_from_msg(msg) |
				XIIC_TX_DYN_START_MASK;

		if (i2c->nmsgs == 1 && msg->len == 0)
			/* no data and last message -> add STOP */
			data |= XIIC_TX_DYN_STOP_MASK;

		xiic_setreg16(i2c, XIIC_DTR_REG_OFFSET, data);

		/* Clear any pending Tx empty, Tx Error and then enable them */
		xiic_irq_clr_en(i2c, XIIC_INTR_TX_EMPTY_MASK |
				XIIC_INTR_TX_ERROR_MASK |
				XIIC_INTR_BNB_MASK |
				((i2c->nmsgs > 1 || xiic_tx_space(i2c)) ?
				XIIC_INTR_TX_HALF_MASK : 0));
<<<<<<< HEAD

		xiic_fill_tx_fifo(i2c);
	} else {
		/*
		 * If previous message is Tx, make sure that Tx FIFO is empty
		 * before starting a new transfer as the repeated start in
		 * standard mode can corrupt the transaction if there are
		 * still bytes to be transmitted in FIFO
		 */
		if (i2c->prev_msg_tx) {
			int status;

			status = xiic_wait_tx_empty(i2c);
			if (status)
				return;
		}
		/* Check if RSTA should be set */
		cr = xiic_getreg8(i2c, XIIC_CR_REG_OFFSET);
		if (cr & XIIC_CR_MSMS_MASK) {
			/* Already a master, RSTA should be set */
			xiic_setreg8(i2c, XIIC_CR_REG_OFFSET, (cr |
					XIIC_CR_REPEATED_START_MASK |
					XIIC_CR_DIR_IS_TX_MASK) &
					~(XIIC_CR_NO_ACK_MASK));
		}

		/* Write address to FIFO */
		data = i2c_8bit_addr_from_msg(msg);
		xiic_setreg16(i2c, XIIC_DTR_REG_OFFSET, data);

		/* Fill fifo */
		xiic_fill_tx_fifo(i2c);

		if ((cr & XIIC_CR_MSMS_MASK) == 0) {
			/* Start Tx by writing to CR */
			cr = xiic_getreg8(i2c, XIIC_CR_REG_OFFSET);
			xiic_setreg8(i2c, XIIC_CR_REG_OFFSET, cr |
					XIIC_CR_MSMS_MASK |
					XIIC_CR_DIR_IS_TX_MASK);
		}

=======

		xiic_fill_tx_fifo(i2c);
	} else {
		/*
		 * If previous message is Tx, make sure that Tx FIFO is empty
		 * before starting a new transfer as the repeated start in
		 * standard mode can corrupt the transaction if there are
		 * still bytes to be transmitted in FIFO
		 */
		if (i2c->prev_msg_tx) {
			int status;

			status = xiic_wait_tx_empty(i2c);
			if (status)
				return;
		}
		/* Check if RSTA should be set */
		cr = xiic_getreg8(i2c, XIIC_CR_REG_OFFSET);
		if (cr & XIIC_CR_MSMS_MASK) {
			/* Already a master, RSTA should be set */
			xiic_setreg8(i2c, XIIC_CR_REG_OFFSET, (cr |
					XIIC_CR_REPEATED_START_MASK |
					XIIC_CR_DIR_IS_TX_MASK) &
					~(XIIC_CR_NO_ACK_MASK));
		}

		/* Write address to FIFO */
		data = i2c_8bit_addr_from_msg(msg);
		xiic_setreg16(i2c, XIIC_DTR_REG_OFFSET, data);

		/* Fill fifo */
		xiic_fill_tx_fifo(i2c);

		if ((cr & XIIC_CR_MSMS_MASK) == 0) {
			/* Start Tx by writing to CR */
			cr = xiic_getreg8(i2c, XIIC_CR_REG_OFFSET);
			xiic_setreg8(i2c, XIIC_CR_REG_OFFSET, cr |
					XIIC_CR_MSMS_MASK |
					XIIC_CR_DIR_IS_TX_MASK);
		}

>>>>>>> 08485d4c
		/* Clear any pending Tx empty, Tx Error and then enable them */
		xiic_irq_clr_en(i2c, XIIC_INTR_TX_EMPTY_MASK |
				XIIC_INTR_TX_ERROR_MASK |
				XIIC_INTR_BNB_MASK);
	}
	i2c->prev_msg_tx = true;
}

static void __xiic_start_xfer(struct xiic_i2c *i2c)
{
	int fifo_space = xiic_tx_fifo_space(i2c);

	dev_dbg(i2c->adap.dev.parent, "%s entry, msg: %p, fifos space: %d\n",
		__func__, i2c->tx_msg, fifo_space);

	if (!i2c->tx_msg)
		return;

	i2c->rx_pos = 0;
	i2c->tx_pos = 0;
	i2c->state = STATE_START;
	if (i2c->tx_msg->flags & I2C_M_RD) {
		/* we dont date putting several reads in the FIFO */
		xiic_start_recv(i2c);
	} else {
		xiic_start_send(i2c);
	}
}

static int xiic_start_xfer(struct xiic_i2c *i2c, struct i2c_msg *msgs, int num)
{
	bool broken_read, max_read_len, smbus_blk_read;
	int ret, count;

	mutex_lock(&i2c->lock);

	ret = xiic_busy(i2c);
	if (ret)
		goto out;

	i2c->tx_msg = msgs;
	i2c->rx_msg = NULL;
	i2c->nmsgs = num;
	init_completion(&i2c->completion);

	/* Decide standard mode or Dynamic mode */
	i2c->dynamic = true;

	/* Initialize prev message type */
	i2c->prev_msg_tx = false;

	/*
	 * Scan through nmsgs, use dynamic mode when none of the below three
	 * conditions occur. We need standard mode even if one condition holds
	 * true in the entire array of messages in a single transfer.
	 * If read transaction as dynamic mode is broken for delayed reads
	 * in xlnx,axi-iic-2.0 / xlnx,xps-iic-2.00.a IP versions.
	 * If read length is > 255 bytes.
	 * If smbus_block_read transaction.
	 */
	for (count = 0; count < i2c->nmsgs; count++) {
		broken_read = (i2c->quirks & DYNAMIC_MODE_READ_BROKEN_BIT) &&
				(i2c->tx_msg[count].flags & I2C_M_RD);
		max_read_len = (i2c->tx_msg[count].flags & I2C_M_RD) &&
				(i2c->tx_msg[count].len > MAX_READ_LENGTH_DYNAMIC);
		smbus_blk_read = (i2c->tx_msg[count].flags & I2C_M_RECV_LEN);

		if (broken_read || max_read_len || smbus_blk_read) {
			i2c->dynamic = false;
			break;
		}
	}

	ret = xiic_reinit(i2c);
	if (!ret)
		__xiic_start_xfer(i2c);

out:
	mutex_unlock(&i2c->lock);

	return ret;
}

static int xiic_xfer(struct i2c_adapter *adap, struct i2c_msg *msgs, int num)
{
	struct xiic_i2c *i2c = i2c_get_adapdata(adap);
	int err;

	dev_dbg(adap->dev.parent, "%s entry SR: 0x%x\n", __func__,
		xiic_getreg8(i2c, XIIC_SR_REG_OFFSET));

	err = pm_runtime_resume_and_get(i2c->dev);
	if (err < 0)
		return err;

	err = xiic_start_xfer(i2c, msgs, num);
	if (err < 0) {
		dev_err(adap->dev.parent, "Error xiic_start_xfer\n");
		goto out;
	}

	err = wait_for_completion_timeout(&i2c->completion, XIIC_XFER_TIMEOUT);
	mutex_lock(&i2c->lock);
	if (err == 0) {	/* Timeout */
		i2c->tx_msg = NULL;
		i2c->rx_msg = NULL;
		i2c->nmsgs = 0;
		err = -ETIMEDOUT;
	} else {
		err = (i2c->state == STATE_DONE) ? num : -EIO;
	}
	mutex_unlock(&i2c->lock);

out:
	pm_runtime_mark_last_busy(i2c->dev);
	pm_runtime_put_autosuspend(i2c->dev);
	return err;
}

static u32 xiic_func(struct i2c_adapter *adap)
{
	return I2C_FUNC_I2C | I2C_FUNC_SMBUS_EMUL | I2C_FUNC_SMBUS_BLOCK_DATA;
}

static const struct i2c_algorithm xiic_algorithm = {
	.master_xfer = xiic_xfer,
	.functionality = xiic_func,
};

static const struct i2c_adapter xiic_adapter = {
	.owner = THIS_MODULE,
	.class = I2C_CLASS_DEPRECATED,
	.algo = &xiic_algorithm,
};

<<<<<<< HEAD
=======
#if defined(CONFIG_OF)
>>>>>>> 08485d4c
static const struct xiic_version_data xiic_2_00 = {
	.quirks = DYNAMIC_MODE_READ_BROKEN_BIT,
};

<<<<<<< HEAD
#if defined(CONFIG_OF)
=======
>>>>>>> 08485d4c
static const struct of_device_id xiic_of_match[] = {
	{ .compatible = "xlnx,xps-iic-2.00.a", .data = &xiic_2_00 },
	{ .compatible = "xlnx,axi-iic-2.1", },
	{},
};
MODULE_DEVICE_TABLE(of, xiic_of_match);
#endif

static int xiic_i2c_probe(struct platform_device *pdev)
{
	struct xiic_i2c *i2c;
	struct xiic_i2c_platform_data *pdata;
	const struct of_device_id *match;
	struct resource *res;
	int ret, irq;
	u8 i;
	u32 sr;

	i2c = devm_kzalloc(&pdev->dev, sizeof(*i2c), GFP_KERNEL);
	if (!i2c)
		return -ENOMEM;

	match = of_match_node(xiic_of_match, pdev->dev.of_node);
	if (match && match->data) {
		const struct xiic_version_data *data = match->data;

		i2c->quirks = data->quirks;
	}

<<<<<<< HEAD
	res = platform_get_resource(pdev, IORESOURCE_MEM, 0);
	i2c->base = devm_ioremap_resource(&pdev->dev, res);
=======
	i2c->base = devm_platform_get_and_ioremap_resource(pdev, 0, &res);
>>>>>>> 08485d4c
	if (IS_ERR(i2c->base))
		return PTR_ERR(i2c->base);

	irq = platform_get_irq(pdev, 0);
	if (irq < 0)
		return irq;

	pdata = dev_get_platdata(&pdev->dev);

	/* hook up driver to tree */
	platform_set_drvdata(pdev, i2c);
	i2c->adap = xiic_adapter;
	i2c_set_adapdata(&i2c->adap, i2c);
	i2c->adap.dev.parent = &pdev->dev;
	i2c->adap.dev.of_node = pdev->dev.of_node;
	snprintf(i2c->adap.name, sizeof(i2c->adap.name),
		 DRIVER_NAME " %s", pdev->name);

	mutex_init(&i2c->lock);

	i2c->clk = devm_clk_get_enabled(&pdev->dev, NULL);
	if (IS_ERR(i2c->clk))
		return dev_err_probe(&pdev->dev, PTR_ERR(i2c->clk),
				     "failed to enable input clock.\n");

	i2c->dev = &pdev->dev;
	pm_runtime_set_autosuspend_delay(i2c->dev, XIIC_PM_TIMEOUT);
	pm_runtime_use_autosuspend(i2c->dev);
	pm_runtime_set_active(i2c->dev);
	pm_runtime_enable(i2c->dev);

	/* SCL frequency configuration */
	i2c->input_clk = clk_get_rate(i2c->clk);
	ret = of_property_read_u32(pdev->dev.of_node, "clock-frequency",
				   &i2c->i2c_clk);
	/* If clock-frequency not specified in DT, do not configure in SW */
	if (ret || i2c->i2c_clk > I2C_MAX_FAST_MODE_PLUS_FREQ)
		i2c->i2c_clk = 0;

	ret = devm_request_threaded_irq(&pdev->dev, irq, NULL,
					xiic_process, IRQF_ONESHOT,
					pdev->name, i2c);

	if (ret < 0) {
		dev_err(&pdev->dev, "Cannot claim IRQ\n");
		goto err_pm_disable;
	}

	i2c->singlemaster =
		of_property_read_bool(pdev->dev.of_node, "single-master");

	/*
	 * Detect endianness
	 * Try to reset the TX FIFO. Then check the EMPTY flag. If it is not
	 * set, assume that the endianness was wrong and swap.
	 */
	i2c->endianness = LITTLE;
	xiic_setreg32(i2c, XIIC_CR_REG_OFFSET, XIIC_CR_TX_FIFO_RESET_MASK);
	/* Reset is cleared in xiic_reinit */
	sr = xiic_getreg32(i2c, XIIC_SR_REG_OFFSET);
	if (!(sr & XIIC_SR_TX_FIFO_EMPTY_MASK))
		i2c->endianness = BIG;

	ret = xiic_reinit(i2c);
	if (ret < 0) {
		dev_err(&pdev->dev, "Cannot xiic_reinit\n");
		goto err_pm_disable;
	}

	/* add i2c adapter to i2c tree */
	ret = i2c_add_adapter(&i2c->adap);
	if (ret) {
		xiic_deinit(i2c);
		goto err_pm_disable;
	}

	if (pdata) {
		/* add in known devices to the bus */
		for (i = 0; i < pdata->num_devices; i++)
			i2c_new_client_device(&i2c->adap, pdata->devices + i);
	}

	dev_dbg(&pdev->dev, "mmio %08lx irq %d scl clock frequency %d\n",
		(unsigned long)res->start, irq, i2c->i2c_clk);

	return 0;

err_pm_disable:
	pm_runtime_set_suspended(&pdev->dev);
	pm_runtime_disable(&pdev->dev);

	return ret;
}

static void xiic_i2c_remove(struct platform_device *pdev)
{
	struct xiic_i2c *i2c = platform_get_drvdata(pdev);
	int ret;

	/* remove adapter & data */
	i2c_del_adapter(&i2c->adap);

	ret = pm_runtime_get_sync(i2c->dev);

	if (ret < 0)
		dev_warn(&pdev->dev, "Failed to activate device for removal (%pe)\n",
			 ERR_PTR(ret));
	else
		xiic_deinit(i2c);

	pm_runtime_put_sync(i2c->dev);
	pm_runtime_disable(&pdev->dev);
	pm_runtime_set_suspended(&pdev->dev);
	pm_runtime_dont_use_autosuspend(&pdev->dev);
}

static int __maybe_unused xiic_i2c_runtime_suspend(struct device *dev)
{
	struct xiic_i2c *i2c = dev_get_drvdata(dev);

	clk_disable(i2c->clk);

	return 0;
}

static int __maybe_unused xiic_i2c_runtime_resume(struct device *dev)
{
	struct xiic_i2c *i2c = dev_get_drvdata(dev);
	int ret;

	ret = clk_enable(i2c->clk);
	if (ret) {
		dev_err(dev, "Cannot enable clock.\n");
		return ret;
	}

	return 0;
}

static const struct dev_pm_ops xiic_dev_pm_ops = {
	SET_RUNTIME_PM_OPS(xiic_i2c_runtime_suspend,
			   xiic_i2c_runtime_resume, NULL)
};

static struct platform_driver xiic_i2c_driver = {
	.probe   = xiic_i2c_probe,
	.remove_new = xiic_i2c_remove,
	.driver  = {
		.name = DRIVER_NAME,
		.of_match_table = of_match_ptr(xiic_of_match),
		.pm = &xiic_dev_pm_ops,
	},
};

module_platform_driver(xiic_i2c_driver);

MODULE_ALIAS("platform:" DRIVER_NAME);
MODULE_AUTHOR("info@mocean-labs.com");
MODULE_DESCRIPTION("Xilinx I2C bus driver");
MODULE_LICENSE("GPL v2");<|MERGE_RESOLUTION|>--- conflicted
+++ resolved
@@ -918,7 +918,6 @@
 		/* If last message, include dynamic stop bit with length */
 		val = (i2c->nmsgs == 1) ? XIIC_TX_DYN_STOP_MASK : 0;
 		val |= msg->len;
-<<<<<<< HEAD
 
 		xiic_setreg16(i2c, XIIC_DTR_REG_OFFSET, val);
 
@@ -975,64 +974,6 @@
 		xiic_setreg16(i2c, XIIC_DTR_REG_OFFSET,
 			      i2c_8bit_addr_from_msg(msg));
 
-=======
-
-		xiic_setreg16(i2c, XIIC_DTR_REG_OFFSET, val);
-
-		xiic_irq_clr_en(i2c, XIIC_INTR_BNB_MASK);
-	} else {
-		/*
-		 * If previous message is Tx, make sure that Tx FIFO is empty
-		 * before starting a new transfer as the repeated start in
-		 * standard mode can corrupt the transaction if there are
-		 * still bytes to be transmitted in FIFO
-		 */
-		if (i2c->prev_msg_tx) {
-			int status;
-
-			status = xiic_wait_tx_empty(i2c);
-			if (status)
-				return;
-		}
-
-		cr = xiic_getreg8(i2c, XIIC_CR_REG_OFFSET);
-
-		/* Set Receive fifo depth */
-		rx_watermark = msg->len;
-		if (rx_watermark > IIC_RX_FIFO_DEPTH) {
-			rfd_set = IIC_RX_FIFO_DEPTH - 1;
-		} else if (rx_watermark == 1) {
-			rfd_set = rx_watermark - 1;
-
-			/* Set No_ACK, except for smbus_block_read */
-			if (!(i2c->rx_msg->flags & I2C_M_RECV_LEN)) {
-				/* Handle single byte transfer separately */
-				cr |= XIIC_CR_NO_ACK_MASK;
-			}
-		} else if (rx_watermark == 0) {
-			rfd_set = rx_watermark;
-		} else {
-			rfd_set = rx_watermark - 2;
-		}
-		/* Check if RSTA should be set */
-		if (cr & XIIC_CR_MSMS_MASK) {
-			/* Already a master, RSTA should be set */
-			xiic_setreg8(i2c, XIIC_CR_REG_OFFSET, (cr |
-					XIIC_CR_REPEATED_START_MASK) &
-					~(XIIC_CR_DIR_IS_TX_MASK));
-		}
-
-		xiic_setreg8(i2c, XIIC_RFD_REG_OFFSET, rfd_set);
-
-		/* Clear and enable Rx full and transmit complete interrupts */
-		xiic_irq_clr_en(i2c, XIIC_INTR_RX_FULL_MASK |
-				XIIC_INTR_TX_ERROR_MASK);
-
-		/* Write the address */
-		xiic_setreg16(i2c, XIIC_DTR_REG_OFFSET,
-			      i2c_8bit_addr_from_msg(msg));
-
->>>>>>> 08485d4c
 		/* Write to Control Register,to start transaction in Rx mode */
 		if ((cr & XIIC_CR_MSMS_MASK) == 0) {
 			xiic_setreg8(i2c, XIIC_CR_REG_OFFSET, (cr |
@@ -1086,7 +1027,6 @@
 				XIIC_INTR_BNB_MASK |
 				((i2c->nmsgs > 1 || xiic_tx_space(i2c)) ?
 				XIIC_INTR_TX_HALF_MASK : 0));
-<<<<<<< HEAD
 
 		xiic_fill_tx_fifo(i2c);
 	} else {
@@ -1128,49 +1068,6 @@
 					XIIC_CR_DIR_IS_TX_MASK);
 		}
 
-=======
-
-		xiic_fill_tx_fifo(i2c);
-	} else {
-		/*
-		 * If previous message is Tx, make sure that Tx FIFO is empty
-		 * before starting a new transfer as the repeated start in
-		 * standard mode can corrupt the transaction if there are
-		 * still bytes to be transmitted in FIFO
-		 */
-		if (i2c->prev_msg_tx) {
-			int status;
-
-			status = xiic_wait_tx_empty(i2c);
-			if (status)
-				return;
-		}
-		/* Check if RSTA should be set */
-		cr = xiic_getreg8(i2c, XIIC_CR_REG_OFFSET);
-		if (cr & XIIC_CR_MSMS_MASK) {
-			/* Already a master, RSTA should be set */
-			xiic_setreg8(i2c, XIIC_CR_REG_OFFSET, (cr |
-					XIIC_CR_REPEATED_START_MASK |
-					XIIC_CR_DIR_IS_TX_MASK) &
-					~(XIIC_CR_NO_ACK_MASK));
-		}
-
-		/* Write address to FIFO */
-		data = i2c_8bit_addr_from_msg(msg);
-		xiic_setreg16(i2c, XIIC_DTR_REG_OFFSET, data);
-
-		/* Fill fifo */
-		xiic_fill_tx_fifo(i2c);
-
-		if ((cr & XIIC_CR_MSMS_MASK) == 0) {
-			/* Start Tx by writing to CR */
-			cr = xiic_getreg8(i2c, XIIC_CR_REG_OFFSET);
-			xiic_setreg8(i2c, XIIC_CR_REG_OFFSET, cr |
-					XIIC_CR_MSMS_MASK |
-					XIIC_CR_DIR_IS_TX_MASK);
-		}
-
->>>>>>> 08485d4c
 		/* Clear any pending Tx empty, Tx Error and then enable them */
 		xiic_irq_clr_en(i2c, XIIC_INTR_TX_EMPTY_MASK |
 				XIIC_INTR_TX_ERROR_MASK |
@@ -1306,18 +1203,11 @@
 	.algo = &xiic_algorithm,
 };
 
-<<<<<<< HEAD
-=======
 #if defined(CONFIG_OF)
->>>>>>> 08485d4c
 static const struct xiic_version_data xiic_2_00 = {
 	.quirks = DYNAMIC_MODE_READ_BROKEN_BIT,
 };
 
-<<<<<<< HEAD
-#if defined(CONFIG_OF)
-=======
->>>>>>> 08485d4c
 static const struct of_device_id xiic_of_match[] = {
 	{ .compatible = "xlnx,xps-iic-2.00.a", .data = &xiic_2_00 },
 	{ .compatible = "xlnx,axi-iic-2.1", },
@@ -1347,12 +1237,7 @@
 		i2c->quirks = data->quirks;
 	}
 
-<<<<<<< HEAD
-	res = platform_get_resource(pdev, IORESOURCE_MEM, 0);
-	i2c->base = devm_ioremap_resource(&pdev->dev, res);
-=======
 	i2c->base = devm_platform_get_and_ioremap_resource(pdev, 0, &res);
->>>>>>> 08485d4c
 	if (IS_ERR(i2c->base))
 		return PTR_ERR(i2c->base);
 
