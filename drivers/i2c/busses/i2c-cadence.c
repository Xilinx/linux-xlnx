--- conflicted
+++ resolved
@@ -636,28 +636,15 @@
 	cdns_i2c_writereg(isr_status & CDNS_I2C_IXR_ERR_INTR_MASK, CDNS_I2C_ISR_OFFSET);
 
 	id->err_status = isr_status & CDNS_I2C_IXR_ERR_INTR_MASK;
-<<<<<<< HEAD
-	if (id->err_status)
-		return true;
-
-	return false;
-=======
 
 	return !!id->err_status;
->>>>>>> a686015d
 }
 
 static void cdns_i2c_mrecv_atomic(struct cdns_i2c *id)
 {
-<<<<<<< HEAD
-	bool updatetx;
-
-	while (id->recv_count > 0) {
-=======
 	while (id->recv_count > 0) {
 		bool updatetx;
 
->>>>>>> a686015d
 		/*
 		 * Check if transfer size register needs to be updated again for a
 		 * large data receive operation.
@@ -666,25 +653,15 @@
 
 		while (id->curr_recv_count > 0) {
 			if (cdns_i2c_readreg(CDNS_I2C_SR_OFFSET) & CDNS_I2C_SR_RXDV) {
-<<<<<<< HEAD
-				*id->p_recv_buf++ = cdns_i2c_readreg(CDNS_I2C_DATA_OFFSET);
-=======
 				*id->p_recv_buf = cdns_i2c_readreg(CDNS_I2C_DATA_OFFSET);
 				id->p_recv_buf++;
->>>>>>> a686015d
 				id->recv_count--;
 				id->curr_recv_count--;
 
 				/*
-<<<<<<< HEAD
-				 * Clear hold bit that was set for FIFO control
-				 * if RX data left is less than or equal to
-				 * FIFO DEPTH unless repeated start is selected
-=======
 				 * Clear the hold bit that was set for FIFO control,
 				 * if the remaining RX data is less than or equal to
 				 * the FIFO depth, unless a repeated start is selected.
->>>>>>> a686015d
 				 */
 				if (id->recv_count <= id->fifo_depth && !id->bus_hold_flag)
 					cdns_i2c_clear_bus_hold(id);
@@ -696,11 +673,7 @@
 		}
 
 		/*
-<<<<<<< HEAD
-		 * The controller sends NACK to the slave when transfer size
-=======
 		 * The controller sends NACK to the slave/target when transfer size
->>>>>>> a686015d
 		 * register reaches zero without considering the HOLD bit.
 		 * This workaround is implemented for large data transfers to
 		 * maintain transfer size non-zero while performing a large
@@ -716,11 +689,7 @@
 			 * Check number of bytes to be received against maximum
 			 * transfer size and update register accordingly.
 			 */
-<<<<<<< HEAD
-			if (((int)(id->recv_count) - id->fifo_depth) >
-=======
 			if ((id->recv_count - id->fifo_depth) >
->>>>>>> a686015d
 			    id->transfer_size) {
 				cdns_i2c_writereg(id->transfer_size,
 						  CDNS_I2C_XFER_SIZE_OFFSET);
@@ -842,17 +811,10 @@
 
 static void cdns_i2c_msend_rem_atomic(struct cdns_i2c *id)
 {
-<<<<<<< HEAD
-	unsigned int avail_bytes;
-	unsigned int bytes_to_send;
-
-	while (id->send_count) {
-=======
 	while (id->send_count) {
 		unsigned int avail_bytes;
 		unsigned int bytes_to_send;
 
->>>>>>> a686015d
 		avail_bytes = id->fifo_depth - cdns_i2c_readreg(CDNS_I2C_XFER_SIZE_OFFSET);
 		if (id->send_count > avail_bytes)
 			bytes_to_send = avail_bytes;
@@ -931,19 +893,10 @@
 	cdns_i2c_writereg(id->p_msg->addr & CDNS_I2C_ADDR_MASK,
 						CDNS_I2C_ADDR_OFFSET);
 
-<<<<<<< HEAD
-	if (!id->atomic) {
-		cdns_i2c_writereg(CDNS_I2C_ENABLED_INTR_MASK, CDNS_I2C_IER_OFFSET);
-	} else {
-		if (id->send_count > 0)
-			cdns_i2c_msend_rem_atomic(id);
-	}
-=======
 	if (!id->atomic)
 		cdns_i2c_writereg(CDNS_I2C_ENABLED_INTR_MASK, CDNS_I2C_IER_OFFSET);
 	else if (id->send_count > 0)
 		cdns_i2c_msend_rem_atomic(id);
->>>>>>> a686015d
 }
 
 /**
@@ -1006,9 +959,6 @@
 
 	/* Minimal time to execute this message */
 	msg_timeout = msecs_to_jiffies((1000 * msg->len * BITS_PER_BYTE) / id->i2c_clk);
-<<<<<<< HEAD
-	/* Plus some wiggle room */
-=======
 
 	/*
 	 * Plus some wiggle room.
@@ -1016,7 +966,6 @@
 	 * For atomic contexts, 2000 ms is added because transfers happen in polled
 	 * mode, requiring more time to account for the polling overhead.
 	 */
->>>>>>> a686015d
 	if (!id->atomic)
 		msg_timeout += msecs_to_jiffies(500);
 	else
@@ -1129,7 +1078,6 @@
 	}
 	return 0;
 }
-<<<<<<< HEAD
 
 /**
  * cdns_i2c_master_xfer - The main i2c transfer function
@@ -1169,58 +1117,11 @@
 		change_role = true;
 	}
 #endif
-=======
-
-/**
- * cdns_i2c_master_xfer - The main i2c transfer function
- * @adap:	pointer to the i2c adapter driver instance
- * @msgs:	pointer to the i2c message structure
- * @num:	the number of messages to transfer
- *
- * Initiates the send/recv activity based on the transfer message received.
- *
- * Return: number of msgs processed on success, negative error otherwise
- */
-static int cdns_i2c_master_xfer(struct i2c_adapter *adap, struct i2c_msg *msgs,
-				int num)
-{
-	int ret;
-	struct cdns_i2c *id = adap->algo_data;
-#if IS_ENABLED(CONFIG_I2C_SLAVE)
-	bool change_role = false;
-#endif
-
-	ret = pm_runtime_resume_and_get(id->dev);
-	if (ret < 0)
-		return ret;
->>>>>>> a686015d
 
 	ret = cdns_i2c_master_common_xfer(adap, msgs, num);
 	if (!ret)
 		ret = num;
 #if IS_ENABLED(CONFIG_I2C_SLAVE)
-<<<<<<< HEAD
-=======
-	/* Check i2c operating mode and switch if possible */
-	if (id->dev_mode == CDNS_I2C_MODE_SLAVE) {
-		if (id->slave_state != CDNS_I2C_SLAVE_STATE_IDLE) {
-			ret = -EAGAIN;
-			goto out;
-		}
-
-		/* Set mode to master */
-		cdns_i2c_set_mode(CDNS_I2C_MODE_MASTER, id);
-
-		/* Mark flag to change role once xfer is completed */
-		change_role = true;
-	}
-#endif
-
-	ret = cdns_i2c_master_common_xfer(adap, msgs, num);
-	if (!ret)
-		ret = num;
-#if IS_ENABLED(CONFIG_I2C_SLAVE)
->>>>>>> a686015d
 out:
 	/* Switch i2c mode to slave */
 	if (change_role)
