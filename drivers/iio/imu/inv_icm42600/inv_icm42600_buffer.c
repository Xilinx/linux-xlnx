--- conflicted
+++ resolved
@@ -288,12 +288,8 @@
 {
 	struct inv_icm42600_state *st = iio_device_get_drvdata(indio_dev);
 	struct device *dev = regmap_get_device(st->map);
-<<<<<<< HEAD
-	struct inv_sensors_timestamp *ts = iio_priv(indio_dev);
-=======
 	struct inv_icm42600_sensor_state *sensor_st = iio_priv(indio_dev);
 	struct inv_sensors_timestamp *ts = &sensor_st->ts;
->>>>>>> 0c383648
 
 	pm_runtime_get_sync(dev);
 
@@ -519,11 +515,8 @@
 
 int inv_icm42600_buffer_fifo_parse(struct inv_icm42600_state *st)
 {
-<<<<<<< HEAD
-=======
 	struct inv_icm42600_sensor_state *gyro_st = iio_priv(st->indio_gyro);
 	struct inv_icm42600_sensor_state *accel_st = iio_priv(st->indio_accel);
->>>>>>> 0c383648
 	struct inv_sensors_timestamp *ts;
 	int ret;
 
@@ -531,12 +524,6 @@
 		return 0;
 
 	/* handle gyroscope timestamp and FIFO data parsing */
-<<<<<<< HEAD
-	ts = iio_priv(st->indio_gyro);
-	inv_sensors_timestamp_interrupt(ts, st->fifo.period, st->fifo.nb.total,
-					st->fifo.nb.gyro, st->timestamp.gyro);
-=======
->>>>>>> 0c383648
 	if (st->fifo.nb.gyro > 0) {
 		ts = &gyro_st->ts;
 		inv_sensors_timestamp_interrupt(ts, st->fifo.watermark.eff_gyro,
@@ -547,12 +534,6 @@
 	}
 
 	/* handle accelerometer timestamp and FIFO data parsing */
-<<<<<<< HEAD
-	ts = iio_priv(st->indio_accel);
-	inv_sensors_timestamp_interrupt(ts, st->fifo.period, st->fifo.nb.total,
-					st->fifo.nb.accel, st->timestamp.accel);
-=======
->>>>>>> 0c383648
 	if (st->fifo.nb.accel > 0) {
 		ts = &accel_st->ts;
 		inv_sensors_timestamp_interrupt(ts, st->fifo.watermark.eff_accel,
@@ -568,11 +549,8 @@
 int inv_icm42600_buffer_hwfifo_flush(struct inv_icm42600_state *st,
 				     unsigned int count)
 {
-<<<<<<< HEAD
-=======
 	struct inv_icm42600_sensor_state *gyro_st = iio_priv(st->indio_gyro);
 	struct inv_icm42600_sensor_state *accel_st = iio_priv(st->indio_accel);
->>>>>>> 0c383648
 	struct inv_sensors_timestamp *ts;
 	int64_t gyro_ts, accel_ts;
 	int ret;
@@ -588,30 +566,16 @@
 		return 0;
 
 	if (st->fifo.nb.gyro > 0) {
-<<<<<<< HEAD
-		ts = iio_priv(st->indio_gyro);
-		inv_sensors_timestamp_interrupt(ts, st->fifo.period,
-						st->fifo.nb.total, st->fifo.nb.gyro,
-						gyro_ts);
-=======
 		ts = &gyro_st->ts;
 		inv_sensors_timestamp_interrupt(ts, st->fifo.nb.gyro, gyro_ts);
->>>>>>> 0c383648
 		ret = inv_icm42600_gyro_parse_fifo(st->indio_gyro);
 		if (ret)
 			return ret;
 	}
 
 	if (st->fifo.nb.accel > 0) {
-<<<<<<< HEAD
-		ts = iio_priv(st->indio_accel);
-		inv_sensors_timestamp_interrupt(ts, st->fifo.period,
-						st->fifo.nb.total, st->fifo.nb.accel,
-						accel_ts);
-=======
 		ts = &accel_st->ts;
 		inv_sensors_timestamp_interrupt(ts, st->fifo.nb.accel, accel_ts);
->>>>>>> 0c383648
 		ret = inv_icm42600_accel_parse_fifo(st->indio_accel);
 		if (ret)
 			return ret;
