--- conflicted
+++ resolved
@@ -214,10 +214,6 @@
 	econfig.size = ZYNQMP_NVMEM_SIZE;
 	econfig.dev = dev;
 	econfig.add_legacy_fixed_of_cells = true;
-<<<<<<< HEAD
-	econfig.priv = dev;
-=======
->>>>>>> 1a515bd5
 	econfig.reg_read = zynqmp_nvmem_read;
 	econfig.reg_write = zynqmp_nvmem_write;
 
