// SPDX-License-Identifier: GPL-2.0+
/*
 * Cadence UART driver (found in Xilinx Zynq)
 *
 * Copyright (c) 2011 - 2014 Xilinx, Inc.
 *
 * This driver has originally been pushed by Xilinx using a Zynq-branding. This
 * still shows in the naming of this file, the kconfig symbols and some symbols
 * in the code.
 */

#include <linux/platform_device.h>
#include <linux/serial.h>
#include <linux/console.h>
#include <linux/serial_core.h>
#include <linux/slab.h>
#include <linux/tty.h>
#include <linux/tty_flip.h>
#include <linux/clk.h>
#include <linux/irq.h>
#include <linux/io.h>
#include <linux/of.h>
#include <linux/module.h>
#include <linux/pm_runtime.h>
#include <linux/gpio.h>
#include <linux/gpio/consumer.h>
#include <linux/delay.h>
#include <linux/reset.h>

#define CDNS_UART_TTY_NAME	"ttyPS"
#define CDNS_UART_NAME		"xuartps"
#define CDNS_UART_MAJOR		0	/* use dynamic node allocation */
#define CDNS_UART_MINOR		0	/* works best with devtmpfs */
#define CDNS_UART_NR_PORTS	16
#define CDNS_UART_FIFO_SIZE	64	/* FIFO size */
#define CDNS_UART_REGISTER_SPACE	0x1000
#define TX_TIMEOUT		500000

/* Rx Trigger level */
static int rx_trigger_level = 56;
module_param(rx_trigger_level, uint, 0444);
MODULE_PARM_DESC(rx_trigger_level, "Rx trigger level, 1-63 bytes");

/* Rx Timeout */
static int rx_timeout = 10;
module_param(rx_timeout, uint, 0444);
MODULE_PARM_DESC(rx_timeout, "Rx timeout, 1-255");

/* Register offsets for the UART. */
#define CDNS_UART_CR		0x00  /* Control Register */
#define CDNS_UART_MR		0x04  /* Mode Register */
#define CDNS_UART_IER		0x08  /* Interrupt Enable */
#define CDNS_UART_IDR		0x0C  /* Interrupt Disable */
#define CDNS_UART_IMR		0x10  /* Interrupt Mask */
#define CDNS_UART_ISR		0x14  /* Interrupt Status */
#define CDNS_UART_BAUDGEN	0x18  /* Baud Rate Generator */
#define CDNS_UART_RXTOUT	0x1C  /* RX Timeout */
#define CDNS_UART_RXWM		0x20  /* RX FIFO Trigger Level */
#define CDNS_UART_MODEMCR	0x24  /* Modem Control */
#define CDNS_UART_MODEMSR	0x28  /* Modem Status */
#define CDNS_UART_SR		0x2C  /* Channel Status */
#define CDNS_UART_FIFO		0x30  /* FIFO */
#define CDNS_UART_BAUDDIV	0x34  /* Baud Rate Divider */
#define CDNS_UART_FLOWDEL	0x38  /* Flow Delay */
#define CDNS_UART_IRRX_PWIDTH	0x3C  /* IR Min Received Pulse Width */
#define CDNS_UART_IRTX_PWIDTH	0x40  /* IR Transmitted pulse Width */
#define CDNS_UART_TXWM		0x44  /* TX FIFO Trigger Level */
#define CDNS_UART_RXBS		0x48  /* RX FIFO byte status register */

/* Control Register Bit Definitions */
#define CDNS_UART_CR_STOPBRK	0x00000100  /* Stop TX break */
#define CDNS_UART_CR_STARTBRK	0x00000080  /* Set TX break */
#define CDNS_UART_CR_TX_DIS	0x00000020  /* TX disabled. */
#define CDNS_UART_CR_TX_EN	0x00000010  /* TX enabled */
#define CDNS_UART_CR_RX_DIS	0x00000008  /* RX disabled. */
#define CDNS_UART_CR_RX_EN	0x00000004  /* RX enabled */
#define CDNS_UART_CR_TXRST	0x00000002  /* TX logic reset */
#define CDNS_UART_CR_RXRST	0x00000001  /* RX logic reset */
#define CDNS_UART_CR_RST_TO	0x00000040  /* Restart Timeout Counter */
#define CDNS_UART_RXBS_PARITY    0x00000001 /* Parity error status */
#define CDNS_UART_RXBS_FRAMING   0x00000002 /* Framing error status */
#define CDNS_UART_RXBS_BRK       0x00000004 /* Overrun error status */

/*
 * Mode Register:
 * The mode register (MR) defines the mode of transfer as well as the data
 * format. If this register is modified during transmission or reception,
 * data validity cannot be guaranteed.
 */
#define CDNS_UART_MR_CLKSEL		0x00000001  /* Pre-scalar selection */
#define CDNS_UART_MR_CHMODE_L_LOOP	0x00000200  /* Local loop back mode */
#define CDNS_UART_MR_CHMODE_NORM	0x00000000  /* Normal mode */
#define CDNS_UART_MR_CHMODE_MASK	0x00000300  /* Mask for mode bits */

#define CDNS_UART_MR_STOPMODE_2_BIT	0x00000080  /* 2 stop bits */
#define CDNS_UART_MR_STOPMODE_1_BIT	0x00000000  /* 1 stop bit */

#define CDNS_UART_MR_PARITY_NONE	0x00000020  /* No parity mode */
#define CDNS_UART_MR_PARITY_MARK	0x00000018  /* Mark parity mode */
#define CDNS_UART_MR_PARITY_SPACE	0x00000010  /* Space parity mode */
#define CDNS_UART_MR_PARITY_ODD		0x00000008  /* Odd parity mode */
#define CDNS_UART_MR_PARITY_EVEN	0x00000000  /* Even parity mode */

#define CDNS_UART_MR_CHARLEN_6_BIT	0x00000006  /* 6 bits data */
#define CDNS_UART_MR_CHARLEN_7_BIT	0x00000004  /* 7 bits data */
#define CDNS_UART_MR_CHARLEN_8_BIT	0x00000000  /* 8 bits data */

/*
 * Interrupt Registers:
 * Interrupt control logic uses the interrupt enable register (IER) and the
 * interrupt disable register (IDR) to set the value of the bits in the
 * interrupt mask register (IMR). The IMR determines whether to pass an
 * interrupt to the interrupt status register (ISR).
 * Writing a 1 to IER Enables an interrupt, writing a 1 to IDR disables an
 * interrupt. IMR and ISR are read only, and IER and IDR are write only.
 * Reading either IER or IDR returns 0x00.
 * All four registers have the same bit definitions.
 */
#define CDNS_UART_IXR_TOUT	0x00000100 /* RX Timeout error interrupt */
#define CDNS_UART_IXR_PARITY	0x00000080 /* Parity error interrupt */
#define CDNS_UART_IXR_FRAMING	0x00000040 /* Framing error interrupt */
#define CDNS_UART_IXR_OVERRUN	0x00000020 /* Overrun error interrupt */
#define CDNS_UART_IXR_TXFULL	0x00000010 /* TX FIFO Full interrupt */
#define CDNS_UART_IXR_TXEMPTY	0x00000008 /* TX FIFO empty interrupt */
#define CDNS_UART_ISR_RXEMPTY	0x00000002 /* RX FIFO empty interrupt */
#define CDNS_UART_IXR_RXTRIG	0x00000001 /* RX FIFO trigger interrupt */
#define CDNS_UART_IXR_RXFULL	0x00000004 /* RX FIFO full interrupt. */
#define CDNS_UART_IXR_RXEMPTY	0x00000002 /* RX FIFO empty interrupt. */
#define CDNS_UART_IXR_RXMASK	0x000021e7 /* Valid RX bit mask */

	/*
	 * Do not enable parity error interrupt for the following
	 * reason: When parity error interrupt is enabled, each Rx
	 * parity error always results in 2 events. The first one
	 * being parity error interrupt and the second one with a
	 * proper Rx interrupt with the incoming data.  Disabling
	 * parity error interrupt ensures better handling of parity
	 * error events. With this change, for a parity error case, we
	 * get a Rx interrupt with parity error set in ISR register
	 * and we still handle parity errors in the desired way.
	 */

#define CDNS_UART_RX_IRQS	(CDNS_UART_IXR_FRAMING | \
				 CDNS_UART_IXR_OVERRUN | \
				 CDNS_UART_IXR_RXTRIG |	 \
				 CDNS_UART_IXR_TOUT)

/* Goes in read_status_mask for break detection as the HW doesn't do it*/
#define CDNS_UART_IXR_BRK	0x00002000

#define CDNS_UART_RXBS_SUPPORT BIT(1)
/*
 * Modem Control register:
 * The read/write Modem Control register controls the interface with the modem
 * or data set, or a peripheral device emulating a modem.
 */
#define CDNS_UART_MODEMCR_FCM	0x00000020 /* Automatic flow control mode */
#define CDNS_UART_MODEMCR_RTS	0x00000002 /* Request to send output control */
#define CDNS_UART_MODEMCR_DTR	0x00000001 /* Data Terminal Ready */

/*
 * Modem Status register:
 * The read/write Modem Status register reports the interface with the modem
 * or data set, or a peripheral device emulating a modem.
 */
#define CDNS_UART_MODEMSR_DCD	BIT(7) /* Data Carrier Detect */
#define CDNS_UART_MODEMSR_RI	BIT(6) /* Ting Indicator */
#define CDNS_UART_MODEMSR_DSR	BIT(5) /* Data Set Ready */
#define CDNS_UART_MODEMSR_CTS	BIT(4) /* Clear To Send */

/*
 * Channel Status Register:
 * The channel status register (CSR) is provided to enable the control logic
 * to monitor the status of bits in the channel interrupt status register,
 * even if these are masked out by the interrupt mask register.
 */
#define CDNS_UART_SR_RXEMPTY	0x00000002 /* RX FIFO empty */
#define CDNS_UART_SR_TXEMPTY	0x00000008 /* TX FIFO empty */
#define CDNS_UART_SR_TXFULL	0x00000010 /* TX FIFO full */
#define CDNS_UART_SR_RXTRIG	0x00000001 /* Rx Trigger */
#define CDNS_UART_SR_TACTIVE	0x00000800 /* TX state machine active */

/* baud dividers min/max values */
#define CDNS_UART_BDIV_MIN	4
#define CDNS_UART_BDIV_MAX	255
#define CDNS_UART_CD_MAX	65535
#define UART_AUTOSUSPEND_TIMEOUT	3000

/**
 * struct cdns_uart - device data
 * @port:		Pointer to the UART port
 * @uartclk:		Reference clock
 * @pclk:		APB clock
 * @cdns_uart_driver:	Pointer to UART driver
 * @baud:		Current baud rate
 * @clk_rate_change_nb:	Notifier block for clock changes
 * @quirks:		Flags for RXBS support.
 * @cts_override:	Modem control state override
 * @gpiod_rts:		Pointer to the gpio descriptor
 * @rs485_tx_started:	RS485 tx state
 * @tx_timer:		Timer for tx
 * @rstc:		Pointer to the reset control
 */
struct cdns_uart {
	struct uart_port	*port;
	struct clk		*uartclk;
	struct clk		*pclk;
	struct uart_driver	*cdns_uart_driver;
	unsigned int		baud;
	struct notifier_block	clk_rate_change_nb;
	u32			quirks;
	bool cts_override;
	struct gpio_desc	*gpiod_rts;
	bool			rs485_tx_started;
	struct hrtimer		tx_timer;
	struct reset_control	*rstc;
};
struct cdns_platform_data {
	u32 quirks;
};

<<<<<<< HEAD
struct serial_rs485 cdns_rs485_supported = {
=======
static struct serial_rs485 cdns_rs485_supported = {
>>>>>>> a686015d
	.flags = SER_RS485_ENABLED | SER_RS485_RTS_ON_SEND |
		 SER_RS485_RTS_AFTER_SEND,
	.delay_rts_before_send = 1,
	.delay_rts_after_send = 1,
};

#define to_cdns_uart(_nb) container_of(_nb, struct cdns_uart, \
		clk_rate_change_nb)

/**
 * cdns_uart_handle_rx - Handle the received bytes along with Rx errors.
 * @dev_id: Id of the UART port
 * @isrstatus: The interrupt status register value as read
 * Return: None
 */
static void cdns_uart_handle_rx(void *dev_id, unsigned int isrstatus)
{
	struct uart_port *port = (struct uart_port *)dev_id;
	struct cdns_uart *cdns_uart = port->private_data;
	unsigned int data;
	unsigned int rxbs_status = 0;
	unsigned int status_mask;
	unsigned int framerrprocessed = 0;
	char status = TTY_NORMAL;
	bool is_rxbs_support;

	is_rxbs_support = cdns_uart->quirks & CDNS_UART_RXBS_SUPPORT;

	while ((readl(port->membase + CDNS_UART_SR) &
		CDNS_UART_SR_RXEMPTY) != CDNS_UART_SR_RXEMPTY) {
		if (is_rxbs_support)
			rxbs_status = readl(port->membase + CDNS_UART_RXBS);
		data = readl(port->membase + CDNS_UART_FIFO);
		port->icount.rx++;
		/*
		 * There is no hardware break detection in Zynq, so we interpret
		 * framing error with all-zeros data as a break sequence.
		 * Most of the time, there's another non-zero byte at the
		 * end of the sequence.
		 */
		if (!is_rxbs_support && (isrstatus & CDNS_UART_IXR_FRAMING)) {
			if (!data) {
				port->read_status_mask |= CDNS_UART_IXR_BRK;
				framerrprocessed = 1;
				continue;
			}
		}
		if (is_rxbs_support && (rxbs_status & CDNS_UART_RXBS_BRK)) {
			port->icount.brk++;
			status = TTY_BREAK;
			if (uart_handle_break(port))
				continue;
		}

		isrstatus &= port->read_status_mask;
		isrstatus &= ~port->ignore_status_mask;
		status_mask = port->read_status_mask;
		status_mask &= ~port->ignore_status_mask;

		if (data &&
		    (port->read_status_mask & CDNS_UART_IXR_BRK)) {
			port->read_status_mask &= ~CDNS_UART_IXR_BRK;
			port->icount.brk++;
			if (uart_handle_break(port))
				continue;
		}

		if (uart_handle_sysrq_char(port, data))
			continue;

		if (is_rxbs_support) {
			if ((rxbs_status & CDNS_UART_RXBS_PARITY)
			    && (status_mask & CDNS_UART_IXR_PARITY)) {
				port->icount.parity++;
				status = TTY_PARITY;
			}
			if ((rxbs_status & CDNS_UART_RXBS_FRAMING)
			    && (status_mask & CDNS_UART_IXR_PARITY)) {
				port->icount.frame++;
				status = TTY_FRAME;
			}
		} else {
			if (isrstatus & CDNS_UART_IXR_PARITY) {
				port->icount.parity++;
				status = TTY_PARITY;
			}
			if ((isrstatus & CDNS_UART_IXR_FRAMING) &&
			    !framerrprocessed) {
				port->icount.frame++;
				status = TTY_FRAME;
			}
		}
		if (isrstatus & CDNS_UART_IXR_OVERRUN) {
			port->icount.overrun++;
			tty_insert_flip_char(&port->state->port, 0,
					     TTY_OVERRUN);
		}
		tty_insert_flip_char(&port->state->port, data, status);
		isrstatus = 0;
	}

	tty_flip_buffer_push(&port->state->port);
}

/**
 * cdns_rts_gpio_enable - Configure RTS/GPIO to high/low
 * @cdns_uart: Handle to the cdns_uart
 * @enable: Value to be set to RTS/GPIO
 */
static void cdns_rts_gpio_enable(struct cdns_uart *cdns_uart, bool enable)
{
	u32 val;

	if (cdns_uart->gpiod_rts) {
		gpiod_set_value(cdns_uart->gpiod_rts, enable);
	} else {
		val = readl(cdns_uart->port->membase + CDNS_UART_MODEMCR);
		if (enable)
			val |= CDNS_UART_MODEMCR_RTS;
		else
			val &= ~CDNS_UART_MODEMCR_RTS;
		writel(val, cdns_uart->port->membase + CDNS_UART_MODEMCR);
	}
}

/**
 * cdns_rs485_tx_setup - Tx setup specific to rs485
 * @cdns_uart: Handle to the cdns_uart
 */
static void cdns_rs485_tx_setup(struct cdns_uart *cdns_uart)
{
	bool enable;

	enable = cdns_uart->port->rs485.flags & SER_RS485_RTS_ON_SEND;
	cdns_rts_gpio_enable(cdns_uart, enable);

	cdns_uart->rs485_tx_started = true;
}

/**
 * cdns_rs485_rx_setup - Rx setup specific to rs485
 * @cdns_uart: Handle to the cdns_uart
 */
static void cdns_rs485_rx_setup(struct cdns_uart *cdns_uart)
{
	bool enable;

	enable = cdns_uart->port->rs485.flags & SER_RS485_RTS_AFTER_SEND;
	cdns_rts_gpio_enable(cdns_uart, enable);

	cdns_uart->rs485_tx_started = false;
}

/**
 * cdns_uart_tx_empty -  Check whether TX is empty
 * @port: Handle to the uart port structure
 *
 * Return: TIOCSER_TEMT on success, 0 otherwise
 */
static unsigned int cdns_uart_tx_empty(struct uart_port *port)
{
	unsigned int status;

	status = readl(port->membase + CDNS_UART_SR);
	status &= (CDNS_UART_SR_TXEMPTY | CDNS_UART_SR_TACTIVE);
	return (status == CDNS_UART_SR_TXEMPTY) ? TIOCSER_TEMT : 0;
}

/**
 * cdns_rs485_rx_callback - Timer rx callback handler for rs485.
 * @t: Handle to the hrtimer structure
 */
static enum hrtimer_restart cdns_rs485_rx_callback(struct hrtimer *t)
{
	struct cdns_uart *cdns_uart = container_of(t, struct cdns_uart, tx_timer);

	/*
	 * Default Rx should be setup, because Rx signaling path
	 * need to enable to receive data.
	 */
	cdns_rs485_rx_setup(cdns_uart);

	return HRTIMER_NORESTART;
}

/**
 * cdns_calc_after_tx_delay - calculate delay required for after tx.
 * @cdns_uart: Handle to the cdns_uart
 */
static u64 cdns_calc_after_tx_delay(struct cdns_uart *cdns_uart)
{
	/*
	 * Frame time + stop bit time + rs485.delay_rts_after_send
	 */
	return cdns_uart->port->frame_time
	       + DIV_ROUND_UP(cdns_uart->port->frame_time, 7)
	       + (u64)cdns_uart->port->rs485.delay_rts_after_send * NSEC_PER_MSEC;
}

/**
 * cdns_uart_handle_tx - Handle the bytes to be transmitted.
 * @dev_id: Id of the UART port
 * Return: None
 */
static void cdns_uart_handle_tx(void *dev_id)
{
	struct uart_port *port = (struct uart_port *)dev_id;
	struct cdns_uart *cdns_uart = port->private_data;
<<<<<<< HEAD
	struct circ_buf *xmit = &port->state->xmit;
=======
	struct tty_port *tport = &port->state->port;
>>>>>>> a686015d
	unsigned int numbytes;
	unsigned char ch;

<<<<<<< HEAD
	if (uart_circ_empty(xmit) || uart_tx_stopped(port)) {
=======
	if (kfifo_is_empty(&tport->xmit_fifo) || uart_tx_stopped(port)) {
>>>>>>> a686015d
		/* Disable the TX Empty interrupt */
		writel(CDNS_UART_IXR_TXEMPTY, port->membase + CDNS_UART_IDR);
		return;
	}

	numbytes = port->fifosize;
	while (numbytes &&
	       !(readl(port->membase + CDNS_UART_SR) & CDNS_UART_SR_TXFULL) &&
	       uart_fifo_get(port, &ch)) {
		writel(ch, port->membase + CDNS_UART_FIFO);
		numbytes--;
	}

	if (kfifo_len(&tport->xmit_fifo) < WAKEUP_CHARS)
		uart_write_wakeup(port);

	/* Enable the TX Empty interrupt */
	writel(CDNS_UART_IXR_TXEMPTY, cdns_uart->port->membase + CDNS_UART_IER);

	if (cdns_uart->port->rs485.flags & SER_RS485_ENABLED &&
<<<<<<< HEAD
	    (uart_circ_empty(xmit) || uart_tx_stopped(port))) {
=======
	    (kfifo_is_empty(&tport->xmit_fifo) || uart_tx_stopped(port))) {
>>>>>>> a686015d
		cdns_uart->tx_timer.function = &cdns_rs485_rx_callback;
		hrtimer_start(&cdns_uart->tx_timer,
			      ns_to_ktime(cdns_calc_after_tx_delay(cdns_uart)), HRTIMER_MODE_REL);
	}
}

/**
 * cdns_uart_isr - Interrupt handler
 * @irq: Irq number
 * @dev_id: Id of the port
 *
 * Return: IRQHANDLED
 */
static irqreturn_t cdns_uart_isr(int irq, void *dev_id)
{
	struct uart_port *port = (struct uart_port *)dev_id;
	unsigned int isrstatus;

	uart_port_lock(port);

	/* Read the interrupt status register to determine which
	 * interrupt(s) is/are active and clear them.
	 */
	isrstatus = readl(port->membase + CDNS_UART_ISR);
	writel(isrstatus, port->membase + CDNS_UART_ISR);

	if (isrstatus & CDNS_UART_IXR_TXEMPTY) {
		cdns_uart_handle_tx(dev_id);
		isrstatus &= ~CDNS_UART_IXR_TXEMPTY;
	}

	isrstatus &= port->read_status_mask;
	isrstatus &= ~port->ignore_status_mask;
	/*
	 * Skip RX processing if RX is disabled as RXEMPTY will never be set
	 * as read bytes will not be removed from the FIFO.
	 */
	if (isrstatus & CDNS_UART_IXR_RXMASK &&
	    !(readl(port->membase + CDNS_UART_CR) & CDNS_UART_CR_RX_DIS))
		cdns_uart_handle_rx(dev_id, isrstatus);

	uart_port_unlock(port);
	return IRQ_HANDLED;
}

/**
 * cdns_uart_calc_baud_divs - Calculate baud rate divisors
 * @clk: UART module input clock
 * @baud: Desired baud rate
 * @rbdiv: BDIV value (return value)
 * @rcd: CD value (return value)
 * @div8: Value for clk_sel bit in mod (return value)
 * Return: baud rate, requested baud when possible, or actual baud when there
 *	was too much error, zero if no valid divisors are found.
 *
 * Formula to obtain baud rate is
 *	baud_tx/rx rate = clk/CD * (BDIV + 1)
 *	input_clk = (Uart User Defined Clock or Apb Clock)
 *		depends on UCLKEN in MR Reg
 *	clk = input_clk or input_clk/8;
 *		depends on CLKS in MR reg
 *	CD and BDIV depends on values in
 *			baud rate generate register
 *			baud rate clock divisor register
 */
static unsigned int cdns_uart_calc_baud_divs(unsigned int clk,
		unsigned int baud, u32 *rbdiv, u32 *rcd, int *div8)
{
	u32 cd, bdiv;
	unsigned int calc_baud;
	unsigned int bestbaud = 0;
	unsigned int bauderror;
	unsigned int besterror = ~0;

	if (baud < clk / ((CDNS_UART_BDIV_MAX + 1) * CDNS_UART_CD_MAX)) {
		*div8 = 1;
		clk /= 8;
	} else {
		*div8 = 0;
	}

	for (bdiv = CDNS_UART_BDIV_MIN; bdiv <= CDNS_UART_BDIV_MAX; bdiv++) {
		cd = DIV_ROUND_CLOSEST(clk, baud * (bdiv + 1));
		if (cd < 1 || cd > CDNS_UART_CD_MAX)
			continue;

		calc_baud = clk / (cd * (bdiv + 1));

		if (baud > calc_baud)
			bauderror = baud - calc_baud;
		else
			bauderror = calc_baud - baud;

		if (besterror > bauderror) {
			*rbdiv = bdiv;
			*rcd = cd;
			bestbaud = calc_baud;
			besterror = bauderror;
		}
	}
	/* use the values when percent error is acceptable */
	if (((besterror * 100) / baud) < 3)
		bestbaud = baud;

	return bestbaud;
}

/**
 * cdns_uart_set_baud_rate - Calculate and set the baud rate
 * @port: Handle to the uart port structure
 * @baud: Baud rate to set
 * Return: baud rate, requested baud when possible, or actual baud when there
 *	   was too much error, zero if no valid divisors are found.
 */
static unsigned int cdns_uart_set_baud_rate(struct uart_port *port,
		unsigned int baud)
{
	unsigned int calc_baud;
	u32 cd = 0, bdiv = 0;
	u32 mreg;
	int div8;
	struct cdns_uart *cdns_uart = port->private_data;

	calc_baud = cdns_uart_calc_baud_divs(port->uartclk, baud, &bdiv, &cd,
			&div8);

	/* Write new divisors to hardware */
	mreg = readl(port->membase + CDNS_UART_MR);
	if (div8)
		mreg |= CDNS_UART_MR_CLKSEL;
	else
		mreg &= ~CDNS_UART_MR_CLKSEL;
	writel(mreg, port->membase + CDNS_UART_MR);
	writel(cd, port->membase + CDNS_UART_BAUDGEN);
	writel(bdiv, port->membase + CDNS_UART_BAUDDIV);
	cdns_uart->baud = baud;

	return calc_baud;
}

#ifdef CONFIG_COMMON_CLK
/**
 * cdns_uart_clk_notifier_cb - Clock notifier callback
 * @nb:		Notifier block
 * @event:	Notify event
 * @data:	Notifier data
 * Return:	NOTIFY_OK or NOTIFY_DONE on success, NOTIFY_BAD on error.
 */
static int cdns_uart_clk_notifier_cb(struct notifier_block *nb,
		unsigned long event, void *data)
{
	u32 ctrl_reg;
	struct uart_port *port;
	int locked = 0;
	struct clk_notifier_data *ndata = data;
	struct cdns_uart *cdns_uart = to_cdns_uart(nb);
	unsigned long flags;

	port = cdns_uart->port;
	if (port->suspended)
		return NOTIFY_OK;

	switch (event) {
	case PRE_RATE_CHANGE:
	{
		u32 bdiv, cd;
		int div8;

		/*
		 * Find out if current baud-rate can be achieved with new clock
		 * frequency.
		 */
		if (!cdns_uart_calc_baud_divs(ndata->new_rate, cdns_uart->baud,
					&bdiv, &cd, &div8)) {
			dev_warn(port->dev, "clock rate change rejected\n");
			return NOTIFY_BAD;
		}

		uart_port_lock_irqsave(cdns_uart->port, &flags);

		/* Disable the TX and RX to set baud rate */
		ctrl_reg = readl(port->membase + CDNS_UART_CR);
		ctrl_reg |= CDNS_UART_CR_TX_DIS | CDNS_UART_CR_RX_DIS;
		writel(ctrl_reg, port->membase + CDNS_UART_CR);

		uart_port_unlock_irqrestore(cdns_uart->port, flags);

		return NOTIFY_OK;
	}
	case POST_RATE_CHANGE:
		/*
		 * Set clk dividers to generate correct baud with new clock
		 * frequency.
		 */

		uart_port_lock_irqsave(cdns_uart->port, &flags);

		locked = 1;
		port->uartclk = ndata->new_rate;

		cdns_uart->baud = cdns_uart_set_baud_rate(cdns_uart->port,
				cdns_uart->baud);
		fallthrough;
	case ABORT_RATE_CHANGE:
		if (!locked)
			uart_port_lock_irqsave(cdns_uart->port, &flags);

		/* Set TX/RX Reset */
		ctrl_reg = readl(port->membase + CDNS_UART_CR);
		ctrl_reg |= CDNS_UART_CR_TXRST | CDNS_UART_CR_RXRST;
		writel(ctrl_reg, port->membase + CDNS_UART_CR);

		while (readl(port->membase + CDNS_UART_CR) &
				(CDNS_UART_CR_TXRST | CDNS_UART_CR_RXRST))
			cpu_relax();

		/*
		 * Clear the RX disable and TX disable bits and then set the TX
		 * enable bit and RX enable bit to enable the transmitter and
		 * receiver.
		 */
		writel(rx_timeout, port->membase + CDNS_UART_RXTOUT);
		ctrl_reg = readl(port->membase + CDNS_UART_CR);
		ctrl_reg &= ~(CDNS_UART_CR_TX_DIS | CDNS_UART_CR_RX_DIS);
		ctrl_reg |= CDNS_UART_CR_TX_EN | CDNS_UART_CR_RX_EN;
		writel(ctrl_reg, port->membase + CDNS_UART_CR);

		uart_port_unlock_irqrestore(cdns_uart->port, flags);

		return NOTIFY_OK;
	default:
		return NOTIFY_DONE;
	}
}
#endif

/**
 * cdns_rs485_tx_callback - Timer tx callback handler for rs485.
 * @t: Handle to the hrtimer structure
 */
static enum hrtimer_restart cdns_rs485_tx_callback(struct hrtimer *t)
{
	struct cdns_uart *cdns_uart = container_of(t, struct cdns_uart, tx_timer);

	uart_port_lock(cdns_uart->port);
	cdns_uart_handle_tx(cdns_uart->port);
	uart_port_unlock(cdns_uart->port);

	return HRTIMER_NORESTART;
}

/**
 * cdns_uart_start_tx -  Start transmitting bytes
 * @port: Handle to the uart port structure
 */
static void cdns_uart_start_tx(struct uart_port *port)
{
	unsigned int status;
	struct cdns_uart *cdns_uart = port->private_data;

	if (uart_tx_stopped(port))
		return;

	/*
	 * Set the TX enable bit and clear the TX disable bit to enable the
	 * transmitter.
	 */
	status = readl(port->membase + CDNS_UART_CR);
	status &= ~CDNS_UART_CR_TX_DIS;
	status |= CDNS_UART_CR_TX_EN;
	writel(status, port->membase + CDNS_UART_CR);

	if (kfifo_is_empty(&port->state->port.xmit_fifo))
		return;

	/* Clear the TX Empty interrupt */
	writel(CDNS_UART_IXR_TXEMPTY, port->membase + CDNS_UART_ISR);

	if (cdns_uart->port->rs485.flags & SER_RS485_ENABLED) {
		if (!cdns_uart->rs485_tx_started) {
			cdns_uart->tx_timer.function = &cdns_rs485_tx_callback;
			cdns_rs485_tx_setup(cdns_uart);
			return hrtimer_start(&cdns_uart->tx_timer,
					     ms_to_ktime(port->rs485.delay_rts_before_send),
					     HRTIMER_MODE_REL);
		}
	}
	cdns_uart_handle_tx(port);
}

/**
 * cdns_uart_stop_tx - Stop TX
 * @port: Handle to the uart port structure
 */
static void cdns_uart_stop_tx(struct uart_port *port)
{
	unsigned int regval;
	struct cdns_uart *cdns_uart = port->private_data;

	if (cdns_uart->port->rs485.flags & SER_RS485_ENABLED)
		cdns_rs485_rx_setup(cdns_uart);

	regval = readl(port->membase + CDNS_UART_CR);
	regval |= CDNS_UART_CR_TX_DIS;
	/* Disable the transmitter */
	writel(regval, port->membase + CDNS_UART_CR);
}

/**
 * cdns_uart_stop_rx - Stop RX
 * @port: Handle to the uart port structure
 */
static void cdns_uart_stop_rx(struct uart_port *port)
{
	unsigned int regval;

	/* Disable RX IRQs */
	writel(CDNS_UART_RX_IRQS, port->membase + CDNS_UART_IDR);

	/* Disable the receiver */
	regval = readl(port->membase + CDNS_UART_CR);
	regval |= CDNS_UART_CR_RX_DIS;
	writel(regval, port->membase + CDNS_UART_CR);
}

/**
 * cdns_uart_break_ctl - Based on the input ctl we have to start or stop
 *			transmitting char breaks
 * @port: Handle to the uart port structure
 * @ctl: Value based on which start or stop decision is taken
 */
static void cdns_uart_break_ctl(struct uart_port *port, int ctl)
{
	unsigned int status;
	unsigned long flags;

	uart_port_lock_irqsave(port, &flags);

	status = readl(port->membase + CDNS_UART_CR);

	if (ctl == -1)
		writel(CDNS_UART_CR_STARTBRK | (~CDNS_UART_CR_STOPBRK & status),
				port->membase + CDNS_UART_CR);
	else {
		if ((status & CDNS_UART_CR_STOPBRK) == 0)
			writel(CDNS_UART_CR_STOPBRK | status,
					port->membase + CDNS_UART_CR);
	}
	uart_port_unlock_irqrestore(port, flags);
}

/**
 * cdns_uart_set_termios - termios operations, handling data length, parity,
 *				stop bits, flow control, baud rate
 * @port: Handle to the uart port structure
 * @termios: Handle to the input termios structure
 * @old: Values of the previously saved termios structure
 */
static void cdns_uart_set_termios(struct uart_port *port,
				  struct ktermios *termios,
				  const struct ktermios *old)
{
	u32 cval = 0;
	unsigned int baud, minbaud, maxbaud;
	unsigned long flags;
	unsigned int ctrl_reg, mode_reg;

	uart_port_lock_irqsave(port, &flags);

	/* Disable the TX and RX to set baud rate */
	ctrl_reg = readl(port->membase + CDNS_UART_CR);
	ctrl_reg |= CDNS_UART_CR_TX_DIS | CDNS_UART_CR_RX_DIS;
	writel(ctrl_reg, port->membase + CDNS_UART_CR);

	/*
	 * Min baud rate = 6bps and Max Baud Rate is 10Mbps for 100Mhz clk
	 * min and max baud should be calculated here based on port->uartclk.
	 * this way we get a valid baud and can safely call set_baud()
	 */
	minbaud = port->uartclk /
			((CDNS_UART_BDIV_MAX + 1) * CDNS_UART_CD_MAX * 8);
	maxbaud = port->uartclk / (CDNS_UART_BDIV_MIN + 1);
	baud = uart_get_baud_rate(port, termios, old, minbaud, maxbaud);
	baud = cdns_uart_set_baud_rate(port, baud);
	if (tty_termios_baud_rate(termios))
		tty_termios_encode_baud_rate(termios, baud, baud);

	/* Update the per-port timeout. */
	uart_update_timeout(port, termios->c_cflag, baud);

	/* Set TX/RX Reset */
	ctrl_reg = readl(port->membase + CDNS_UART_CR);
	ctrl_reg |= CDNS_UART_CR_TXRST | CDNS_UART_CR_RXRST;
	writel(ctrl_reg, port->membase + CDNS_UART_CR);

	while (readl(port->membase + CDNS_UART_CR) &
		(CDNS_UART_CR_TXRST | CDNS_UART_CR_RXRST))
		cpu_relax();

	/*
	 * Clear the RX disable and TX disable bits and then set the TX enable
	 * bit and RX enable bit to enable the transmitter and receiver.
	 */
	ctrl_reg = readl(port->membase + CDNS_UART_CR);
	ctrl_reg &= ~(CDNS_UART_CR_TX_DIS | CDNS_UART_CR_RX_DIS);
	ctrl_reg |= CDNS_UART_CR_TX_EN | CDNS_UART_CR_RX_EN;
	writel(ctrl_reg, port->membase + CDNS_UART_CR);

	writel(rx_timeout, port->membase + CDNS_UART_RXTOUT);

	port->read_status_mask = CDNS_UART_IXR_TXEMPTY | CDNS_UART_IXR_RXTRIG |
			CDNS_UART_IXR_OVERRUN | CDNS_UART_IXR_TOUT;
	port->ignore_status_mask = 0;

	if (termios->c_iflag & INPCK)
		port->read_status_mask |= CDNS_UART_IXR_PARITY |
		CDNS_UART_IXR_FRAMING;

	if (termios->c_iflag & IGNPAR)
		port->ignore_status_mask |= CDNS_UART_IXR_PARITY |
			CDNS_UART_IXR_FRAMING | CDNS_UART_IXR_OVERRUN;

	/* ignore all characters if CREAD is not set */
	if ((termios->c_cflag & CREAD) == 0)
		port->ignore_status_mask |= CDNS_UART_IXR_RXTRIG |
			CDNS_UART_IXR_TOUT | CDNS_UART_IXR_PARITY |
			CDNS_UART_IXR_FRAMING | CDNS_UART_IXR_OVERRUN;

	mode_reg = readl(port->membase + CDNS_UART_MR);

	/* Handling Data Size */
	switch (termios->c_cflag & CSIZE) {
	case CS6:
		cval |= CDNS_UART_MR_CHARLEN_6_BIT;
		break;
	case CS7:
		cval |= CDNS_UART_MR_CHARLEN_7_BIT;
		break;
	default:
	case CS8:
		cval |= CDNS_UART_MR_CHARLEN_8_BIT;
		termios->c_cflag &= ~CSIZE;
		termios->c_cflag |= CS8;
		break;
	}

	/* Handling Parity and Stop Bits length */
	if (termios->c_cflag & CSTOPB)
		cval |= CDNS_UART_MR_STOPMODE_2_BIT; /* 2 STOP bits */
	else
		cval |= CDNS_UART_MR_STOPMODE_1_BIT; /* 1 STOP bit */

	if (termios->c_cflag & PARENB) {
		/* Mark or Space parity */
		if (termios->c_cflag & CMSPAR) {
			if (termios->c_cflag & PARODD)
				cval |= CDNS_UART_MR_PARITY_MARK;
			else
				cval |= CDNS_UART_MR_PARITY_SPACE;
		} else {
			if (termios->c_cflag & PARODD)
				cval |= CDNS_UART_MR_PARITY_ODD;
			else
				cval |= CDNS_UART_MR_PARITY_EVEN;
		}
	} else {
		cval |= CDNS_UART_MR_PARITY_NONE;
	}
	cval |= mode_reg & 1;
	writel(cval, port->membase + CDNS_UART_MR);

	cval = readl(port->membase + CDNS_UART_MODEMCR);
	if (termios->c_cflag & CRTSCTS)
		cval |= CDNS_UART_MODEMCR_FCM;
	else
		cval &= ~CDNS_UART_MODEMCR_FCM;
	writel(cval, port->membase + CDNS_UART_MODEMCR);

	uart_port_unlock_irqrestore(port, flags);
}

/**
 * cdns_uart_startup - Called when an application opens a cdns_uart port
 * @port: Handle to the uart port structure
 *
 * Return: 0 on success, negative errno otherwise
 */
static int cdns_uart_startup(struct uart_port *port)
{
	struct cdns_uart *cdns_uart = port->private_data;
	bool is_brk_support;
	int ret;
	unsigned long flags;
	unsigned int status = 0;

	is_brk_support = cdns_uart->quirks & CDNS_UART_RXBS_SUPPORT;

	ret = reset_control_deassert(cdns_uart->rstc);
	if (ret)
		return ret;

<<<<<<< HEAD
	spin_lock_irqsave(&port->lock, flags);
=======
	uart_port_lock_irqsave(port, &flags);
>>>>>>> a686015d

	/* Disable the TX and RX */
	writel(CDNS_UART_CR_TX_DIS | CDNS_UART_CR_RX_DIS,
			port->membase + CDNS_UART_CR);

	/* Set the Control Register with TX/RX Enable, TX/RX Reset,
	 * no break chars.
	 */
	writel(CDNS_UART_CR_TXRST | CDNS_UART_CR_RXRST,
			port->membase + CDNS_UART_CR);

	while (readl(port->membase + CDNS_UART_CR) &
		(CDNS_UART_CR_TXRST | CDNS_UART_CR_RXRST))
		cpu_relax();

	if (cdns_uart->port->rs485.flags & SER_RS485_ENABLED)
		cdns_rs485_rx_setup(cdns_uart);

	/*
	 * Clear the RX disable bit and then set the RX enable bit to enable
	 * the receiver.
	 */
	status = readl(port->membase + CDNS_UART_CR);
	status &= ~CDNS_UART_CR_RX_DIS;
	status |= CDNS_UART_CR_RX_EN;
	writel(status, port->membase + CDNS_UART_CR);

	/* Set the Mode Register with normal mode,8 data bits,1 stop bit,
	 * no parity.
	 */
	writel(CDNS_UART_MR_CHMODE_NORM | CDNS_UART_MR_STOPMODE_1_BIT
		| CDNS_UART_MR_PARITY_NONE | CDNS_UART_MR_CHARLEN_8_BIT,
		port->membase + CDNS_UART_MR);

	/*
	 * Set the RX FIFO Trigger level to use most of the FIFO, but it
	 * can be tuned with a module parameter
	 */
	writel(rx_trigger_level, port->membase + CDNS_UART_RXWM);

	/*
	 * Receive Timeout register is enabled but it
	 * can be tuned with a module parameter
	 */
	writel(rx_timeout, port->membase + CDNS_UART_RXTOUT);

	/* Clear out any pending interrupts before enabling them */
	writel(readl(port->membase + CDNS_UART_ISR),
			port->membase + CDNS_UART_ISR);

	uart_port_unlock_irqrestore(port, flags);

	ret = request_irq(port->irq, cdns_uart_isr, 0, CDNS_UART_NAME, port);
	if (ret) {
		dev_err(port->dev, "request_irq '%d' failed with %d\n",
			port->irq, ret);
		return ret;
	}

	/* Set the Interrupt Registers with desired interrupts */
	if (is_brk_support)
		writel(CDNS_UART_RX_IRQS | CDNS_UART_IXR_BRK,
					port->membase + CDNS_UART_IER);
	else
		writel(CDNS_UART_RX_IRQS, port->membase + CDNS_UART_IER);

	return 0;
}

/**
 * cdns_uart_shutdown - Called when an application closes a cdns_uart port
 * @port: Handle to the uart port structure
 */
static void cdns_uart_shutdown(struct uart_port *port)
{
	int status;
	unsigned long flags;
	struct cdns_uart *cdns_uart = port->private_data;
<<<<<<< HEAD

	if (cdns_uart->port->rs485.flags & SER_RS485_ENABLED)
		hrtimer_cancel(&cdns_uart->tx_timer);
=======
>>>>>>> a686015d

	if (cdns_uart->port->rs485.flags & SER_RS485_ENABLED)
		hrtimer_cancel(&cdns_uart->tx_timer);

	uart_port_lock_irqsave(port, &flags);

	/* Disable interrupts */
	status = readl(port->membase + CDNS_UART_IMR);
	writel(status, port->membase + CDNS_UART_IDR);
	writel(0xffffffff, port->membase + CDNS_UART_ISR);

	/* Disable the TX and RX */
	writel(CDNS_UART_CR_TX_DIS | CDNS_UART_CR_RX_DIS,
			port->membase + CDNS_UART_CR);

	uart_port_unlock_irqrestore(port, flags);

	free_irq(port->irq, port);
}

/**
 * cdns_uart_type - Set UART type to cdns_uart port
 * @port: Handle to the uart port structure
 *
 * Return: string on success, NULL otherwise
 */
static const char *cdns_uart_type(struct uart_port *port)
{
	return port->type == PORT_XUARTPS ? CDNS_UART_NAME : NULL;
}

/**
 * cdns_uart_verify_port - Verify the port params
 * @port: Handle to the uart port structure
 * @ser: Handle to the structure whose members are compared
 *
 * Return: 0 on success, negative errno otherwise.
 */
static int cdns_uart_verify_port(struct uart_port *port,
					struct serial_struct *ser)
{
	if (ser->type != PORT_UNKNOWN && ser->type != PORT_XUARTPS)
		return -EINVAL;
	if (port->irq != ser->irq)
		return -EINVAL;
	if (ser->io_type != UPIO_MEM)
		return -EINVAL;
	if (port->iobase != ser->port)
		return -EINVAL;
	if (ser->hub6 != 0)
		return -EINVAL;
	return 0;
}

/**
 * cdns_uart_request_port - Claim the memory region attached to cdns_uart port,
 *				called when the driver adds a cdns_uart port via
 *				uart_add_one_port()
 * @port: Handle to the uart port structure
 *
 * Return: 0 on success, negative errno otherwise.
 */
static int cdns_uart_request_port(struct uart_port *port)
{
	if (!request_mem_region(port->mapbase, CDNS_UART_REGISTER_SPACE,
					 CDNS_UART_NAME)) {
		return -ENOMEM;
	}

	port->membase = ioremap(port->mapbase, CDNS_UART_REGISTER_SPACE);
	if (!port->membase) {
		dev_err(port->dev, "Unable to map registers\n");
		release_mem_region(port->mapbase, CDNS_UART_REGISTER_SPACE);
		return -ENOMEM;
	}
	return 0;
}

/**
 * cdns_uart_release_port - Release UART port
 * @port: Handle to the uart port structure
 *
 * Release the memory region attached to a cdns_uart port. Called when the
 * driver removes a cdns_uart port via uart_remove_one_port().
 */
static void cdns_uart_release_port(struct uart_port *port)
{
	release_mem_region(port->mapbase, CDNS_UART_REGISTER_SPACE);
	iounmap(port->membase);
	port->membase = NULL;
}

/**
 * cdns_uart_config_port - Configure UART port
 * @port: Handle to the uart port structure
 * @flags: If any
 */
static void cdns_uart_config_port(struct uart_port *port, int flags)
{
	if (flags & UART_CONFIG_TYPE && cdns_uart_request_port(port) == 0)
		port->type = PORT_XUARTPS;
}

/**
 * cdns_uart_get_mctrl - Get the modem control state
 * @port: Handle to the uart port structure
 *
 * Return: the modem control state
 */
static unsigned int cdns_uart_get_mctrl(struct uart_port *port)
{
	u32 val;
	unsigned int mctrl = 0;
	struct cdns_uart *cdns_uart_data = port->private_data;

	if (cdns_uart_data->cts_override)
		return TIOCM_CTS | TIOCM_DSR | TIOCM_CAR;

	val = readl(port->membase + CDNS_UART_MODEMSR);
	if (val & CDNS_UART_MODEMSR_CTS)
		mctrl |= TIOCM_CTS;
	if (val & CDNS_UART_MODEMSR_DSR)
		mctrl |= TIOCM_DSR;
	if (val & CDNS_UART_MODEMSR_RI)
		mctrl |= TIOCM_RNG;
	if (val & CDNS_UART_MODEMSR_DCD)
		mctrl |= TIOCM_CAR;

	return mctrl;
}

static void cdns_uart_set_mctrl(struct uart_port *port, unsigned int mctrl)
{
	u32 val;
	u32 mode_reg;
	struct cdns_uart *cdns_uart_data = port->private_data;

	if (cdns_uart_data->cts_override)
		return;

	val = readl(port->membase + CDNS_UART_MODEMCR);
	mode_reg = readl(port->membase + CDNS_UART_MR);

	val &= ~(CDNS_UART_MODEMCR_RTS | CDNS_UART_MODEMCR_DTR);
	mode_reg &= ~CDNS_UART_MR_CHMODE_MASK;

	if (mctrl & TIOCM_RTS)
		val |= CDNS_UART_MODEMCR_RTS;
	if (cdns_uart_data->gpiod_rts)
		gpiod_set_value(cdns_uart_data->gpiod_rts, !(mctrl & TIOCM_RTS));
	if (mctrl & TIOCM_DTR)
		val |= CDNS_UART_MODEMCR_DTR;
	if (mctrl & TIOCM_LOOP)
		mode_reg |= CDNS_UART_MR_CHMODE_L_LOOP;
	else
		mode_reg |= CDNS_UART_MR_CHMODE_NORM;

	writel(val, port->membase + CDNS_UART_MODEMCR);
	writel(mode_reg, port->membase + CDNS_UART_MR);
}

#ifdef CONFIG_CONSOLE_POLL
static int cdns_uart_poll_get_char(struct uart_port *port)
{
	int c;
	unsigned long flags;

	uart_port_lock_irqsave(port, &flags);

	/* Check if FIFO is empty */
	if (readl(port->membase + CDNS_UART_SR) & CDNS_UART_SR_RXEMPTY)
		c = NO_POLL_CHAR;
	else /* Read a character */
		c = (unsigned char) readl(port->membase + CDNS_UART_FIFO);

	uart_port_unlock_irqrestore(port, flags);

	return c;
}

static void cdns_uart_poll_put_char(struct uart_port *port, unsigned char c)
{
	unsigned long flags;

	uart_port_lock_irqsave(port, &flags);

	/* Wait until FIFO is empty */
	while (!(readl(port->membase + CDNS_UART_SR) & CDNS_UART_SR_TXEMPTY))
		cpu_relax();

	/* Write a character */
	writel(c, port->membase + CDNS_UART_FIFO);

	/* Wait until FIFO is empty */
	while (!(readl(port->membase + CDNS_UART_SR) & CDNS_UART_SR_TXEMPTY))
		cpu_relax();

	uart_port_unlock_irqrestore(port, flags);
}
#endif

static void cdns_uart_pm(struct uart_port *port, unsigned int state,
		   unsigned int oldstate)
{
	switch (state) {
	case UART_PM_STATE_OFF:
		pm_runtime_mark_last_busy(port->dev);
		pm_runtime_put_autosuspend(port->dev);
		break;
	default:
		pm_runtime_get_sync(port->dev);
		break;
	}
}

static const struct uart_ops cdns_uart_ops = {
	.set_mctrl	= cdns_uart_set_mctrl,
	.get_mctrl	= cdns_uart_get_mctrl,
	.start_tx	= cdns_uart_start_tx,
	.stop_tx	= cdns_uart_stop_tx,
	.stop_rx	= cdns_uart_stop_rx,
	.tx_empty	= cdns_uart_tx_empty,
	.break_ctl	= cdns_uart_break_ctl,
	.set_termios	= cdns_uart_set_termios,
	.startup	= cdns_uart_startup,
	.shutdown	= cdns_uart_shutdown,
	.pm		= cdns_uart_pm,
	.type		= cdns_uart_type,
	.verify_port	= cdns_uart_verify_port,
	.request_port	= cdns_uart_request_port,
	.release_port	= cdns_uart_release_port,
	.config_port	= cdns_uart_config_port,
#ifdef CONFIG_CONSOLE_POLL
	.poll_get_char	= cdns_uart_poll_get_char,
	.poll_put_char	= cdns_uart_poll_put_char,
#endif
};

static struct uart_driver cdns_uart_uart_driver;

#ifdef CONFIG_SERIAL_XILINX_PS_UART_CONSOLE
/**
 * cdns_uart_console_putchar - write the character to the FIFO buffer
 * @port: Handle to the uart port structure
 * @ch: Character to be written
 */
static void cdns_uart_console_putchar(struct uart_port *port, unsigned char ch)
{
	unsigned int ctrl_reg;
	unsigned long timeout;

	timeout = jiffies + msecs_to_jiffies(1000);
	while (1) {
		ctrl_reg = readl(port->membase + CDNS_UART_CR);
		if (!(ctrl_reg & CDNS_UART_CR_TX_DIS))
			break;
		if (time_after(jiffies, timeout)) {
			dev_warn(port->dev,
				 "timeout waiting for Enable\n");
			return;
		}
		cpu_relax();
	}

	timeout = jiffies + msecs_to_jiffies(1000);
	while (1) {
		ctrl_reg = readl(port->membase + CDNS_UART_SR);

		if (!(ctrl_reg & CDNS_UART_SR_TXFULL))
			break;
		if (time_after(jiffies, timeout)) {
			dev_warn(port->dev,
				 "timeout waiting for TX fifo\n");
			return;
		}
		cpu_relax();
	}
	writel(ch, port->membase + CDNS_UART_FIFO);
}

static void cdns_early_write(struct console *con, const char *s,
				    unsigned int n)
{
	struct earlycon_device *dev = con->data;

	uart_console_write(&dev->port, s, n, cdns_uart_console_putchar);
}

static int __init cdns_early_console_setup(struct earlycon_device *device,
					   const char *opt)
{
	struct uart_port *port = &device->port;

	if (!port->membase)
		return -ENODEV;

	/* initialise control register */
	writel(CDNS_UART_CR_TX_EN|CDNS_UART_CR_TXRST|CDNS_UART_CR_RXRST,
	       port->membase + CDNS_UART_CR);

	/* only set baud if specified on command line - otherwise
	 * assume it has been initialized by a boot loader.
	 */
	if (port->uartclk && device->baud) {
		u32 cd = 0, bdiv = 0;
		u32 mr;
		int div8;

		cdns_uart_calc_baud_divs(port->uartclk, device->baud,
					 &bdiv, &cd, &div8);
		mr = CDNS_UART_MR_PARITY_NONE;
		if (div8)
			mr |= CDNS_UART_MR_CLKSEL;

		writel(mr,   port->membase + CDNS_UART_MR);
		writel(cd,   port->membase + CDNS_UART_BAUDGEN);
		writel(bdiv, port->membase + CDNS_UART_BAUDDIV);
	}

	device->con->write = cdns_early_write;

	return 0;
}
OF_EARLYCON_DECLARE(cdns, "xlnx,xuartps", cdns_early_console_setup);
OF_EARLYCON_DECLARE(cdns, "cdns,uart-r1p8", cdns_early_console_setup);
OF_EARLYCON_DECLARE(cdns, "cdns,uart-r1p12", cdns_early_console_setup);
OF_EARLYCON_DECLARE(cdns, "xlnx,zynqmp-uart", cdns_early_console_setup);


/* Static pointer to console port */
static struct uart_port *console_port;

/**
 * cdns_uart_console_write - perform write operation
 * @co: Console handle
 * @s: Pointer to character array
 * @count: No of characters
 */
static void cdns_uart_console_write(struct console *co, const char *s,
				unsigned int count)
{
	struct uart_port *port = console_port;
	unsigned long flags;
	unsigned int imr, ctrl;
	int locked = 1;

	if (port->sysrq)
		locked = 0;
	else if (oops_in_progress)
		locked = uart_port_trylock_irqsave(port, &flags);
	else
		uart_port_lock_irqsave(port, &flags);

	/* save and disable interrupt */
	imr = readl(port->membase + CDNS_UART_IMR);
	writel(imr, port->membase + CDNS_UART_IDR);

	/*
	 * Make sure that the tx part is enabled. Set the TX enable bit and
	 * clear the TX disable bit to enable the transmitter.
	 */
	ctrl = readl(port->membase + CDNS_UART_CR);
	ctrl &= ~CDNS_UART_CR_TX_DIS;
	ctrl |= CDNS_UART_CR_TX_EN;
	writel(ctrl, port->membase + CDNS_UART_CR);

	uart_console_write(port, s, count, cdns_uart_console_putchar);
	while (cdns_uart_tx_empty(port) != TIOCSER_TEMT)
		cpu_relax();

	/* restore interrupt state */
	writel(imr, port->membase + CDNS_UART_IER);

	if (locked)
		uart_port_unlock_irqrestore(port, flags);
}

/**
 * cdns_uart_console_setup - Initialize the uart to default config
 * @co: Console handle
 * @options: Initial settings of uart
 *
 * Return: 0 on success, negative errno otherwise.
 */
static int cdns_uart_console_setup(struct console *co, char *options)
{
	struct uart_port *port = console_port;

	int baud = 9600;
	int bits = 8;
	int parity = 'n';
	int flow = 'n';
	unsigned long time_out;

	if (!port->membase) {
		pr_debug("console on " CDNS_UART_TTY_NAME "%i not present\n",
			 co->index);
		return -ENODEV;
	}

	if (options)
		uart_parse_options(options, &baud, &parity, &bits, &flow);

	/* Wait for tx_empty before setting up the console */
	time_out = jiffies + usecs_to_jiffies(TX_TIMEOUT);

	while (time_before(jiffies, time_out) &&
	       cdns_uart_tx_empty(port) != TIOCSER_TEMT)
		cpu_relax();

	return uart_set_options(port, co, baud, parity, bits, flow);
}

static struct console cdns_uart_console = {
	.name	= CDNS_UART_TTY_NAME,
	.write	= cdns_uart_console_write,
	.device	= uart_console_device,
	.setup	= cdns_uart_console_setup,
	.flags	= CON_PRINTBUFFER,
	.index	= -1, /* Specified on the cmdline (e.g. console=ttyPS ) */
	.data	= &cdns_uart_uart_driver,
};
#endif /* CONFIG_SERIAL_XILINX_PS_UART_CONSOLE */

#ifdef CONFIG_PM_SLEEP
/**
 * cdns_uart_suspend - suspend event
 * @device: Pointer to the device structure
 *
 * Return: 0
 */
static int cdns_uart_suspend(struct device *device)
{
	struct uart_port *port = dev_get_drvdata(device);
	struct cdns_uart *cdns_uart = port->private_data;
	int may_wake;

	may_wake = device_may_wakeup(device);

	if (console_suspend_enabled && uart_console(port) && may_wake) {
		unsigned long flags;

		uart_port_lock_irqsave(port, &flags);
		/* Empty the receive FIFO 1st before making changes */
		while (!(readl(port->membase + CDNS_UART_SR) &
					CDNS_UART_SR_RXEMPTY))
			readl(port->membase + CDNS_UART_FIFO);
		/* set RX trigger level to 1 */
		writel(1, port->membase + CDNS_UART_RXWM);
		/* disable RX timeout interrups */
		writel(CDNS_UART_IXR_TOUT, port->membase + CDNS_UART_IDR);
		uart_port_unlock_irqrestore(port, flags);
	}

	/*
	 * Call the API provided in serial_core.c file which handles
	 * the suspend.
	 */
	return uart_suspend_port(cdns_uart->cdns_uart_driver, port);
}

/**
 * cdns_uart_resume - Resume after a previous suspend
 * @device: Pointer to the device structure
 *
 * Return: 0
 */
static int cdns_uart_resume(struct device *device)
{
	struct uart_port *port = dev_get_drvdata(device);
	struct cdns_uart *cdns_uart = port->private_data;
	unsigned long flags;
	u32 ctrl_reg;
	int may_wake;
	int ret;

	may_wake = device_may_wakeup(device);

	if (console_suspend_enabled && uart_console(port) && !may_wake) {
		ret = clk_enable(cdns_uart->pclk);
		if (ret)
			return ret;

		ret = clk_enable(cdns_uart->uartclk);
		if (ret) {
			clk_disable(cdns_uart->pclk);
			return ret;
		}

		uart_port_lock_irqsave(port, &flags);

		/* Set TX/RX Reset */
		ctrl_reg = readl(port->membase + CDNS_UART_CR);
		ctrl_reg |= CDNS_UART_CR_TXRST | CDNS_UART_CR_RXRST;
		writel(ctrl_reg, port->membase + CDNS_UART_CR);
		while (readl(port->membase + CDNS_UART_CR) &
				(CDNS_UART_CR_TXRST | CDNS_UART_CR_RXRST))
			cpu_relax();

		/* restore rx timeout value */
		writel(rx_timeout, port->membase + CDNS_UART_RXTOUT);
		/* Enable Tx/Rx */
		ctrl_reg = readl(port->membase + CDNS_UART_CR);
		ctrl_reg &= ~(CDNS_UART_CR_TX_DIS | CDNS_UART_CR_RX_DIS);
		ctrl_reg |= CDNS_UART_CR_TX_EN | CDNS_UART_CR_RX_EN;
		writel(ctrl_reg, port->membase + CDNS_UART_CR);

		clk_disable(cdns_uart->uartclk);
		clk_disable(cdns_uart->pclk);
		uart_port_unlock_irqrestore(port, flags);
	} else {
		uart_port_lock_irqsave(port, &flags);
		/* restore original rx trigger level */
		writel(rx_trigger_level, port->membase + CDNS_UART_RXWM);
		/* enable RX timeout interrupt */
		writel(CDNS_UART_IXR_TOUT, port->membase + CDNS_UART_IER);
		uart_port_unlock_irqrestore(port, flags);
	}

	return uart_resume_port(cdns_uart->cdns_uart_driver, port);
}
#endif /* ! CONFIG_PM_SLEEP */
static int __maybe_unused cdns_runtime_suspend(struct device *dev)
{
	struct uart_port *port = dev_get_drvdata(dev);
	struct cdns_uart *cdns_uart = port->private_data;

	clk_disable(cdns_uart->uartclk);
	clk_disable(cdns_uart->pclk);
	return 0;
};

static int __maybe_unused cdns_runtime_resume(struct device *dev)
{
	struct uart_port *port = dev_get_drvdata(dev);
	struct cdns_uart *cdns_uart = port->private_data;
	int ret;

	ret = clk_enable(cdns_uart->pclk);
	if (ret)
		return ret;

	ret = clk_enable(cdns_uart->uartclk);
	if (ret) {
		clk_disable(cdns_uart->pclk);
		return ret;
	}
	return 0;
};

static const struct dev_pm_ops cdns_uart_dev_pm_ops = {
	SET_SYSTEM_SLEEP_PM_OPS(cdns_uart_suspend, cdns_uart_resume)
	SET_RUNTIME_PM_OPS(cdns_runtime_suspend,
			   cdns_runtime_resume, NULL)
};

static const struct cdns_platform_data zynqmp_uart_def = {
				.quirks = CDNS_UART_RXBS_SUPPORT, };

/* Match table for of_platform binding */
static const struct of_device_id cdns_uart_of_match[] = {
	{ .compatible = "xlnx,xuartps", },
	{ .compatible = "cdns,uart-r1p8", },
	{ .compatible = "cdns,uart-r1p12", .data = &zynqmp_uart_def },
	{ .compatible = "xlnx,zynqmp-uart", .data = &zynqmp_uart_def },
	{}
};
MODULE_DEVICE_TABLE(of, cdns_uart_of_match);

/* Temporary variable for storing number of instances */
static int instances;

/**
 * cdns_rs485_config - Called when an application calls TIOCSRS485 ioctl.
 * @port: Pointer to the uart_port structure
 * @termios: Pointer to the ktermios structure
 * @rs485: Pointer to the serial_rs485 structure
 *
 * Return: 0
 */
static int cdns_rs485_config(struct uart_port *port, struct ktermios *termios,
			     struct serial_rs485 *rs485)
{
	u32 val;
	struct cdns_uart *cdns_uart = port->private_data;

	if (rs485->flags & SER_RS485_ENABLED) {
		dev_dbg(port->dev, "Setting UART to RS485\n");
		/* Make sure auto RTS is disabled */
		val = readl(port->membase + CDNS_UART_MODEMCR);
		val &= ~CDNS_UART_MODEMCR_FCM;
		writel(val, port->membase + CDNS_UART_MODEMCR);

		/* Timer setup */
		hrtimer_init(&cdns_uart->tx_timer, CLOCK_MONOTONIC, HRTIMER_MODE_REL);
		cdns_uart->tx_timer.function = &cdns_rs485_tx_callback;

		/* Disable transmitter and make Rx setup*/
		cdns_uart_stop_tx(port);
	} else {
		hrtimer_cancel(&cdns_uart->tx_timer);
	}
	return 0;
}

/**
 * cdns_uart_probe - Platform driver probe
 * @pdev: Pointer to the platform device structure
 *
 * Return: 0 on success, negative errno otherwise
 */
static int cdns_uart_probe(struct platform_device *pdev)
{
	int rc, id, irq;
	struct uart_port *port;
	struct resource *res;
	struct cdns_uart *cdns_uart_data;
	const struct of_device_id *match;

	cdns_uart_data = devm_kzalloc(&pdev->dev, sizeof(*cdns_uart_data),
			GFP_KERNEL);
	if (!cdns_uart_data)
		return -ENOMEM;
	port = devm_kzalloc(&pdev->dev, sizeof(*port), GFP_KERNEL);
	if (!port)
		return -ENOMEM;

	/* Look for a serialN alias */
	id = of_alias_get_id(pdev->dev.of_node, "serial");
	if (id < 0)
		id = 0;

	if (id >= CDNS_UART_NR_PORTS) {
		dev_err(&pdev->dev, "Cannot get uart_port structure\n");
		return -ENODEV;
	}

	if (!cdns_uart_uart_driver.state) {
		cdns_uart_uart_driver.owner = THIS_MODULE;
		cdns_uart_uart_driver.driver_name = CDNS_UART_NAME;
		cdns_uart_uart_driver.dev_name = CDNS_UART_TTY_NAME;
		cdns_uart_uart_driver.major = CDNS_UART_MAJOR;
		cdns_uart_uart_driver.minor = CDNS_UART_MINOR;
		cdns_uart_uart_driver.nr = CDNS_UART_NR_PORTS;
#ifdef CONFIG_SERIAL_XILINX_PS_UART_CONSOLE
		cdns_uart_uart_driver.cons = &cdns_uart_console;
#endif

		rc = uart_register_driver(&cdns_uart_uart_driver);
		if (rc < 0) {
			dev_err(&pdev->dev, "Failed to register driver\n");
			return rc;
		}
	}

	cdns_uart_data->cdns_uart_driver = &cdns_uart_uart_driver;

	match = of_match_node(cdns_uart_of_match, pdev->dev.of_node);
	if (match && match->data) {
		const struct cdns_platform_data *data = match->data;

		cdns_uart_data->quirks = data->quirks;
	}

	cdns_uart_data->pclk = devm_clk_get(&pdev->dev, "pclk");
	if (PTR_ERR(cdns_uart_data->pclk) == -EPROBE_DEFER) {
		rc = PTR_ERR(cdns_uart_data->pclk);
		goto err_out_unregister_driver;
	}

	if (IS_ERR(cdns_uart_data->pclk)) {
		cdns_uart_data->pclk = devm_clk_get(&pdev->dev, "aper_clk");
		if (IS_ERR(cdns_uart_data->pclk)) {
			rc = PTR_ERR(cdns_uart_data->pclk);
			goto err_out_unregister_driver;
		}
		dev_err(&pdev->dev, "clock name 'aper_clk' is deprecated.\n");
	}

	cdns_uart_data->uartclk = devm_clk_get(&pdev->dev, "uart_clk");
	if (PTR_ERR(cdns_uart_data->uartclk) == -EPROBE_DEFER) {
		rc = PTR_ERR(cdns_uart_data->uartclk);
		goto err_out_unregister_driver;
	}

	if (IS_ERR(cdns_uart_data->uartclk)) {
		cdns_uart_data->uartclk = devm_clk_get(&pdev->dev, "ref_clk");
		if (IS_ERR(cdns_uart_data->uartclk)) {
			rc = PTR_ERR(cdns_uart_data->uartclk);
			goto err_out_unregister_driver;
		}
		dev_err(&pdev->dev, "clock name 'ref_clk' is deprecated.\n");
	}

	cdns_uart_data->rstc = devm_reset_control_get_optional_exclusive(&pdev->dev, NULL);
	if (IS_ERR(cdns_uart_data->rstc)) {
		rc = PTR_ERR(cdns_uart_data->rstc);
		dev_err_probe(&pdev->dev, rc, "Cannot get UART reset\n");
		goto err_out_unregister_driver;
	}

	rc = clk_prepare_enable(cdns_uart_data->pclk);
	if (rc) {
		dev_err(&pdev->dev, "Unable to enable pclk clock.\n");
		goto err_out_unregister_driver;
	}
	rc = clk_prepare_enable(cdns_uart_data->uartclk);
	if (rc) {
		dev_err(&pdev->dev, "Unable to enable device clock.\n");
		goto err_out_clk_dis_pclk;
	}

	res = platform_get_resource(pdev, IORESOURCE_MEM, 0);
	if (!res) {
		rc = -ENODEV;
		goto err_out_clk_disable;
	}

	irq = platform_get_irq(pdev, 0);
	if (irq < 0) {
		rc = irq;
		goto err_out_clk_disable;
	}

#ifdef CONFIG_COMMON_CLK
	cdns_uart_data->clk_rate_change_nb.notifier_call =
			cdns_uart_clk_notifier_cb;
	if (clk_notifier_register(cdns_uart_data->uartclk,
				&cdns_uart_data->clk_rate_change_nb))
		dev_warn(&pdev->dev, "Unable to register clock notifier.\n");
#endif

	/* At this point, we've got an empty uart_port struct, initialize it */
	spin_lock_init(&port->lock);
	port->type	= PORT_UNKNOWN;
	port->iotype	= UPIO_MEM32;
	port->flags	= UPF_BOOT_AUTOCONF;
	port->ops	= &cdns_uart_ops;
	port->fifosize	= CDNS_UART_FIFO_SIZE;
	port->has_sysrq = IS_ENABLED(CONFIG_SERIAL_XILINX_PS_UART_CONSOLE);
	port->line	= id;

	/*
	 * Register the port.
	 * This function also registers this device with the tty layer
	 * and triggers invocation of the config_port() entry point.
	 */
	port->mapbase = res->start;
	port->irq = irq;
	port->dev = &pdev->dev;
	port->uartclk = clk_get_rate(cdns_uart_data->uartclk);
	port->private_data = cdns_uart_data;
	port->read_status_mask = CDNS_UART_IXR_TXEMPTY | CDNS_UART_IXR_RXTRIG |
			CDNS_UART_IXR_OVERRUN | CDNS_UART_IXR_TOUT;
	port->rs485_config = cdns_rs485_config;
	port->rs485_supported = cdns_rs485_supported;
	cdns_uart_data->port = port;
	platform_set_drvdata(pdev, port);

	rc = uart_get_rs485_mode(port);
	if (rc)
		goto err_out_clk_notifier;

	cdns_uart_data->gpiod_rts = devm_gpiod_get_optional(&pdev->dev, "rts",
							    GPIOD_OUT_LOW);
	if (IS_ERR(cdns_uart_data->gpiod_rts)) {
		rc = PTR_ERR(cdns_uart_data->gpiod_rts);
		dev_err(port->dev, "xuartps: devm_gpiod_get_optional failed\n");
		goto err_out_clk_notifier;
	}

	pm_runtime_use_autosuspend(&pdev->dev);
	pm_runtime_set_autosuspend_delay(&pdev->dev, UART_AUTOSUSPEND_TIMEOUT);
	pm_runtime_set_active(&pdev->dev);
	pm_runtime_enable(&pdev->dev);
	device_init_wakeup(port->dev, true);

#ifdef CONFIG_SERIAL_XILINX_PS_UART_CONSOLE
	/*
	 * If console hasn't been found yet try to assign this port
	 * because it is required to be assigned for console setup function.
	 * If register_console() don't assign value, then console_port pointer
	 * is cleanup.
	 */
	if (!console_port) {
		cdns_uart_console.index = id;
		console_port = port;
	}
#endif
	if (cdns_uart_data->port->rs485.flags & SER_RS485_ENABLED)
		cdns_rs485_rx_setup(cdns_uart_data);

	rc = uart_add_one_port(&cdns_uart_uart_driver, port);
	if (rc) {
		dev_err(&pdev->dev,
			"uart_add_one_port() failed; err=%i\n", rc);
		goto err_out_pm_disable;
	}

#ifdef CONFIG_SERIAL_XILINX_PS_UART_CONSOLE
	/* This is not port which is used for console that's why clean it up */
	if (console_port == port &&
	    !console_is_registered(cdns_uart_uart_driver.cons)) {
		console_port = NULL;
		cdns_uart_console.index = -1;
	}
#endif

	cdns_uart_data->cts_override = of_property_read_bool(pdev->dev.of_node,
							     "cts-override");

	instances++;

	return 0;

err_out_pm_disable:
	pm_runtime_disable(&pdev->dev);
	pm_runtime_set_suspended(&pdev->dev);
	pm_runtime_dont_use_autosuspend(&pdev->dev);
err_out_clk_notifier:
#ifdef CONFIG_COMMON_CLK
	clk_notifier_unregister(cdns_uart_data->uartclk,
			&cdns_uart_data->clk_rate_change_nb);
#endif
err_out_clk_disable:
	clk_disable_unprepare(cdns_uart_data->uartclk);
err_out_clk_dis_pclk:
	clk_disable_unprepare(cdns_uart_data->pclk);
err_out_unregister_driver:
	if (!instances)
		uart_unregister_driver(cdns_uart_data->cdns_uart_driver);
	return rc;
}

/**
 * cdns_uart_remove - called when the platform driver is unregistered
 * @pdev: Pointer to the platform device structure
 */
static void cdns_uart_remove(struct platform_device *pdev)
{
	struct uart_port *port = platform_get_drvdata(pdev);
	struct cdns_uart *cdns_uart_data = port->private_data;

	/* Remove the cdns_uart port from the serial core */
#ifdef CONFIG_COMMON_CLK
	clk_notifier_unregister(cdns_uart_data->uartclk,
			&cdns_uart_data->clk_rate_change_nb);
#endif
	uart_remove_one_port(cdns_uart_data->cdns_uart_driver, port);
	port->mapbase = 0;
	clk_disable_unprepare(cdns_uart_data->uartclk);
	clk_disable_unprepare(cdns_uart_data->pclk);
	pm_runtime_disable(&pdev->dev);
	pm_runtime_set_suspended(&pdev->dev);
	pm_runtime_dont_use_autosuspend(&pdev->dev);
	device_init_wakeup(&pdev->dev, false);

#ifdef CONFIG_SERIAL_XILINX_PS_UART_CONSOLE
	if (console_port == port)
		console_port = NULL;
#endif
	reset_control_assert(cdns_uart_data->rstc);

	if (!--instances)
		uart_unregister_driver(cdns_uart_data->cdns_uart_driver);
}

static struct platform_driver cdns_uart_platform_driver = {
	.probe   = cdns_uart_probe,
	.remove_new = cdns_uart_remove,
	.driver  = {
		.name = CDNS_UART_NAME,
		.of_match_table = cdns_uart_of_match,
		.pm = &cdns_uart_dev_pm_ops,
		.suppress_bind_attrs = IS_BUILTIN(CONFIG_SERIAL_XILINX_PS_UART),
		},
};

static int __init cdns_uart_init(void)
{
	/* Register the platform driver */
	return platform_driver_register(&cdns_uart_platform_driver);
}

static void __exit cdns_uart_exit(void)
{
	/* Unregister the platform driver */
	platform_driver_unregister(&cdns_uart_platform_driver);
}

arch_initcall(cdns_uart_init);
module_exit(cdns_uart_exit);

MODULE_DESCRIPTION("Driver for Cadence UART");
MODULE_AUTHOR("Xilinx Inc.");
MODULE_LICENSE("GPL");<|MERGE_RESOLUTION|>--- conflicted
+++ resolved
@@ -219,11 +219,7 @@
 	u32 quirks;
 };
 
-<<<<<<< HEAD
-struct serial_rs485 cdns_rs485_supported = {
-=======
 static struct serial_rs485 cdns_rs485_supported = {
->>>>>>> a686015d
 	.flags = SER_RS485_ENABLED | SER_RS485_RTS_ON_SEND |
 		 SER_RS485_RTS_AFTER_SEND,
 	.delay_rts_before_send = 1,
@@ -432,19 +428,11 @@
 {
 	struct uart_port *port = (struct uart_port *)dev_id;
 	struct cdns_uart *cdns_uart = port->private_data;
-<<<<<<< HEAD
-	struct circ_buf *xmit = &port->state->xmit;
-=======
 	struct tty_port *tport = &port->state->port;
->>>>>>> a686015d
 	unsigned int numbytes;
 	unsigned char ch;
 
-<<<<<<< HEAD
-	if (uart_circ_empty(xmit) || uart_tx_stopped(port)) {
-=======
 	if (kfifo_is_empty(&tport->xmit_fifo) || uart_tx_stopped(port)) {
->>>>>>> a686015d
 		/* Disable the TX Empty interrupt */
 		writel(CDNS_UART_IXR_TXEMPTY, port->membase + CDNS_UART_IDR);
 		return;
@@ -465,11 +453,7 @@
 	writel(CDNS_UART_IXR_TXEMPTY, cdns_uart->port->membase + CDNS_UART_IER);
 
 	if (cdns_uart->port->rs485.flags & SER_RS485_ENABLED &&
-<<<<<<< HEAD
-	    (uart_circ_empty(xmit) || uart_tx_stopped(port))) {
-=======
 	    (kfifo_is_empty(&tport->xmit_fifo) || uart_tx_stopped(port))) {
->>>>>>> a686015d
 		cdns_uart->tx_timer.function = &cdns_rs485_rx_callback;
 		hrtimer_start(&cdns_uart->tx_timer,
 			      ns_to_ktime(cdns_calc_after_tx_delay(cdns_uart)), HRTIMER_MODE_REL);
@@ -971,11 +955,7 @@
 	if (ret)
 		return ret;
 
-<<<<<<< HEAD
-	spin_lock_irqsave(&port->lock, flags);
-=======
 	uart_port_lock_irqsave(port, &flags);
->>>>>>> a686015d
 
 	/* Disable the TX and RX */
 	writel(CDNS_UART_CR_TX_DIS | CDNS_UART_CR_RX_DIS,
@@ -1054,12 +1034,6 @@
 	int status;
 	unsigned long flags;
 	struct cdns_uart *cdns_uart = port->private_data;
-<<<<<<< HEAD
-
-	if (cdns_uart->port->rs485.flags & SER_RS485_ENABLED)
-		hrtimer_cancel(&cdns_uart->tx_timer);
-=======
->>>>>>> a686015d
 
 	if (cdns_uart->port->rs485.flags & SER_RS485_ENABLED)
 		hrtimer_cancel(&cdns_uart->tx_timer);
