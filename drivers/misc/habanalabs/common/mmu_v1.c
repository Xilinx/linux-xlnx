--- conflicted
+++ resolved
@@ -467,10 +467,6 @@
 {
 	/* MMU H/W fini was already done in device hw_fini() */
 
-<<<<<<< HEAD
-	kvfree(hdev->mmu_priv.dr.mmu_shadow_hop0);
-	gen_pool_destroy(hdev->mmu_priv.dr.mmu_pgt_pool);
-=======
 	if (!ZERO_OR_NULL_PTR(hdev->mmu_priv.hr.mmu_shadow_hop0)) {
 		kvfree(hdev->mmu_priv.dr.mmu_shadow_hop0);
 		gen_pool_destroy(hdev->mmu_priv.dr.mmu_pgt_pool);
@@ -481,7 +477,6 @@
 	 * during hard reset code at certain points
 	 */
 	hdev->mmu_priv.dr.mmu_shadow_hop0 = NULL;
->>>>>>> 6ee1d745
 }
 
 /**
