// SPDX-License-Identifier: GPL-2.0+
/*
 * Copyright (C) 2018 Exceet Electronics GmbH
 * Copyright (C) 2018 Bootlin
 *
 * Author: Boris Brezillon <boris.brezillon@bootlin.com>
 */
#include <linux/dmaengine.h>
#include <linux/iopoll.h>
#include <linux/pm_runtime.h>
#include <linux/spi/spi.h>
#include <linux/spi/spi-mem.h>
#include <linux/sched/task_stack.h>

#include "internals.h"

#define SPI_MEM_MAX_BUSWIDTH		8

/**
 * spi_controller_dma_map_mem_op_data() - DMA-map the buffer attached to a
 *					  memory operation
 * @ctlr: the SPI controller requesting this dma_map()
 * @op: the memory operation containing the buffer to map
 * @sgt: a pointer to a non-initialized sg_table that will be filled by this
 *	 function
 *
 * Some controllers might want to do DMA on the data buffer embedded in @op.
 * This helper prepares everything for you and provides a ready-to-use
 * sg_table. This function is not intended to be called from spi drivers.
 * Only SPI controller drivers should use it.
 * Note that the caller must ensure the memory region pointed by
 * op->data.buf.{in,out} is DMA-able before calling this function.
 *
 * Return: 0 in case of success, a negative error code otherwise.
 */
int spi_controller_dma_map_mem_op_data(struct spi_controller *ctlr,
				       const struct spi_mem_op *op,
				       struct sg_table *sgt)
{
	struct device *dmadev;

	if (!op->data.nbytes)
		return -EINVAL;

	if (op->data.dir == SPI_MEM_DATA_OUT && ctlr->dma_tx)
		dmadev = ctlr->dma_tx->device->dev;
	else if (op->data.dir == SPI_MEM_DATA_IN && ctlr->dma_rx)
		dmadev = ctlr->dma_rx->device->dev;
	else
		dmadev = ctlr->dev.parent;

	if (!dmadev)
		return -EINVAL;

	return spi_map_buf(ctlr, dmadev, sgt, op->data.buf.in, op->data.nbytes,
			   op->data.dir == SPI_MEM_DATA_IN ?
			   DMA_FROM_DEVICE : DMA_TO_DEVICE);
}
EXPORT_SYMBOL_GPL(spi_controller_dma_map_mem_op_data);

/**
 * spi_controller_dma_unmap_mem_op_data() - DMA-unmap the buffer attached to a
 *					    memory operation
 * @ctlr: the SPI controller requesting this dma_unmap()
 * @op: the memory operation containing the buffer to unmap
 * @sgt: a pointer to an sg_table previously initialized by
 *	 spi_controller_dma_map_mem_op_data()
 *
 * Some controllers might want to do DMA on the data buffer embedded in @op.
 * This helper prepares things so that the CPU can access the
 * op->data.buf.{in,out} buffer again.
 *
 * This function is not intended to be called from SPI drivers. Only SPI
 * controller drivers should use it.
 *
 * This function should be called after the DMA operation has finished and is
 * only valid if the previous spi_controller_dma_map_mem_op_data() call
 * returned 0.
 *
 * Return: 0 in case of success, a negative error code otherwise.
 */
void spi_controller_dma_unmap_mem_op_data(struct spi_controller *ctlr,
					  const struct spi_mem_op *op,
					  struct sg_table *sgt)
{
	struct device *dmadev;

	if (!op->data.nbytes)
		return;

	if (op->data.dir == SPI_MEM_DATA_OUT && ctlr->dma_tx)
		dmadev = ctlr->dma_tx->device->dev;
	else if (op->data.dir == SPI_MEM_DATA_IN && ctlr->dma_rx)
		dmadev = ctlr->dma_rx->device->dev;
	else
		dmadev = ctlr->dev.parent;

	spi_unmap_buf(ctlr, dmadev, sgt,
		      op->data.dir == SPI_MEM_DATA_IN ?
		      DMA_FROM_DEVICE : DMA_TO_DEVICE);
}
EXPORT_SYMBOL_GPL(spi_controller_dma_unmap_mem_op_data);

static int spi_check_buswidth_req(struct spi_mem *mem, u8 buswidth, bool tx)
{
	u32 mode = mem->spi->mode;

	switch (buswidth) {
	case 1:
		return 0;

	case 2:
		if ((tx &&
		     (mode & (SPI_TX_DUAL | SPI_TX_QUAD | SPI_TX_OCTAL))) ||
		    (!tx &&
		     (mode & (SPI_RX_DUAL | SPI_RX_QUAD | SPI_RX_OCTAL))))
			return 0;

		break;

	case 4:
		if ((tx && (mode & (SPI_TX_QUAD | SPI_TX_OCTAL))) ||
		    (!tx && (mode & (SPI_RX_QUAD | SPI_RX_OCTAL))))
			return 0;

		break;

	case 8:
		if ((tx && (mode & SPI_TX_OCTAL)) ||
		    (!tx && (mode & SPI_RX_OCTAL)))
			return 0;

		break;

	default:
		break;
	}

	return -ENOTSUPP;
}

static bool spi_mem_check_buswidth(struct spi_mem *mem,
				   const struct spi_mem_op *op)
{
	if (spi_check_buswidth_req(mem, op->cmd.buswidth, true))
		return false;

	if (op->addr.nbytes &&
	    spi_check_buswidth_req(mem, op->addr.buswidth, true))
		return false;

	if (op->dummy.nbytes &&
	    spi_check_buswidth_req(mem, op->dummy.buswidth, true))
		return false;

	if (op->data.dir != SPI_MEM_NO_DATA &&
	    spi_check_buswidth_req(mem, op->data.buswidth,
				   op->data.dir == SPI_MEM_DATA_OUT))
		return false;

	return true;
}

bool spi_mem_default_supports_op(struct spi_mem *mem,
				 const struct spi_mem_op *op)
{
	struct spi_controller *ctlr = mem->spi->controller;
	bool op_is_dtr =
		op->cmd.dtr || op->addr.dtr || op->dummy.dtr || op->data.dtr;

	if (op_is_dtr) {
		if (!spi_mem_controller_is_capable(ctlr, dtr))
			return false;

		if (op->cmd.nbytes != 2)
			return false;
	} else {
		if (op->cmd.nbytes != 1)
			return false;
	}

	if (op->data.ecc) {
		if (!spi_mem_controller_is_capable(ctlr, ecc))
			return false;
	}

	return spi_mem_check_buswidth(mem, op);
}
EXPORT_SYMBOL_GPL(spi_mem_default_supports_op);

static bool spi_mem_buswidth_is_valid(u8 buswidth)
{
	if (hweight8(buswidth) > 1 || buswidth > SPI_MEM_MAX_BUSWIDTH)
		return false;

	return true;
}

static int spi_mem_check_op(const struct spi_mem_op *op)
{
	if (!op->cmd.buswidth || !op->cmd.nbytes)
		return -EINVAL;

	if ((op->addr.nbytes && !op->addr.buswidth) ||
	    (op->dummy.nbytes && !op->dummy.buswidth) ||
	    (op->data.nbytes && !op->data.buswidth))
		return -EINVAL;

	if (!spi_mem_buswidth_is_valid(op->cmd.buswidth) ||
	    !spi_mem_buswidth_is_valid(op->addr.buswidth) ||
	    !spi_mem_buswidth_is_valid(op->dummy.buswidth) ||
	    !spi_mem_buswidth_is_valid(op->data.buswidth))
		return -EINVAL;

	/* Buffers must be DMA-able. */
	if (WARN_ON_ONCE(op->data.dir == SPI_MEM_DATA_IN &&
			 object_is_on_stack(op->data.buf.in)))
		return -EINVAL;

	if (WARN_ON_ONCE(op->data.dir == SPI_MEM_DATA_OUT &&
			 object_is_on_stack(op->data.buf.out)))
		return -EINVAL;

	return 0;
}

static bool spi_mem_internal_supports_op(struct spi_mem *mem,
					 const struct spi_mem_op *op)
{
	struct spi_controller *ctlr = mem->spi->controller;

	if (ctlr->mem_ops && ctlr->mem_ops->supports_op)
		return ctlr->mem_ops->supports_op(mem, op);

	return spi_mem_default_supports_op(mem, op);
}

/**
 * spi_mem_supports_op() - Check if a memory device and the controller it is
 *			   connected to support a specific memory operation
 * @mem: the SPI memory
 * @op: the memory operation to check
 *
 * Some controllers are only supporting Single or Dual IOs, others might only
 * support specific opcodes, or it can even be that the controller and device
 * both support Quad IOs but the hardware prevents you from using it because
 * only 2 IO lines are connected.
 *
 * This function checks whether a specific operation is supported.
 *
 * Return: true if @op is supported, false otherwise.
 */
bool spi_mem_supports_op(struct spi_mem *mem, const struct spi_mem_op *op)
{
	if (spi_mem_check_op(op))
		return false;

	return spi_mem_internal_supports_op(mem, op);
}
EXPORT_SYMBOL_GPL(spi_mem_supports_op);

static int spi_mem_access_start(struct spi_mem *mem)
{
	struct spi_controller *ctlr = mem->spi->controller;

	/*
	 * Flush the message queue before executing our SPI memory
	 * operation to prevent preemption of regular SPI transfers.
	 */
	spi_flush_queue(ctlr);

	if (ctlr->auto_runtime_pm) {
		int ret;

		ret = pm_runtime_resume_and_get(ctlr->dev.parent);
		if (ret < 0) {
			dev_err(&ctlr->dev, "Failed to power device: %d\n",
				ret);
			return ret;
		}
	}

	mutex_lock(&ctlr->bus_lock_mutex);
	mutex_lock(&ctlr->io_mutex);

	return 0;
}

static void spi_mem_access_end(struct spi_mem *mem)
{
	struct spi_controller *ctlr = mem->spi->controller;

	mutex_unlock(&ctlr->io_mutex);
	mutex_unlock(&ctlr->bus_lock_mutex);

	if (ctlr->auto_runtime_pm)
		pm_runtime_put(ctlr->dev.parent);
}

/**
 * spi_mem_exec_op() - Execute a memory operation
 * @mem: the SPI memory
 * @op: the memory operation to execute
 *
 * Executes a memory operation.
 *
 * This function first checks that @op is supported and then tries to execute
 * it.
 *
 * Return: 0 in case of success, a negative error code otherwise.
 */
int spi_mem_exec_op(struct spi_mem *mem, const struct spi_mem_op *op)
{
	unsigned int tmpbufsize, xferpos = 0, totalxferlen = 0;
	struct spi_controller *ctlr = mem->spi->controller;
	struct spi_transfer xfers[4] = { };
	struct spi_message msg;
	u8 *tmpbuf;
	int ret;

	ret = spi_mem_check_op(op);
	if (ret)
		return ret;

	if (!spi_mem_internal_supports_op(mem, op))
		return -ENOTSUPP;

<<<<<<< HEAD
	if (ctlr->mem_ops && !spi_get_csgpiod(mem->spi, 0)) {
=======
	if (ctlr->mem_ops && ctlr->mem_ops->exec_op && !spi_get_csgpiod(mem->spi, 0)) {
>>>>>>> 08485d4c
		ret = spi_mem_access_start(mem);
		if (ret)
			return ret;

		ret = ctlr->mem_ops->exec_op(mem, op);

		spi_mem_access_end(mem);

		/*
		 * Some controllers only optimize specific paths (typically the
		 * read path) and expect the core to use the regular SPI
		 * interface in other cases.
		 */
		if (!ret || ret != -ENOTSUPP)
			return ret;
	}

	tmpbufsize = op->cmd.nbytes + op->addr.nbytes + op->dummy.nbytes;

	/*
	 * Allocate a buffer to transmit the CMD, ADDR cycles with kmalloc() so
	 * we're guaranteed that this buffer is DMA-able, as required by the
	 * SPI layer.
	 */
	tmpbuf = kzalloc(tmpbufsize, GFP_KERNEL | GFP_DMA);
	if (!tmpbuf)
		return -ENOMEM;

	spi_message_init(&msg);

	tmpbuf[0] = op->cmd.opcode;
	xfers[xferpos].tx_buf = tmpbuf;
	xfers[xferpos].len = op->cmd.nbytes;
	xfers[xferpos].tx_nbits = op->cmd.buswidth;
	spi_message_add_tail(&xfers[xferpos], &msg);
	xferpos++;
	totalxferlen++;

	if (op->addr.nbytes) {
		int i;

		for (i = 0; i < op->addr.nbytes; i++)
			tmpbuf[i + 1] = op->addr.val >>
					(8 * (op->addr.nbytes - i - 1));

		xfers[xferpos].tx_buf = tmpbuf + 1;
		xfers[xferpos].len = op->addr.nbytes;
		xfers[xferpos].tx_nbits = op->addr.buswidth;
		spi_message_add_tail(&xfers[xferpos], &msg);
		xferpos++;
		totalxferlen += op->addr.nbytes;
	}

	if (op->dummy.nbytes) {
		memset(tmpbuf + op->addr.nbytes + 1, 0xff, op->dummy.nbytes);
		xfers[xferpos].tx_buf = tmpbuf + op->addr.nbytes + 1;
		xfers[xferpos].len = op->dummy.nbytes;
		xfers[xferpos].tx_nbits = op->dummy.buswidth;
		xfers[xferpos].dummy = op->dummy.nbytes * 8;
		xfers[xferpos].dummy_data = 1;
		spi_message_add_tail(&xfers[xferpos], &msg);
		xferpos++;
		totalxferlen += op->dummy.nbytes;
	}

	if (op->data.nbytes) {
		if (op->data.dir == SPI_MEM_DATA_IN) {
			xfers[xferpos].rx_buf = op->data.buf.in;
			xfers[xferpos].rx_nbits = op->data.buswidth;
		} else {
			xfers[xferpos].tx_buf = op->data.buf.out;
			xfers[xferpos].tx_nbits = op->data.buswidth;
		}

		xfers[xferpos].len = op->data.nbytes;
		spi_message_add_tail(&xfers[xferpos], &msg);
		xferpos++;
		totalxferlen += op->data.nbytes;
	}

	ret = spi_sync(mem->spi, &msg);

	kfree(tmpbuf);

	if (ret)
		return ret;

	if (msg.actual_length != totalxferlen)
		return -EIO;

	return 0;
}
EXPORT_SYMBOL_GPL(spi_mem_exec_op);

/**
 * spi_mem_get_name() - Return the SPI mem device name to be used by the
 *			upper layer if necessary
 * @mem: the SPI memory
 *
 * This function allows SPI mem users to retrieve the SPI mem device name.
 * It is useful if the upper layer needs to expose a custom name for
 * compatibility reasons.
 *
 * Return: a string containing the name of the memory device to be used
 *	   by the SPI mem user
 */
const char *spi_mem_get_name(struct spi_mem *mem)
{
	return mem->name;
}
EXPORT_SYMBOL_GPL(spi_mem_get_name);

/**
 * spi_mem_adjust_op_size() - Adjust the data size of a SPI mem operation to
 *			      match controller limitations
 * @mem: the SPI memory
 * @op: the operation to adjust
 *
 * Some controllers have FIFO limitations and must split a data transfer
 * operation into multiple ones, others require a specific alignment for
 * optimized accesses. This function allows SPI mem drivers to split a single
 * operation into multiple sub-operations when required.
 *
 * Return: a negative error code if the controller can't properly adjust @op,
 *	   0 otherwise. Note that @op->data.nbytes will be updated if @op
 *	   can't be handled in a single step.
 */
int spi_mem_adjust_op_size(struct spi_mem *mem, struct spi_mem_op *op)
{
	struct spi_controller *ctlr = mem->spi->controller;
	size_t len;

	if (ctlr->mem_ops && ctlr->mem_ops->adjust_op_size)
		return ctlr->mem_ops->adjust_op_size(mem, op);

	if (!ctlr->mem_ops || !ctlr->mem_ops->exec_op) {
		len = op->cmd.nbytes + op->addr.nbytes + op->dummy.nbytes;

		if (len > spi_max_transfer_size(mem->spi))
			return -EINVAL;

		op->data.nbytes = min3((size_t)op->data.nbytes,
				       spi_max_transfer_size(mem->spi),
				       spi_max_message_size(mem->spi) -
				       len);
		if (!op->data.nbytes)
			return -EINVAL;
	}

	return 0;
}
EXPORT_SYMBOL_GPL(spi_mem_adjust_op_size);

static ssize_t spi_mem_no_dirmap_read(struct spi_mem_dirmap_desc *desc,
				      u64 offs, size_t len, void *buf)
{
	struct spi_mem_op op = desc->info.op_tmpl;
	int ret;

	op.addr.val = desc->info.offset + offs;
	op.data.buf.in = buf;
	op.data.nbytes = len;
	ret = spi_mem_adjust_op_size(desc->mem, &op);
	if (ret)
		return ret;

	ret = spi_mem_exec_op(desc->mem, &op);
	if (ret)
		return ret;

	return op.data.nbytes;
}

static ssize_t spi_mem_no_dirmap_write(struct spi_mem_dirmap_desc *desc,
				       u64 offs, size_t len, const void *buf)
{
	struct spi_mem_op op = desc->info.op_tmpl;
	int ret;

	op.addr.val = desc->info.offset + offs;
	op.data.buf.out = buf;
	op.data.nbytes = len;
	ret = spi_mem_adjust_op_size(desc->mem, &op);
	if (ret)
		return ret;

	ret = spi_mem_exec_op(desc->mem, &op);
	if (ret)
		return ret;

	return op.data.nbytes;
}

/**
 * spi_mem_dirmap_create() - Create a direct mapping descriptor
 * @mem: SPI mem device this direct mapping should be created for
 * @info: direct mapping information
 *
 * This function is creating a direct mapping descriptor which can then be used
 * to access the memory using spi_mem_dirmap_read() or spi_mem_dirmap_write().
 * If the SPI controller driver does not support direct mapping, this function
 * falls back to an implementation using spi_mem_exec_op(), so that the caller
 * doesn't have to bother implementing a fallback on his own.
 *
 * Return: a valid pointer in case of success, and ERR_PTR() otherwise.
 */
struct spi_mem_dirmap_desc *
spi_mem_dirmap_create(struct spi_mem *mem,
		      const struct spi_mem_dirmap_info *info)
{
	struct spi_controller *ctlr = mem->spi->controller;
	struct spi_mem_dirmap_desc *desc;
	int ret = -ENOTSUPP;

	/* Make sure the number of address cycles is between 1 and 8 bytes. */
	if (!info->op_tmpl.addr.nbytes || info->op_tmpl.addr.nbytes > 8)
		return ERR_PTR(-EINVAL);

	/* data.dir should either be SPI_MEM_DATA_IN or SPI_MEM_DATA_OUT. */
	if (info->op_tmpl.data.dir == SPI_MEM_NO_DATA)
		return ERR_PTR(-EINVAL);

	desc = kzalloc(sizeof(*desc), GFP_KERNEL);
	if (!desc)
		return ERR_PTR(-ENOMEM);

	desc->mem = mem;
	desc->info = *info;
	if (ctlr->mem_ops && ctlr->mem_ops->dirmap_create)
		ret = ctlr->mem_ops->dirmap_create(desc);

	if (ret) {
		desc->nodirmap = true;
		if (!spi_mem_supports_op(desc->mem, &desc->info.op_tmpl))
			ret = -ENOTSUPP;
		else
			ret = 0;
	}

	if (ret) {
		kfree(desc);
		return ERR_PTR(ret);
	}

	return desc;
}
EXPORT_SYMBOL_GPL(spi_mem_dirmap_create);

/**
 * spi_mem_dirmap_destroy() - Destroy a direct mapping descriptor
 * @desc: the direct mapping descriptor to destroy
 *
 * This function destroys a direct mapping descriptor previously created by
 * spi_mem_dirmap_create().
 */
void spi_mem_dirmap_destroy(struct spi_mem_dirmap_desc *desc)
{
	struct spi_controller *ctlr = desc->mem->spi->controller;

	if (!desc->nodirmap && ctlr->mem_ops && ctlr->mem_ops->dirmap_destroy)
		ctlr->mem_ops->dirmap_destroy(desc);

	kfree(desc);
}
EXPORT_SYMBOL_GPL(spi_mem_dirmap_destroy);

static void devm_spi_mem_dirmap_release(struct device *dev, void *res)
{
	struct spi_mem_dirmap_desc *desc = *(struct spi_mem_dirmap_desc **)res;

	spi_mem_dirmap_destroy(desc);
}

/**
 * devm_spi_mem_dirmap_create() - Create a direct mapping descriptor and attach
 *				  it to a device
 * @dev: device the dirmap desc will be attached to
 * @mem: SPI mem device this direct mapping should be created for
 * @info: direct mapping information
 *
 * devm_ variant of the spi_mem_dirmap_create() function. See
 * spi_mem_dirmap_create() for more details.
 *
 * Return: a valid pointer in case of success, and ERR_PTR() otherwise.
 */
struct spi_mem_dirmap_desc *
devm_spi_mem_dirmap_create(struct device *dev, struct spi_mem *mem,
			   const struct spi_mem_dirmap_info *info)
{
	struct spi_mem_dirmap_desc **ptr, *desc;

	ptr = devres_alloc(devm_spi_mem_dirmap_release, sizeof(*ptr),
			   GFP_KERNEL);
	if (!ptr)
		return ERR_PTR(-ENOMEM);

	desc = spi_mem_dirmap_create(mem, info);
	if (IS_ERR(desc)) {
		devres_free(ptr);
	} else {
		*ptr = desc;
		devres_add(dev, ptr);
	}

	return desc;
}
EXPORT_SYMBOL_GPL(devm_spi_mem_dirmap_create);

static int devm_spi_mem_dirmap_match(struct device *dev, void *res, void *data)
{
	struct spi_mem_dirmap_desc **ptr = res;

	if (WARN_ON(!ptr || !*ptr))
		return 0;

	return *ptr == data;
}

/**
 * devm_spi_mem_dirmap_destroy() - Destroy a direct mapping descriptor attached
 *				   to a device
 * @dev: device the dirmap desc is attached to
 * @desc: the direct mapping descriptor to destroy
 *
 * devm_ variant of the spi_mem_dirmap_destroy() function. See
 * spi_mem_dirmap_destroy() for more details.
 */
void devm_spi_mem_dirmap_destroy(struct device *dev,
				 struct spi_mem_dirmap_desc *desc)
{
	devres_release(dev, devm_spi_mem_dirmap_release,
		       devm_spi_mem_dirmap_match, desc);
}
EXPORT_SYMBOL_GPL(devm_spi_mem_dirmap_destroy);

/**
 * spi_mem_dirmap_read() - Read data through a direct mapping
 * @desc: direct mapping descriptor
 * @offs: offset to start reading from. Note that this is not an absolute
 *	  offset, but the offset within the direct mapping which already has
 *	  its own offset
 * @len: length in bytes
 * @buf: destination buffer. This buffer must be DMA-able
 *
 * This function reads data from a memory device using a direct mapping
 * previously instantiated with spi_mem_dirmap_create().
 *
 * Return: the amount of data read from the memory device or a negative error
 * code. Note that the returned size might be smaller than @len, and the caller
 * is responsible for calling spi_mem_dirmap_read() again when that happens.
 */
ssize_t spi_mem_dirmap_read(struct spi_mem_dirmap_desc *desc,
			    u64 offs, size_t len, void *buf)
{
	struct spi_controller *ctlr = desc->mem->spi->controller;
	ssize_t ret;

	if (desc->info.op_tmpl.data.dir != SPI_MEM_DATA_IN)
		return -EINVAL;

	if (!len)
		return 0;

	if (desc->nodirmap) {
		ret = spi_mem_no_dirmap_read(desc, offs, len, buf);
	} else if (ctlr->mem_ops && ctlr->mem_ops->dirmap_read) {
		ret = spi_mem_access_start(desc->mem);
		if (ret)
			return ret;

		ret = ctlr->mem_ops->dirmap_read(desc, offs, len, buf);

		spi_mem_access_end(desc->mem);
	} else {
		ret = -ENOTSUPP;
	}

	return ret;
}
EXPORT_SYMBOL_GPL(spi_mem_dirmap_read);

/**
 * spi_mem_dirmap_write() - Write data through a direct mapping
 * @desc: direct mapping descriptor
 * @offs: offset to start writing from. Note that this is not an absolute
 *	  offset, but the offset within the direct mapping which already has
 *	  its own offset
 * @len: length in bytes
 * @buf: source buffer. This buffer must be DMA-able
 *
 * This function writes data to a memory device using a direct mapping
 * previously instantiated with spi_mem_dirmap_create().
 *
 * Return: the amount of data written to the memory device or a negative error
 * code. Note that the returned size might be smaller than @len, and the caller
 * is responsible for calling spi_mem_dirmap_write() again when that happens.
 */
ssize_t spi_mem_dirmap_write(struct spi_mem_dirmap_desc *desc,
			     u64 offs, size_t len, const void *buf)
{
	struct spi_controller *ctlr = desc->mem->spi->controller;
	ssize_t ret;

	if (desc->info.op_tmpl.data.dir != SPI_MEM_DATA_OUT)
		return -EINVAL;

	if (!len)
		return 0;

	if (desc->nodirmap) {
		ret = spi_mem_no_dirmap_write(desc, offs, len, buf);
	} else if (ctlr->mem_ops && ctlr->mem_ops->dirmap_write) {
		ret = spi_mem_access_start(desc->mem);
		if (ret)
			return ret;

		ret = ctlr->mem_ops->dirmap_write(desc, offs, len, buf);

		spi_mem_access_end(desc->mem);
	} else {
		ret = -ENOTSUPP;
	}

	return ret;
}
EXPORT_SYMBOL_GPL(spi_mem_dirmap_write);

static inline struct spi_mem_driver *to_spi_mem_drv(struct device_driver *drv)
{
	return container_of(drv, struct spi_mem_driver, spidrv.driver);
}

static int spi_mem_read_status(struct spi_mem *mem,
			       const struct spi_mem_op *op,
			       u16 *status)
{
	const u8 *bytes = (u8 *)op->data.buf.in;
	int ret;

	ret = spi_mem_exec_op(mem, op);
	if (ret)
		return ret;

	if (op->data.nbytes > 1)
		*status = ((u16)bytes[0] << 8) | bytes[1];
	else
		*status = bytes[0];

	return 0;
}

/**
 * spi_mem_poll_status() - Poll memory device status
 * @mem: SPI memory device
 * @op: the memory operation to execute
 * @mask: status bitmask to ckeck
 * @match: (status & mask) expected value
 * @initial_delay_us: delay in us before starting to poll
 * @polling_delay_us: time to sleep between reads in us
 * @timeout_ms: timeout in milliseconds
 *
 * This function polls a status register and returns when
 * (status & mask) == match or when the timeout has expired.
 *
 * Return: 0 in case of success, -ETIMEDOUT in case of error,
 *         -EOPNOTSUPP if not supported.
 */
int spi_mem_poll_status(struct spi_mem *mem,
			const struct spi_mem_op *op,
			u16 mask, u16 match,
			unsigned long initial_delay_us,
			unsigned long polling_delay_us,
			u16 timeout_ms)
{
	struct spi_controller *ctlr = mem->spi->controller;
	int ret = -EOPNOTSUPP;
	int read_status_ret;
	u16 status;

	if (op->data.nbytes < 1 || op->data.nbytes > 2 ||
	    op->data.dir != SPI_MEM_DATA_IN)
		return -EINVAL;

	if (ctlr->mem_ops && ctlr->mem_ops->poll_status && !spi_get_csgpiod(mem->spi, 0)) {
		ret = spi_mem_access_start(mem);
		if (ret)
			return ret;

		ret = ctlr->mem_ops->poll_status(mem, op, mask, match,
						 initial_delay_us, polling_delay_us,
						 timeout_ms);

		spi_mem_access_end(mem);
	}

	if (ret == -EOPNOTSUPP) {
		if (!spi_mem_supports_op(mem, op))
			return ret;

		if (initial_delay_us < 10)
			udelay(initial_delay_us);
		else
			usleep_range((initial_delay_us >> 2) + 1,
				     initial_delay_us);

		ret = read_poll_timeout(spi_mem_read_status, read_status_ret,
					(read_status_ret || ((status) & mask) == match),
					polling_delay_us, timeout_ms * 1000, false, mem,
					op, &status);
		if (read_status_ret)
			return read_status_ret;
	}

	return ret;
}
EXPORT_SYMBOL_GPL(spi_mem_poll_status);

static int spi_mem_probe(struct spi_device *spi)
{
	struct spi_mem_driver *memdrv = to_spi_mem_drv(spi->dev.driver);
	struct spi_controller *ctlr = spi->controller;
	struct spi_mem *mem;

	mem = devm_kzalloc(&spi->dev, sizeof(*mem), GFP_KERNEL);
	if (!mem)
		return -ENOMEM;

	mem->spi = spi;

	if (ctlr->mem_ops && ctlr->mem_ops->get_name)
		mem->name = ctlr->mem_ops->get_name(mem);
	else
		mem->name = dev_name(&spi->dev);

	if (IS_ERR_OR_NULL(mem->name))
		return PTR_ERR_OR_ZERO(mem->name);

	spi_set_drvdata(spi, mem);

	return memdrv->probe(mem);
}

static void spi_mem_remove(struct spi_device *spi)
{
	struct spi_mem_driver *memdrv = to_spi_mem_drv(spi->dev.driver);
	struct spi_mem *mem = spi_get_drvdata(spi);

	if (memdrv->remove)
		memdrv->remove(mem);
}

static void spi_mem_shutdown(struct spi_device *spi)
{
	struct spi_mem_driver *memdrv = to_spi_mem_drv(spi->dev.driver);
	struct spi_mem *mem = spi_get_drvdata(spi);

	if (memdrv->shutdown)
		memdrv->shutdown(mem);
}

/**
 * spi_mem_driver_register_with_owner() - Register a SPI memory driver
 * @memdrv: the SPI memory driver to register
 * @owner: the owner of this driver
 *
 * Registers a SPI memory driver.
 *
 * Return: 0 in case of success, a negative error core otherwise.
 */

int spi_mem_driver_register_with_owner(struct spi_mem_driver *memdrv,
				       struct module *owner)
{
	memdrv->spidrv.probe = spi_mem_probe;
	memdrv->spidrv.remove = spi_mem_remove;
	memdrv->spidrv.shutdown = spi_mem_shutdown;

	return __spi_register_driver(owner, &memdrv->spidrv);
}
EXPORT_SYMBOL_GPL(spi_mem_driver_register_with_owner);

/**
 * spi_mem_driver_unregister() - Unregister a SPI memory driver
 * @memdrv: the SPI memory driver to unregister
 *
 * Unregisters a SPI memory driver.
 */
void spi_mem_driver_unregister(struct spi_mem_driver *memdrv)
{
	spi_unregister_driver(&memdrv->spidrv);
}
EXPORT_SYMBOL_GPL(spi_mem_driver_unregister);<|MERGE_RESOLUTION|>--- conflicted
+++ resolved
@@ -325,11 +325,7 @@
 	if (!spi_mem_internal_supports_op(mem, op))
 		return -ENOTSUPP;
 
-<<<<<<< HEAD
-	if (ctlr->mem_ops && !spi_get_csgpiod(mem->spi, 0)) {
-=======
 	if (ctlr->mem_ops && ctlr->mem_ops->exec_op && !spi_get_csgpiod(mem->spi, 0)) {
->>>>>>> 08485d4c
 		ret = spi_mem_access_start(mem);
 		if (ret)
 			return ret;
