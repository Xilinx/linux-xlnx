--- conflicted
+++ resolved
@@ -44,14 +44,10 @@
 #define CQSPI_NO_SUPPORT_WR_COMPLETION	BIT(3)
 #define CQSPI_SLOW_SRAM		BIT(4)
 #define CQSPI_NEEDS_APB_AHB_HAZARD_WAR	BIT(5)
-<<<<<<< HEAD
-#define CQSPI_BROKEN_STIG_DATA		BIT(6)
-=======
 #define CQSPI_RD_NO_IRQ			BIT(6)
 #define CQSPI_DMA_SET_MASK		BIT(7)
 #define CQSPI_SUPPORT_DEVICE_RESET	BIT(8)
 #define CQSPI_BROKEN_STIG_DATA		BIT(9)
->>>>>>> a686015d
 
 /* Capabilities */
 #define CQSPI_SUPPORTS_OCTAL		BIT(0)
@@ -114,11 +110,8 @@
 	bool			broken_stig_data_xfer;
 
 	bool			is_jh7110; /* Flag for StarFive JH7110 SoC */
-<<<<<<< HEAD
-=======
 
 	const struct cqspi_driver_platdata *ddata;
->>>>>>> a686015d
 	bool			extra_dummy;
 	bool			clk_tuned;
 	struct completion	tuning_complete;
@@ -139,13 +132,10 @@
 /* Operation timeout value */
 #define CQSPI_TIMEOUT_MS			500
 #define CQSPI_READ_TIMEOUT_MS			10
-<<<<<<< HEAD
-=======
 #define CQSPI_BUSYWAIT_TIMEOUT_US		500
 
 /* Runtime_pm autosuspend delay */
 #define CQSPI_AUTOSUSPEND_TIMEOUT		2000
->>>>>>> a686015d
 #define CQSPI_TUNING_TIMEOUT_MS			5000
 #define CQSPI_TUNING_PERIODICITY_MS		300000
 
@@ -359,13 +349,9 @@
 module_param(read_timeout_ms, uint, 0644);
 MODULE_PARM_DESC(read_timeout_ms, "Read transfer timeout in msec");
 
-<<<<<<< HEAD
-static int cqspi_wait_for_bit(void __iomem *reg, const u32 mask, bool clr)
-=======
 static int cqspi_wait_for_bit(const struct cqspi_driver_platdata *ddata,
 			      void __iomem *reg, const u32 mask, bool clr,
 			      bool busywait)
->>>>>>> a686015d
 {
 	u64 timeout_us = CQSPI_TIMEOUT_MS * USEC_PER_MSEC;
 	u32 val;
@@ -671,21 +657,12 @@
 
 static int cqspi_setdlldelay(struct spi_mem *mem, const struct spi_mem_op *op)
 {
-<<<<<<< HEAD
-	u8 dummy_incr, dummy_flag = 0, max_tap, count, windowsize, avg_rxtap;
-	u8 min_rxtap = 0, max_rxtap = 0, max_index = 0, min_index = 0, j;
-	u8 *id = op->data.buf.in;
-	struct cqspi_st *cqspi = spi_master_get_devdata(mem->spi->master);
-	struct platform_device *pdev = cqspi->pdev;
-	struct cqspi_flash_pdata *f_pdata;
-=======
 	struct cqspi_st *cqspi = spi_controller_get_devdata(mem->spi->controller);
 	u8 dummy_incr, dummy_flag = 0, max_tap, count, windowsize, avg_rxtap;
 	u8 min_rxtap = 0, max_rxtap = 0, max_index = 0, min_index = 0, j;
 	struct platform_device *pdev = cqspi->pdev;
 	struct cqspi_flash_pdata *f_pdata;
 	u8 *id = op->data.buf.in;
->>>>>>> a686015d
 	int i, ret;
 	unsigned int reg;
 	bool id_matched, rxtapfound = false;
@@ -710,13 +687,8 @@
 	       cqspi->iobase + CQSPI_REG_PHY_CONFIG);
 
 	/* Check for loopback lock */
-<<<<<<< HEAD
-	ret = cqspi_wait_for_bit(cqspi->iobase + CQSPI_REG_DLL_LOWER,
-				 CQSPI_REG_DLL_LOWER_LPBK_LOCK_MASK, 0);
-=======
 	ret = cqspi_wait_for_bit(cqspi->ddata, cqspi->iobase + CQSPI_REG_DLL_LOWER,
 				 CQSPI_REG_DLL_LOWER_LPBK_LOCK_MASK, 0, false);
->>>>>>> a686015d
 	if (ret) {
 		dev_err(&pdev->dev,
 			"Loopback lock bit error (%i)\n", ret);
@@ -745,15 +717,9 @@
 			writel((CQSPI_REG_PHY_CONFIG_RESYNC_FLD_MASK | txtap |
 			       i | CQSPI_REG_PHY_CONFIG_RESET_FLD_MASK),
 			       cqspi->iobase + CQSPI_REG_PHY_CONFIG);
-<<<<<<< HEAD
-			ret = cqspi_wait_for_bit(cqspi->iobase +
-						 CQSPI_REG_DLL_LOWER,
-				CQSPI_REG_DLL_LOWER_DLL_LOCK_MASK, 0);
-=======
 			ret = cqspi_wait_for_bit(cqspi->ddata, cqspi->iobase +
 						 CQSPI_REG_DLL_LOWER,
 				CQSPI_REG_DLL_LOWER_DLL_LOCK_MASK, 0, false);
->>>>>>> a686015d
 			if (ret)
 				return ret;
 
@@ -824,13 +790,8 @@
 	writel((CQSPI_REG_PHY_CONFIG_RESYNC_FLD_MASK | txtap | avg_rxtap |
 	       CQSPI_REG_PHY_CONFIG_RESET_FLD_MASK),
 	       cqspi->iobase + CQSPI_REG_PHY_CONFIG);
-<<<<<<< HEAD
-	ret = cqspi_wait_for_bit(cqspi->iobase + CQSPI_REG_DLL_LOWER,
-				 CQSPI_REG_DLL_LOWER_DLL_LOCK_MASK, 0);
-=======
 	ret = cqspi_wait_for_bit(cqspi->ddata, cqspi->iobase + CQSPI_REG_DLL_LOWER,
 				 CQSPI_REG_DLL_LOWER_DLL_LOCK_MASK, 0, false);
->>>>>>> a686015d
 	if (ret)
 		return ret;
 
@@ -906,15 +867,9 @@
 {
 	struct delayed_work *d = to_delayed_work(work);
 	struct spi_mem *mem = container_of(d, struct spi_mem, complete_work);
-<<<<<<< HEAD
-	struct cqspi_st *cqspi = spi_master_get_devdata(mem->spi->master);
-	int ret;
-	u8 buf[CQSPI_READ_ID_LEN];
-=======
 	struct cqspi_st *cqspi = spi_controller_get_devdata(mem->spi->controller);
 	u8 buf[CQSPI_READ_ID_LEN];
 	int ret;
->>>>>>> a686015d
 
 	if (!mem->request_completion.done)
 		wait_for_completion(&mem->request_completion);
@@ -936,26 +891,15 @@
 static int cqspi_setup_edgemode(struct spi_mem *mem,
 				const struct spi_mem_op *op)
 {
-<<<<<<< HEAD
-	struct cqspi_st *cqspi = spi_master_get_devdata(mem->spi->master);
-	int ret;
-
-=======
 	struct cqspi_st *cqspi = spi_controller_get_devdata(mem->spi->controller);
 	int ret;
 
 	cqspi_setup_ddrmode(cqspi);
 
->>>>>>> a686015d
 	if (cqspi->clk_tuned)
 		return 0;
 	memcpy(&cqspi->tuning_op, op, sizeof(struct spi_mem_op));
 
-<<<<<<< HEAD
-	cqspi_setup_ddrmode(cqspi);
-
-=======
->>>>>>> a686015d
 	cqspi->f_pdata[spi_get_chipselect(mem->spi, 0)].dtr = true;
 
 	ret = cqspi_setdlldelay(mem, op);
@@ -1149,14 +1093,9 @@
 	       reg_base + CQSPI_REG_INDIRECTRD);
 
 	while (remaining > 0) {
-<<<<<<< HEAD
-		if (!wait_for_completion_timeout(&cqspi->transfer_complete,
-						 msecs_to_jiffies(read_timeout_ms)))
-=======
 		if (use_irq &&
 		    !wait_for_completion_timeout(&cqspi->transfer_complete,
 						 msecs_to_jiffies(CQSPI_READ_TIMEOUT_MS)))
->>>>>>> a686015d
 			ret = -ETIMEDOUT;
 
 		/*
@@ -1881,12 +1820,6 @@
 
 static int cqspi_exec_mem_op(struct spi_mem *mem, const struct spi_mem_op *op)
 {
-<<<<<<< HEAD
-	struct cqspi_st *cqspi = spi_master_get_devdata(mem->spi->master);
-	struct cqspi_flash_pdata *f_pdata;
-	int ret;
-
-=======
 	struct cqspi_st *cqspi = spi_controller_get_devdata(mem->spi->controller);
 	struct device *dev = &cqspi->pdev->dev;
 	struct cqspi_flash_pdata *f_pdata;
@@ -1898,7 +1831,6 @@
 		return ret;
 	}
 
->>>>>>> a686015d
 	f_pdata = &cqspi->f_pdata[spi_get_chipselect(mem->spi, 0)];
 
 	if (mem->spi->cs_index_mask & CQSPI_SELECT_LOWER_CS)
@@ -2048,10 +1980,6 @@
 	/* Configure the remap address register, no remap */
 	writel(0, cqspi->iobase + CQSPI_REG_REMAP);
 
-	/* Reset the Delay lines */
-	writel(CQSPI_REG_PHY_CONFIG_RESET_FLD_MASK,
-	       cqspi->iobase + CQSPI_REG_PHY_CONFIG);
-
 	/* Disable all interrupts. */
 	writel(0, cqspi->iobase + CQSPI_REG_IRQMASK);
 
@@ -2079,7 +2007,7 @@
 	/* Enable DMA interface */
 	if (cqspi->use_dma_read) {
 		reg = readl(cqspi->iobase + CQSPI_REG_CONFIG);
-		reg &= ~CQSPI_REG_CONFIG_PHY_ENABLE_MASK;
+		reg |= CQSPI_REG_CONFIG_DMA_MASK;
 		writel(reg, cqspi->iobase + CQSPI_REG_CONFIG);
 	}
 }
@@ -2425,11 +2353,6 @@
 	cqspi->sclk = 0;
 	cqspi->extra_dummy = false;
 	cqspi->clk_tuned = false;
-<<<<<<< HEAD
-
-	host->num_chipselect = cqspi->num_chipselect;
-=======
->>>>>>> a686015d
 
 	ret = cqspi_setup_flash(cqspi);
 	if (ret) {
@@ -2501,11 +2424,12 @@
 static int cqspi_runtime_suspend(struct device *dev)
 {
 	struct cqspi_st *cqspi = dev_get_drvdata(dev);
-<<<<<<< HEAD
-	struct spi_controller *host = cqspi->host;
 	int ret;
 
-	ret = spi_controller_suspend(host);
+	ret = spi_controller_suspend(cqspi->host);
+	if (ret)
+		return ret;
+
 	if (cqspi->clk_tuned && !cqspi->tuning_complete.done &&
 	    !wait_for_completion_timeout(&cqspi->tuning_complete,
 		msecs_to_jiffies(CQSPI_TUNING_TIMEOUT_MS))) {
@@ -2513,21 +2437,6 @@
 	}
 
 	cqspi_controller_enable(cqspi, 0);
-=======
-	int ret;
-
-	ret = spi_controller_suspend(cqspi->host);
-	if (ret)
-		return ret;
->>>>>>> a686015d
-
-	if (cqspi->clk_tuned && !cqspi->tuning_complete.done &&
-	    !wait_for_completion_timeout(&cqspi->tuning_complete,
-		msecs_to_jiffies(CQSPI_TUNING_TIMEOUT_MS))) {
-		return -ETIMEDOUT;
-	}
-
-	cqspi_controller_enable(cqspi, 0);
 	clk_disable_unprepare(cqspi->clk);
 	return 0;
 }
@@ -2535,11 +2444,6 @@
 static int cqspi_runtime_resume(struct device *dev)
 {
 	struct cqspi_st *cqspi = dev_get_drvdata(dev);
-<<<<<<< HEAD
-	struct spi_controller *host = cqspi->host;
-	u32 ret;
-=======
->>>>>>> a686015d
 
 	clk_prepare_enable(cqspi->clk);
 	cqspi_wait_idle(cqspi);
@@ -2549,21 +2453,6 @@
 
 	cqspi->current_cs = -1;
 	cqspi->sclk = 0;
-<<<<<<< HEAD
-	cqspi->extra_dummy = false;
-	cqspi->clk_tuned = false;
-
-	ret = cqspi_setup_flash(cqspi);
-	if (ret) {
-		dev_err(dev, "failed to setup flash parameters %d\n", ret);
-		return ret;
-	}
-
-	ret = zynqmp_pm_ospi_mux_select(cqspi->pd_dev_id,
-					PM_OSPI_MUX_SEL_LINEAR);
-	if (ret)
-		return ret;
-=======
 	return 0;
 }
 
@@ -2571,7 +2460,6 @@
 {
 	struct cqspi_st *cqspi = dev_get_drvdata(dev);
 	int ret;
->>>>>>> a686015d
 
 	ret = spi_controller_suspend(cqspi->host);
 	if (ret)
@@ -2640,9 +2528,6 @@
 
 static const struct cqspi_driver_platdata versal_ospi = {
 	.hwcaps_mask = CQSPI_SUPPORTS_OCTAL,
-<<<<<<< HEAD
-	.quirks = CQSPI_DISABLE_DAC_MODE | CQSPI_SUPPORT_EXTERNAL_DMA | CQSPI_BROKEN_STIG_DATA,
-=======
 	.quirks = CQSPI_DISABLE_DAC_MODE | CQSPI_SUPPORT_EXTERNAL_DMA
 			| CQSPI_BROKEN_STIG_DATA
 			| CQSPI_DMA_SET_MASK,
@@ -2655,7 +2540,6 @@
 	.quirks = CQSPI_DISABLE_DAC_MODE | CQSPI_SUPPORT_EXTERNAL_DMA
 			| CQSPI_DMA_SET_MASK
 			| CQSPI_SUPPORT_DEVICE_RESET,
->>>>>>> a686015d
 	.indirect_read_dma = cqspi_versal_indirect_read_dma,
 	.get_dma_status = cqspi_get_versal_dma_status,
 };
