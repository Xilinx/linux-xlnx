// SPDX-License-Identifier: GPL-2.0-only
//
// Driver for Cadence QSPI Controller
//
// Copyright Altera Corporation (C) 2012-2014. All rights reserved.
// Copyright Intel Corporation (C) 2019-2020. All rights reserved.
// Copyright (C) 2020 Texas Instruments Incorporated - http://www.ti.com

#include <linux/clk.h>
#include <linux/completion.h>
#include <linux/delay.h>
#include <linux/dma-mapping.h>
#include <linux/dmaengine.h>
#include <linux/err.h>
#include <linux/errno.h>
#include <linux/firmware/xlnx-zynqmp.h>
#include <linux/interrupt.h>
#include <linux/io.h>
#include <linux/iopoll.h>
#include <linux/jiffies.h>
#include <linux/kernel.h>
#include <linux/log2.h>
#include <linux/module.h>
#include <linux/of.h>
#include <linux/platform_device.h>
#include <linux/pm_runtime.h>
#include <linux/reset.h>
#include <linux/sched.h>
#include <linux/spi/spi.h>
#include <linux/spi/spi-mem.h>
#include <linux/timer.h>
#include <linux/workqueue.h>

#define CQSPI_NAME			"cadence-qspi"
#define CQSPI_MAX_CHIPSELECT		16

/* Quirks */
#define CQSPI_NEEDS_WR_DELAY		BIT(0)
#define CQSPI_DISABLE_DAC_MODE		BIT(1)
#define CQSPI_SUPPORT_EXTERNAL_DMA	BIT(2)
#define CQSPI_NO_SUPPORT_WR_COMPLETION	BIT(3)
#define CQSPI_SLOW_SRAM		BIT(4)
#define CQSPI_NEEDS_APB_AHB_HAZARD_WAR	BIT(5)

/* Capabilities */
#define CQSPI_SUPPORTS_OCTAL		BIT(0)

#define CQSPI_OP_WIDTH(part) ((part).nbytes ? ilog2((part).buswidth) : 0)

enum {
	CLK_QSPI_APB = 0,
	CLK_QSPI_AHB,
	CLK_QSPI_NUM,
};

struct cqspi_st;

struct cqspi_flash_pdata {
	struct cqspi_st	*cqspi;
	u32		clk_rate;
	u32		read_delay;
	u32		tshsl_ns;
	u32		tsd2d_ns;
	u32		tchsh_ns;
	u32		tslch_ns;
	bool		dtr;
	u8		cs;
};

struct cqspi_st {
	struct platform_device	*pdev;
	struct spi_controller	*host;
	struct clk		*clk;
	struct clk		*clks[CLK_QSPI_NUM];
	unsigned int		sclk;

	void __iomem		*iobase;
	void __iomem		*ahb_base;
	resource_size_t		ahb_size;
	struct completion	transfer_complete;

	struct dma_chan		*rx_chan;
	struct completion	rx_dma_complete;
	dma_addr_t		mmap_phys_base;

	int			current_cs;
	unsigned long		master_ref_clk_hz;
	bool			is_decoded_cs;
	u32			fifo_depth;
	u32			fifo_width;
	u32			num_chipselect;
	bool			rclk_en;
	u32			trigger_address;
	u32			wr_delay;
	bool			use_direct_mode;
	bool			use_direct_mode_wr;
	struct cqspi_flash_pdata f_pdata[CQSPI_MAX_CHIPSELECT];
	bool			use_dma_read;
	u32			pd_dev_id;
	bool			wr_completion;
	bool			slow_sram;
	bool			apb_ahb_hazard;

	bool			is_jh7110; /* Flag for StarFive JH7110 SoC */
	bool			extra_dummy;
	bool			clk_tuned;
	struct completion	tuning_complete;
	struct spi_mem_op	tuning_op;
	bool			tuning_scheduled;
};

struct cqspi_driver_platdata {
	u32 hwcaps_mask;
	u8 quirks;
	int (*indirect_read_dma)(struct cqspi_flash_pdata *f_pdata,
				 u_char *rxbuf, loff_t from_addr, size_t n_rx);
	u32 (*get_dma_status)(struct cqspi_st *cqspi);
	int (*jh7110_clk_init)(struct platform_device *pdev,
			       struct cqspi_st *cqspi);
};

/* Operation timeout value */
#define CQSPI_TIMEOUT_MS			500
#define CQSPI_READ_TIMEOUT_MS			10
#define CQSPI_TUNING_TIMEOUT_MS			5000
#define CQSPI_TUNING_PERIODICITY_MS		300000

#define CQSPI_DUMMY_CLKS_PER_BYTE		8
#define CQSPI_DUMMY_BYTES_MAX			4
#define CQSPI_DUMMY_CLKS_MAX			31

#define CQSPI_STIG_DATA_LEN_MAX			8

/* Register map */
#define CQSPI_REG_CONFIG			0x00
#define CQSPI_REG_CONFIG_ENABLE_MASK		BIT(0)
#define CQSPI_REG_CONFIG_PHY_ENABLE_MASK	BIT(3)
#define CQSPI_REG_CONFIG_ENB_DIR_ACC_CTRL	BIT(7)
#define CQSPI_REG_CONFIG_DECODE_MASK		BIT(9)
#define CQSPI_REG_CONFIG_CHIPSELECT_LSB		10
#define CQSPI_REG_CONFIG_DMA_MASK		BIT(15)
#define CQSPI_REG_CONFIG_BAUD_LSB		19
#define CQSPI_REG_CONFIG_DTR_PROTO		BIT(24)
#define CQSPI_REG_CONFIG_DUAL_OPCODE		BIT(30)
#define CQSPI_REG_CONFIG_IDLE_LSB		31
#define CQSPI_REG_CONFIG_CHIPSELECT_MASK	0xF
#define CQSPI_REG_CONFIG_BAUD_MASK		0xF

#define CQSPI_REG_RD_INSTR			0x04
#define CQSPI_REG_RD_INSTR_OPCODE_LSB		0
#define CQSPI_REG_RD_INSTR_TYPE_INSTR_LSB	8
#define CQSPI_REG_RD_INSTR_TYPE_ADDR_LSB	12
#define CQSPI_REG_RD_INSTR_TYPE_DATA_LSB	16
#define CQSPI_REG_RD_INSTR_MODE_EN_LSB		20
#define CQSPI_REG_RD_INSTR_DUMMY_LSB		24
#define CQSPI_REG_RD_INSTR_TYPE_INSTR_MASK	0x3
#define CQSPI_REG_RD_INSTR_TYPE_ADDR_MASK	0x3
#define CQSPI_REG_RD_INSTR_TYPE_DATA_MASK	0x3
#define CQSPI_REG_RD_INSTR_DUMMY_MASK		0x1F

#define CQSPI_REG_WR_INSTR			0x08
#define CQSPI_REG_WR_INSTR_OPCODE_LSB		0
#define CQSPI_REG_WR_INSTR_TYPE_ADDR_LSB	12
#define CQSPI_REG_WR_INSTR_TYPE_DATA_LSB	16

#define CQSPI_REG_DELAY				0x0C
#define CQSPI_REG_DELAY_TSLCH_LSB		0
#define CQSPI_REG_DELAY_TCHSH_LSB		8
#define CQSPI_REG_DELAY_TSD2D_LSB		16
#define CQSPI_REG_DELAY_TSHSL_LSB		24
#define CQSPI_REG_DELAY_TSLCH_MASK		0xFF
#define CQSPI_REG_DELAY_TCHSH_MASK		0xFF
#define CQSPI_REG_DELAY_TSD2D_MASK		0xFF
#define CQSPI_REG_DELAY_TSHSL_MASK		0xFF

#define CQSPI_REG_READCAPTURE			0x10
#define CQSPI_REG_READCAPTURE_BYPASS_LSB	0
#define CQSPI_REG_READCAPTURE_DELAY_LSB		1
#define CQSPI_REG_READCAPTURE_DELAY_MASK	0xF
#define CQSPI_REG_READCAPTURE_DQS_ENABLE	BIT(8)

#define CQSPI_REG_SIZE				0x14
#define CQSPI_REG_SIZE_ADDRESS_LSB		0
#define CQSPI_REG_SIZE_PAGE_LSB			4
#define CQSPI_REG_SIZE_BLOCK_LSB		16
#define CQSPI_REG_SIZE_ADDRESS_MASK		0xF
#define CQSPI_REG_SIZE_PAGE_MASK		0xFFF
#define CQSPI_REG_SIZE_BLOCK_MASK		0x3F

#define CQSPI_REG_SRAMPARTITION			0x18
#define CQSPI_REG_INDIRECTTRIGGER		0x1C

#define CQSPI_REG_DMA				0x20
#define CQSPI_REG_DMA_SINGLE_LSB		0
#define CQSPI_REG_DMA_BURST_LSB			8
#define CQSPI_REG_DMA_SINGLE_MASK		0xFF
#define CQSPI_REG_DMA_BURST_MASK		0xFF

#define CQSPI_REG_REMAP				0x24
#define CQSPI_REG_MODE_BIT			0x28

#define CQSPI_REG_SDRAMLEVEL			0x2C
#define CQSPI_REG_SDRAMLEVEL_RD_LSB		0
#define CQSPI_REG_SDRAMLEVEL_WR_LSB		16
#define CQSPI_REG_SDRAMLEVEL_RD_MASK		0xFFFF
#define CQSPI_REG_SDRAMLEVEL_WR_MASK		0xFFFF

#define CQSPI_REG_WR_COMPLETION_CTRL		0x38
#define CQSPI_REG_WR_DISABLE_AUTO_POLL		BIT(14)
#define CQSPI_REG_WRCOMPLETION_POLLCNT_MASK	0xFF0000
#define CQSPI_REG_WRCOMPLETION_POLLCNY_LSB	16

#define CQSPI_REG_IRQSTATUS			0x40
#define CQSPI_REG_IRQMASK			0x44
#define CQSPI_REG_VERSAL_ECO			0x48

#define CQSPI_REG_INDIRECTRD			0x60
#define CQSPI_REG_INDIRECTRD_START_MASK		BIT(0)
#define CQSPI_REG_INDIRECTRD_CANCEL_MASK	BIT(1)
#define CQSPI_REG_INDIRECTRD_DONE_MASK		BIT(5)

#define CQSPI_REG_INDIRECTRDWATERMARK		0x64
#define CQSPI_REG_INDIRECTRDSTARTADDR		0x68
#define CQSPI_REG_INDIRECTRDBYTES		0x6C

#define CQSPI_REG_CMDCTRL			0x90
#define CQSPI_REG_CMDCTRL_EXECUTE_MASK		BIT(0)
#define CQSPI_REG_CMDCTRL_INPROGRESS_MASK	BIT(1)
#define CQSPI_REG_CMDCTRL_DUMMY_LSB		7
#define CQSPI_REG_CMDCTRL_WR_BYTES_LSB		12
#define CQSPI_REG_CMDCTRL_WR_EN_LSB		15
#define CQSPI_REG_CMDCTRL_ADD_BYTES_LSB		16
#define CQSPI_REG_CMDCTRL_ADDR_EN_LSB		19
#define CQSPI_REG_CMDCTRL_RD_BYTES_LSB		20
#define CQSPI_REG_CMDCTRL_RD_EN_LSB		23
#define CQSPI_REG_CMDCTRL_OPCODE_LSB		24
#define CQSPI_REG_CMDCTRL_WR_BYTES_MASK		0x7
#define CQSPI_REG_CMDCTRL_ADD_BYTES_MASK	0x3
#define CQSPI_REG_CMDCTRL_RD_BYTES_MASK		0x7
#define CQSPI_REG_CMDCTRL_DUMMY_MASK		0x1F

#define CQSPI_REG_INDIRECTWR			0x70
#define CQSPI_REG_INDIRECTWR_START_MASK		BIT(0)
#define CQSPI_REG_INDIRECTWR_CANCEL_MASK	BIT(1)
#define CQSPI_REG_INDIRECTWR_DONE_MASK		BIT(5)

#define CQSPI_REG_INDIRECTWRWATERMARK		0x74
#define CQSPI_REG_INDIRECTWRSTARTADDR		0x78
#define CQSPI_REG_INDIRECTWRBYTES		0x7C

#define CQSPI_REG_INDTRIG_ADDRRANGE		0x80

#define CQSPI_REG_CMDADDRESS			0x94
#define CQSPI_REG_CMDREADDATALOWER		0xA0
#define CQSPI_REG_CMDREADDATAUPPER		0xA4
#define CQSPI_REG_CMDWRITEDATALOWER		0xA8
#define CQSPI_REG_CMDWRITEDATAUPPER		0xAC

#define CQSPI_REG_POLLING_STATUS		0xB0
#define CQSPI_REG_POLLING_STATUS_DUMMY_LSB	16

#define CQSPI_REG_PHY_CONFIG			0xB4
#define CQSPI_REG_PHY_CONFIG_RESYNC_FLD_MASK	0x80000000
#define CQSPI_REG_PHY_CONFIG_RESET_FLD_MASK	0x40000000
#define CQSPI_REG_PHY_CONFIG_TX_DLL_DLY_LSB	16

#define CQSPI_REG_PHY_MASTER_CTRL		0xB8
#define CQSPI_REG_DLL_LOWER			0xBC
#define CQSPI_REG_DLL_LOWER_LPBK_LOCK_MASK	0x8000
#define CQSPI_REG_DLL_LOWER_DLL_LOCK_MASK	0x1

#define CQSPI_REG_DLL_OBSVBLE_UPPER		0xC0
#define CQSPI_REG_DLL_UPPER_RX_FLD_MASK		0x7F

#define CQSPI_REG_OP_EXT_LOWER			0xE0
#define CQSPI_REG_OP_EXT_READ_LSB		24
#define CQSPI_REG_OP_EXT_WRITE_LSB		16
#define CQSPI_REG_OP_EXT_STIG_LSB		0

#define CQSPI_REG_VERSAL_DMA_SRC_ADDR		0x1000

#define CQSPI_REG_VERSAL_DMA_DST_ADDR		0x1800
#define CQSPI_REG_VERSAL_DMA_DST_SIZE		0x1804

#define CQSPI_REG_VERSAL_DMA_DST_CTRL		0x180C

#define CQSPI_REG_VERSAL_DMA_DST_I_STS		0x1814
#define CQSPI_REG_VERSAL_DMA_DST_I_EN		0x1818
#define CQSPI_REG_VERSAL_DMA_DST_I_DIS		0x181C
#define CQSPI_REG_VERSAL_DMA_DST_DONE_MASK	BIT(1)
#define CQSPI_REG_VERSAL_DMA_DST_ALL_I_DIS_MASK	0xFE

#define CQSPI_REG_VERSAL_DMA_DST_ADDR_MSB	0x1828

#define CQSPI_REG_VERSAL_DMA_DST_CTRL_VAL	0xF43FFA00
#define CQSPI_REG_VERSAL_ADDRRANGE_WIDTH_VAL	0x6

/* Interrupt status bits */
#define CQSPI_REG_IRQ_MODE_ERR			BIT(0)
#define CQSPI_REG_IRQ_UNDERFLOW			BIT(1)
#define CQSPI_REG_IRQ_IND_COMP			BIT(2)
#define CQSPI_REG_IRQ_IND_RD_REJECT		BIT(3)
#define CQSPI_REG_IRQ_WR_PROTECTED_ERR		BIT(4)
#define CQSPI_REG_IRQ_ILLEGAL_AHB_ERR		BIT(5)
#define CQSPI_REG_IRQ_WATERMARK			BIT(6)
#define CQSPI_REG_IRQ_IND_SRAM_FULL		BIT(12)

#define CQSPI_IRQ_MASK_RD		(CQSPI_REG_IRQ_WATERMARK	| \
					 CQSPI_REG_IRQ_IND_SRAM_FULL	| \
					 CQSPI_REG_IRQ_IND_COMP)

#define CQSPI_IRQ_MASK_WR		(CQSPI_REG_IRQ_IND_COMP		| \
					 CQSPI_REG_IRQ_WATERMARK	| \
					 CQSPI_REG_IRQ_UNDERFLOW)

#define CQSPI_IRQ_STATUS_MASK		0x1FFFF
#define CQSPI_DMA_UNALIGN		0x3

#define CQSPI_REG_VERSAL_DMA_VAL		0x602
#define CQSPI_READ_ID_LEN		6
#define VERSAL_OSPI_RESET		0xc10402e
#define SILICON_VER_MASK		0xFF
#define SILICON_VER_1			0x10
#define CQSPI_DLL_MODE_MASTER		0
#define CQSPI_DLL_MODE_BYPASS		1
#define TAP_GRAN_SEL_MIN_FREQ		120000000
#define CQSPI_TX_TAP_MASTER		0x1E
#define CQSPI_MAX_DLL_TAPS		127

#define	CQSPI_SELECT_LOWER_CS		BIT(0)

static unsigned int read_timeout_ms = CQSPI_READ_TIMEOUT_MS;
module_param(read_timeout_ms, uint, 0644);
MODULE_PARM_DESC(read_timeout_ms, "Read transfer timeout in msec");

static int cqspi_wait_for_bit(void __iomem *reg, const u32 mask, bool clr)
{
	u32 val;

	return readl_relaxed_poll_timeout(reg, val,
					  (((clr ? ~val : val) & mask) == mask),
					  10, CQSPI_TIMEOUT_MS * 1000);
}

static bool cqspi_is_idle(struct cqspi_st *cqspi)
{
	u32 reg = readl(cqspi->iobase + CQSPI_REG_CONFIG);

	return reg & (1UL << CQSPI_REG_CONFIG_IDLE_LSB);
}

static u32 cqspi_get_versal_dma_status(struct cqspi_st *cqspi)
{
	u32 dma_status;

	dma_status = readl(cqspi->iobase +
					   CQSPI_REG_VERSAL_DMA_DST_I_STS);
	writel(dma_status, cqspi->iobase +
		   CQSPI_REG_VERSAL_DMA_DST_I_STS);

	return dma_status & CQSPI_REG_VERSAL_DMA_DST_DONE_MASK;
}

static irqreturn_t cqspi_irq_handler(int this_irq, void *dev)
{
	struct cqspi_st *cqspi = dev;
	unsigned int irq_status;
	struct device *device = &cqspi->pdev->dev;
	const struct cqspi_driver_platdata *ddata;

	ddata = of_device_get_match_data(device);

	/* Read interrupt status */
	irq_status = readl(cqspi->iobase + CQSPI_REG_IRQSTATUS);

	/* Clear interrupt */
	writel(irq_status, cqspi->iobase + CQSPI_REG_IRQSTATUS);

	if (cqspi->use_dma_read && ddata && ddata->get_dma_status) {
		if (ddata->get_dma_status(cqspi)) {
			complete(&cqspi->transfer_complete);
			return IRQ_HANDLED;
		}
	}

	else if (!cqspi->slow_sram)
		irq_status &= CQSPI_IRQ_MASK_RD | CQSPI_IRQ_MASK_WR;
	else
		irq_status &= CQSPI_REG_IRQ_WATERMARK | CQSPI_IRQ_MASK_WR;

	if (irq_status)
		complete(&cqspi->transfer_complete);

	return IRQ_HANDLED;
}

static unsigned int cqspi_calc_rdreg(const struct spi_mem_op *op)
{
	u32 rdreg = 0;

	rdreg |= CQSPI_OP_WIDTH(op->cmd) << CQSPI_REG_RD_INSTR_TYPE_INSTR_LSB;
	rdreg |= CQSPI_OP_WIDTH(op->addr) << CQSPI_REG_RD_INSTR_TYPE_ADDR_LSB;
	rdreg |= CQSPI_OP_WIDTH(op->data) << CQSPI_REG_RD_INSTR_TYPE_DATA_LSB;

	return rdreg;
}

static unsigned int cqspi_calc_dummy(const struct spi_mem_op *op)
{
	unsigned int dummy_clk;

	if (!op->dummy.nbytes)
		return 0;

	dummy_clk = op->dummy.nbytes * (8 / op->dummy.buswidth);
	if (op->cmd.dtr)
		dummy_clk /= 2;

	return dummy_clk;
}

static int cqspi_wait_idle(struct cqspi_st *cqspi)
{
	const unsigned int poll_idle_retry = 3;
	unsigned int count = 0;
	unsigned long timeout;

	timeout = jiffies + msecs_to_jiffies(CQSPI_TIMEOUT_MS);
	while (1) {
		/*
		 * Read few times in succession to ensure the controller
		 * is indeed idle, that is, the bit does not transition
		 * low again.
		 */
		if (cqspi_is_idle(cqspi))
			count++;
		else
			count = 0;

		if (count >= poll_idle_retry)
			return 0;

		if (time_after(jiffies, timeout)) {
			/* Timeout, in busy mode. */
			dev_err(&cqspi->pdev->dev,
				"QSPI is still busy after %dms timeout.\n",
				CQSPI_TIMEOUT_MS);
			return -ETIMEDOUT;
		}

		cpu_relax();
	}
}

static int cqspi_exec_flash_cmd(struct cqspi_st *cqspi, unsigned int reg)
{
	void __iomem *reg_base = cqspi->iobase;
	int ret;

	/* Write the CMDCTRL without start execution. */
	writel(reg, reg_base + CQSPI_REG_CMDCTRL);
	/* Start execute */
	reg |= CQSPI_REG_CMDCTRL_EXECUTE_MASK;
	writel(reg, reg_base + CQSPI_REG_CMDCTRL);

	/* Polling for completion. */
	ret = cqspi_wait_for_bit(reg_base + CQSPI_REG_CMDCTRL,
				 CQSPI_REG_CMDCTRL_INPROGRESS_MASK, 1);
	if (ret) {
		dev_err(&cqspi->pdev->dev,
			"Flash command execution timed out.\n");
		return ret;
	}

	/* Polling QSPI idle status. */
	return cqspi_wait_idle(cqspi);
}

static int cqspi_setup_opcode_ext(struct cqspi_flash_pdata *f_pdata,
				  const struct spi_mem_op *op,
				  unsigned int shift)
{
	struct cqspi_st *cqspi = f_pdata->cqspi;
	void __iomem *reg_base = cqspi->iobase;
	unsigned int reg;
	u8 ext;

	if (op->cmd.nbytes != 2)
		return -EINVAL;

	/* Opcode extension is the LSB. */
	ext = op->cmd.opcode & 0xff;

	reg = readl(reg_base + CQSPI_REG_OP_EXT_LOWER);
	reg &= ~(0xff << shift);
	reg |= ext << shift;
	writel(reg, reg_base + CQSPI_REG_OP_EXT_LOWER);

	return 0;
}

static int cqspi_enable_dtr(struct cqspi_flash_pdata *f_pdata,
			    const struct spi_mem_op *op, unsigned int shift)
{
	struct cqspi_st *cqspi = f_pdata->cqspi;
	void __iomem *reg_base = cqspi->iobase;
	unsigned int reg;
	int ret;

	reg = readl(reg_base + CQSPI_REG_CONFIG);

	/*
	 * We enable dual byte opcode here. The callers have to set up the
	 * extension opcode based on which type of operation it is.
	 */
	if (op->cmd.dtr) {
		reg |= CQSPI_REG_CONFIG_DTR_PROTO;
		reg |= CQSPI_REG_CONFIG_DUAL_OPCODE;

		/* Set up command opcode extension. */
		ret = cqspi_setup_opcode_ext(f_pdata, op, shift);
		if (ret)
			return ret;
	} else {
		reg &= ~CQSPI_REG_CONFIG_DTR_PROTO;
		reg &= ~CQSPI_REG_CONFIG_DUAL_OPCODE;
	}

	writel(reg, reg_base + CQSPI_REG_CONFIG);

	return cqspi_wait_idle(cqspi);
}

static int cqspi_command_read(struct cqspi_flash_pdata *f_pdata,
			      const struct spi_mem_op *op)
{
	struct cqspi_st *cqspi = f_pdata->cqspi;
	void __iomem *reg_base = cqspi->iobase;
	u8 *rxbuf = op->data.buf.in;
	u8 opcode;
	size_t n_rx = op->data.nbytes;
	unsigned int rdreg;
	unsigned int reg;
	unsigned int dummy_clk;
	size_t read_len;
	int status;

	status = cqspi_enable_dtr(f_pdata, op, CQSPI_REG_OP_EXT_STIG_LSB);
	if (status)
		return status;

	if (!n_rx || n_rx > CQSPI_STIG_DATA_LEN_MAX || !rxbuf) {
		dev_err(&cqspi->pdev->dev,
			"Invalid input argument, len %zu rxbuf 0x%p\n",
			n_rx, rxbuf);
		return -EINVAL;
	}

	if (op->cmd.dtr)
		opcode = op->cmd.opcode >> 8;
	else
		opcode = op->cmd.opcode;

	reg = opcode << CQSPI_REG_CMDCTRL_OPCODE_LSB;

	if (op->addr.nbytes) {
		reg |= (0x1 << CQSPI_REG_CMDCTRL_ADDR_EN_LSB);
		reg |= ((op->addr.nbytes - 1) &
			CQSPI_REG_CMDCTRL_ADD_BYTES_MASK) <<
			CQSPI_REG_CMDCTRL_ADD_BYTES_LSB;
		writel(op->addr.val, reg_base + CQSPI_REG_CMDADDRESS);
	}

	rdreg = cqspi_calc_rdreg(op);
	writel(rdreg, reg_base + CQSPI_REG_RD_INSTR);

	dummy_clk = cqspi_calc_dummy(op);
	if (dummy_clk > CQSPI_DUMMY_CLKS_MAX)
		return -EOPNOTSUPP;

	if (cqspi->extra_dummy)
		dummy_clk++;

	if (dummy_clk)
		reg |= (dummy_clk & CQSPI_REG_CMDCTRL_DUMMY_MASK)
		     << CQSPI_REG_CMDCTRL_DUMMY_LSB;

	reg |= (0x1 << CQSPI_REG_CMDCTRL_RD_EN_LSB);

	/* 0 means 1 byte. */
	reg |= (((n_rx - 1) & CQSPI_REG_CMDCTRL_RD_BYTES_MASK)
		<< CQSPI_REG_CMDCTRL_RD_BYTES_LSB);

	/* setup ADDR BIT field */
	if (op->addr.nbytes) {
		reg |= (0x1 << CQSPI_REG_CMDCTRL_ADDR_EN_LSB);
		reg |= ((op->addr.nbytes - 1) &
			CQSPI_REG_CMDCTRL_ADD_BYTES_MASK)
			<< CQSPI_REG_CMDCTRL_ADD_BYTES_LSB;

		writel(op->addr.val, reg_base + CQSPI_REG_CMDADDRESS);
	}

	status = cqspi_exec_flash_cmd(cqspi, reg);
	if (status)
		return status;

	reg = readl(reg_base + CQSPI_REG_CMDREADDATALOWER);

	/* Put the read value into rx_buf */
	read_len = (n_rx > 4) ? 4 : n_rx;
	memcpy(rxbuf, &reg, read_len);
	rxbuf += read_len;

	if (n_rx > 4) {
		reg = readl(reg_base + CQSPI_REG_CMDREADDATAUPPER);

		read_len = n_rx - read_len;
		memcpy(rxbuf, &reg, read_len);
	}

	/* Reset CMD_CTRL Reg once command read completes */
	writel(0, reg_base + CQSPI_REG_CMDCTRL);

	return 0;
}

static int cqspi_setdlldelay(struct spi_mem *mem, const struct spi_mem_op *op)
{
	u8 dummy_incr, dummy_flag = 0, max_tap, count, windowsize, avg_rxtap;
	u8 min_rxtap = 0, max_rxtap = 0, max_index = 0, min_index = 0, j;
	u8 *id = op->data.buf.in;
	struct cqspi_st *cqspi = spi_master_get_devdata(mem->spi->master);
	struct platform_device *pdev = cqspi->pdev;
	struct cqspi_flash_pdata *f_pdata;
	int i, ret;
	unsigned int reg;
	bool id_matched, rxtapfound = false;
	u32 txtap = 0;
	s8 max_windowsize = -1;

	reg = readl(cqspi->iobase + CQSPI_REG_CONFIG);
	reg &= CQSPI_REG_CONFIG_ENABLE_MASK;
	if (!reg)
		return 0;

	f_pdata = &cqspi->f_pdata[spi_get_chipselect(mem->spi, 0)];

	/* Drive DLL reset bit to low */
	writel(0, cqspi->iobase + CQSPI_REG_PHY_CONFIG);

	/* Set initial delay value */
	writel(0x4, cqspi->iobase + CQSPI_REG_PHY_MASTER_CTRL);

	/* Set DLL reset bit */
	writel(CQSPI_REG_PHY_CONFIG_RESET_FLD_MASK,
	       cqspi->iobase + CQSPI_REG_PHY_CONFIG);

	/* Check for loopback lock */
	ret = cqspi_wait_for_bit(cqspi->iobase + CQSPI_REG_DLL_LOWER,
				 CQSPI_REG_DLL_LOWER_LPBK_LOCK_MASK, 0);
	if (ret) {
		dev_err(&pdev->dev,
			"Loopback lock bit error (%i)\n", ret);
		return ret;
	}

	/* Re-synchronize slave DLLs */
	writel(CQSPI_REG_PHY_CONFIG_RESET_FLD_MASK,
	       cqspi->iobase + CQSPI_REG_PHY_CONFIG);
	writel(CQSPI_REG_PHY_CONFIG_RESET_FLD_MASK |
	       CQSPI_REG_PHY_CONFIG_RESYNC_FLD_MASK,
	       cqspi->iobase + CQSPI_REG_PHY_CONFIG);

	txtap = CQSPI_TX_TAP_MASTER <<
		CQSPI_REG_PHY_CONFIG_TX_DLL_DLY_LSB;
	max_tap = CQSPI_MAX_DLL_TAPS;

	cqspi->extra_dummy = false;
	for (dummy_incr = 0; dummy_incr <= 1; dummy_incr++) {
		if (dummy_incr)
			cqspi->extra_dummy = true;
		for (i = 0; i <= max_tap; i++) {
			writel((txtap | i |
			       CQSPI_REG_PHY_CONFIG_RESET_FLD_MASK),
			       cqspi->iobase + CQSPI_REG_PHY_CONFIG);
			writel((CQSPI_REG_PHY_CONFIG_RESYNC_FLD_MASK | txtap |
			       i | CQSPI_REG_PHY_CONFIG_RESET_FLD_MASK),
			       cqspi->iobase + CQSPI_REG_PHY_CONFIG);
			ret = cqspi_wait_for_bit(cqspi->iobase +
						 CQSPI_REG_DLL_LOWER,
				CQSPI_REG_DLL_LOWER_DLL_LOCK_MASK, 0);
			if (ret)
				return ret;

			count = 0;
			do {
				count += 1;
				ret = cqspi_command_read(f_pdata, op);
				if (ret < 0) {
					dev_err(&pdev->dev,
						"error %d reading JEDEC ID\n", ret);
					return ret;
				}

				id_matched = true;
				for (j = 0; j < op->data.nbytes; j++) {
					if (mem->device_id[j] != id[j]) {
						id_matched = false;
						break;
					}
				}
			} while (id_matched && (count <= 10));

			if (id_matched && !rxtapfound) {
				min_rxtap = readl(cqspi->iobase +
						  CQSPI_REG_DLL_OBSVBLE_UPPER) &
						  CQSPI_REG_DLL_UPPER_RX_FLD_MASK;
				max_rxtap = min_rxtap;
				max_index = i;
				min_index = i;
				rxtapfound = true;
			}

			if (id_matched && rxtapfound) {
				max_rxtap = readl(cqspi->iobase +
						  CQSPI_REG_DLL_OBSVBLE_UPPER) &
						  CQSPI_REG_DLL_UPPER_RX_FLD_MASK;
				max_index = i;
			}
			if ((!id_matched || i == max_tap) && rxtapfound) {
				windowsize = max_rxtap - min_rxtap + 1;
				if (windowsize > max_windowsize) {
					dummy_flag = dummy_incr;
					max_windowsize = windowsize;
					avg_rxtap = (max_index + min_index);
					avg_rxtap /= 2;
				}

				if (windowsize >= 3)
					i = max_tap;

				rxtapfound = false;
			}
		}
		if (!dummy_incr) {
			rxtapfound = false;
			min_rxtap = 0;
			max_rxtap = 0;
		}
	}
	if (!dummy_flag)
		cqspi->extra_dummy = false;

	if (max_windowsize < 3)
		return -EINVAL;

	writel((txtap | avg_rxtap | CQSPI_REG_PHY_CONFIG_RESET_FLD_MASK),
	       cqspi->iobase + CQSPI_REG_PHY_CONFIG);
	writel((CQSPI_REG_PHY_CONFIG_RESYNC_FLD_MASK | txtap | avg_rxtap |
	       CQSPI_REG_PHY_CONFIG_RESET_FLD_MASK),
	       cqspi->iobase + CQSPI_REG_PHY_CONFIG);
	ret = cqspi_wait_for_bit(cqspi->iobase + CQSPI_REG_DLL_LOWER,
				 CQSPI_REG_DLL_LOWER_DLL_LOCK_MASK, 0);
	if (ret)
		return ret;

	cqspi->clk_tuned = true;

	return 0;
}

static void cqspi_setup_ddrmode(struct cqspi_st *cqspi)
{
	u32 reg;

	reg = readl(cqspi->iobase + CQSPI_REG_CONFIG);
	reg &= ~CQSPI_REG_CONFIG_ENABLE_MASK;
	writel(reg, cqspi->iobase + CQSPI_REG_CONFIG);

	reg = readl(cqspi->iobase + CQSPI_REG_CONFIG);
	reg |= (CQSPI_REG_CONFIG_PHY_ENABLE_MASK);
	writel(reg, cqspi->iobase + CQSPI_REG_CONFIG);

	/* Program POLL_CNT */
	reg = readl(cqspi->iobase + CQSPI_REG_WR_COMPLETION_CTRL);
	reg &= ~CQSPI_REG_WRCOMPLETION_POLLCNT_MASK;
	reg |= (0x3 << CQSPI_REG_WRCOMPLETION_POLLCNY_LSB);
	writel(reg, cqspi->iobase + CQSPI_REG_WR_COMPLETION_CTRL);

	reg = readl(cqspi->iobase + CQSPI_REG_READCAPTURE);
	reg |= CQSPI_REG_READCAPTURE_DQS_ENABLE;
	writel(reg, cqspi->iobase + CQSPI_REG_READCAPTURE);

	reg = readl(cqspi->iobase + CQSPI_REG_CONFIG);
	reg |= CQSPI_REG_CONFIG_ENABLE_MASK;
	writel(reg, cqspi->iobase + CQSPI_REG_CONFIG);
}

static void cqspi_setup_sdrmode(struct cqspi_st *cqspi)
{
	u32 reg;

	reg = readl(cqspi->iobase + CQSPI_REG_CONFIG);
	reg &= ~CQSPI_REG_CONFIG_ENABLE_MASK;
	writel(reg, cqspi->iobase + CQSPI_REG_CONFIG);

	reg &= ~CQSPI_REG_CONFIG_DTR_PROTO;
	reg &= ~CQSPI_REG_CONFIG_DUAL_OPCODE;
	reg &= ~CQSPI_REG_CONFIG_PHY_ENABLE_MASK;
	writel(reg, cqspi->iobase + CQSPI_REG_CONFIG);

	/* Program POLL_CNT */
	reg = readl(cqspi->iobase + CQSPI_REG_WR_COMPLETION_CTRL);
	reg &= ~CQSPI_REG_WRCOMPLETION_POLLCNT_MASK;
	reg |= (1 << CQSPI_REG_WRCOMPLETION_POLLCNY_LSB);
	writel(reg, cqspi->iobase + CQSPI_REG_WR_COMPLETION_CTRL);

	reg = readl(cqspi->iobase + CQSPI_REG_READCAPTURE);
	reg &= ~CQSPI_REG_READCAPTURE_DQS_ENABLE;
	reg |= (1 & CQSPI_REG_READCAPTURE_DELAY_MASK)
		<< CQSPI_REG_READCAPTURE_DELAY_LSB;
	writel(reg, cqspi->iobase + CQSPI_REG_READCAPTURE);

	writel(CQSPI_REG_PHY_CONFIG_RESET_FLD_MASK,
	       cqspi->iobase + CQSPI_REG_PHY_CONFIG);

	reg = readl(cqspi->iobase + CQSPI_REG_CONFIG);
	reg |= CQSPI_REG_CONFIG_ENABLE_MASK;
	writel(reg, cqspi->iobase + CQSPI_REG_CONFIG);

	cqspi->clk_tuned = false;
	cqspi->extra_dummy = false;
}

static void cqspi_periodictuning(struct work_struct *work)
{
	struct delayed_work *d = to_delayed_work(work);
	struct spi_mem *mem = container_of(d, struct spi_mem, complete_work);
	struct cqspi_st *cqspi = spi_master_get_devdata(mem->spi->master);
	int ret;
	u8 buf[CQSPI_READ_ID_LEN];

	if (!mem->request_completion.done)
		wait_for_completion(&mem->request_completion);

	reinit_completion(&cqspi->tuning_complete);
	cqspi->tuning_op.data.buf.in = buf;
	cqspi->tuning_op.data.nbytes = CQSPI_READ_ID_LEN;
	ret = cqspi_setdlldelay(mem, &cqspi->tuning_op);
	complete_all(&cqspi->tuning_complete);
	if (ret) {
		dev_err(&cqspi->pdev->dev,
			"Setting dll delay error (%i)\n", ret);
	} else {
		schedule_delayed_work(&mem->complete_work,
				      msecs_to_jiffies(CQSPI_TUNING_PERIODICITY_MS));
	}
}

static int cqspi_setup_edgemode(struct spi_mem *mem,
				const struct spi_mem_op *op)
{
	struct cqspi_st *cqspi = spi_master_get_devdata(mem->spi->master);
	int ret;

	if (cqspi->clk_tuned)
		return 0;
	memcpy(&cqspi->tuning_op, op, sizeof(struct spi_mem_op));

	cqspi_setup_ddrmode(cqspi);

	cqspi->f_pdata[spi_get_chipselect(mem->spi, 0)].dtr = true;

	ret = cqspi_setdlldelay(mem, op);
	if (ret)
		return ret;

	complete_all(&cqspi->tuning_complete);
	if (cqspi->tuning_scheduled) {
		cancel_delayed_work_sync(&mem->complete_work);
		flush_delayed_work(&mem->complete_work);
	}
	INIT_DELAYED_WORK(&mem->complete_work, cqspi_periodictuning);
	schedule_delayed_work(&mem->complete_work,
			      msecs_to_jiffies(CQSPI_TUNING_PERIODICITY_MS));
	cqspi->tuning_scheduled = true;

	return 0;
}

static int cqspi_command_write(struct cqspi_flash_pdata *f_pdata,
			       const struct spi_mem_op *op)
{
	struct cqspi_st *cqspi = f_pdata->cqspi;
	void __iomem *reg_base = cqspi->iobase;
	u8 opcode;
	const u8 *txbuf = op->data.buf.out;
	size_t n_tx = op->data.nbytes;
	unsigned int reg;
	unsigned int data;
	size_t write_len;
	int ret;

	ret = cqspi_enable_dtr(f_pdata, op, CQSPI_REG_OP_EXT_STIG_LSB);
	if (ret)
		return ret;

	if (n_tx > CQSPI_STIG_DATA_LEN_MAX || (n_tx && !txbuf)) {
		dev_err(&cqspi->pdev->dev,
			"Invalid input argument, cmdlen %zu txbuf 0x%p\n",
			n_tx, txbuf);
		return -EINVAL;
	}

	reg = cqspi_calc_rdreg(op);
	writel(reg, reg_base + CQSPI_REG_RD_INSTR);

	if (op->cmd.dtr)
		opcode = op->cmd.opcode >> 8;
	else
		opcode = op->cmd.opcode;

	reg = opcode << CQSPI_REG_CMDCTRL_OPCODE_LSB;

	if (op->addr.nbytes) {
		reg |= (0x1 << CQSPI_REG_CMDCTRL_ADDR_EN_LSB);
		reg |= ((op->addr.nbytes - 1) &
			CQSPI_REG_CMDCTRL_ADD_BYTES_MASK)
			<< CQSPI_REG_CMDCTRL_ADD_BYTES_LSB;

		writel(op->addr.val, reg_base + CQSPI_REG_CMDADDRESS);
	}

	if (n_tx) {
		reg |= (0x1 << CQSPI_REG_CMDCTRL_WR_EN_LSB);
		reg |= ((n_tx - 1) & CQSPI_REG_CMDCTRL_WR_BYTES_MASK)
			<< CQSPI_REG_CMDCTRL_WR_BYTES_LSB;
		data = 0;
		write_len = (n_tx > 4) ? 4 : n_tx;
		memcpy(&data, txbuf, write_len);
		txbuf += write_len;
		writel(data, reg_base + CQSPI_REG_CMDWRITEDATALOWER);

		if (n_tx > 4) {
			data = 0;
			write_len = n_tx - 4;
			memcpy(&data, txbuf, write_len);
			writel(data, reg_base + CQSPI_REG_CMDWRITEDATAUPPER);
		}
	}

	ret = cqspi_exec_flash_cmd(cqspi, reg);

	/* Reset CMD_CTRL Reg once command write completes */
	writel(0, reg_base + CQSPI_REG_CMDCTRL);

	return ret;
}

static int cqspi_read_setup(struct cqspi_flash_pdata *f_pdata,
			    const struct spi_mem_op *op)
{
	struct cqspi_st *cqspi = f_pdata->cqspi;
	void __iomem *reg_base = cqspi->iobase;
	unsigned int dummy_clk = 0;
	unsigned int reg;
	int ret;
	u8 opcode;

	ret = cqspi_enable_dtr(f_pdata, op, CQSPI_REG_OP_EXT_READ_LSB);
	if (ret)
		return ret;

	if (op->cmd.dtr)
		opcode = op->cmd.opcode >> 8;
	else
		opcode = op->cmd.opcode;

	reg = opcode << CQSPI_REG_RD_INSTR_OPCODE_LSB;
	reg |= cqspi_calc_rdreg(op);

	/* Setup dummy clock cycles */
	dummy_clk = cqspi_calc_dummy(op);

	if (dummy_clk > CQSPI_DUMMY_CLKS_MAX)
		return -EOPNOTSUPP;

	if (cqspi->extra_dummy)
		dummy_clk++;

	if (dummy_clk)
		reg |= (dummy_clk & CQSPI_REG_RD_INSTR_DUMMY_MASK)
		       << CQSPI_REG_RD_INSTR_DUMMY_LSB;

	writel(reg, reg_base + CQSPI_REG_RD_INSTR);

	/* Set address width */
	reg = readl(reg_base + CQSPI_REG_SIZE);
	reg &= ~CQSPI_REG_SIZE_ADDRESS_MASK;
	reg |= (op->addr.nbytes - 1);
	writel(reg, reg_base + CQSPI_REG_SIZE);
	return 0;
}

static int cqspi_indirect_read_execute(struct cqspi_flash_pdata *f_pdata,
				       u8 *rxbuf, loff_t from_addr,
				       const size_t n_rx)
{
	struct cqspi_st *cqspi = f_pdata->cqspi;
	struct device *dev = &cqspi->pdev->dev;
	void __iomem *reg_base = cqspi->iobase;
	void __iomem *ahb_base = cqspi->ahb_base;
	unsigned int remaining = n_rx;
	unsigned int mod_bytes = n_rx % 4;
	unsigned int bytes_to_read = 0;
	u8 *rxbuf_end = rxbuf + n_rx;
	u8 *rxbuf_start = rxbuf;
	int ret = 0;
	u8 extra_bytes = 0;
	u32 req_bytes;
	u32 threshold_val;
	bool is_unaligned_cnt = false;

	if (n_rx % 2)
		is_unaligned_cnt = true;

	writel(from_addr, reg_base + CQSPI_REG_INDIRECTRDSTARTADDR);
	if (f_pdata->dtr && (from_addr % 2) != 0) {
		mod_bytes += 1;
		if (!is_unaligned_cnt)
			extra_bytes = 2;
	}

	if (f_pdata->dtr && (from_addr % 2) != 0)
		writel(from_addr - 1, reg_base + CQSPI_REG_INDIRECTRDSTARTADDR);

	req_bytes = remaining + is_unaligned_cnt + extra_bytes;
	writel(req_bytes, reg_base + CQSPI_REG_INDIRECTRDBYTES);

	/* Clear all interrupts. */
	writel(CQSPI_IRQ_STATUS_MASK, reg_base + CQSPI_REG_IRQSTATUS);

	/*
	 * On SoCFPGA platform reading the SRAM is slow due to
	 * hardware limitation and causing read interrupt storm to CPU,
	 * so enabling only watermark interrupt to disable all read
	 * interrupts later as we want to run "bytes to read" loop with
	 * all the read interrupts disabled for max performance.
	 */

	if (!cqspi->slow_sram)
		writel(CQSPI_IRQ_MASK_RD, reg_base + CQSPI_REG_IRQMASK);
	else
		writel(CQSPI_REG_IRQ_WATERMARK, reg_base + CQSPI_REG_IRQMASK);
	threshold_val = readl(reg_base + CQSPI_REG_INDIRECTRDWATERMARK);

	reinit_completion(&cqspi->transfer_complete);
	writel(CQSPI_REG_INDIRECTRD_START_MASK,
	       reg_base + CQSPI_REG_INDIRECTRD);

	while (remaining > 0) {
		if (!wait_for_completion_timeout(&cqspi->transfer_complete,
						 msecs_to_jiffies(read_timeout_ms)))
			ret = -ETIMEDOUT;

		/*
		 * Disable all read interrupts until
		 * we are out of "bytes to read"
		 */
		if (cqspi->slow_sram)
			writel(0x0, reg_base + CQSPI_REG_IRQMASK);

		if (req_bytes > (threshold_val + cqspi->fifo_width))
			bytes_to_read = threshold_val + cqspi->fifo_width;
		else
			bytes_to_read = req_bytes;

		if (ret && bytes_to_read == 0) {
			dev_err(dev, "Indirect read timeout, no bytes\n");
			goto failrd;
		}

		while (bytes_to_read != 0) {
			unsigned int word_remain = round_down(remaining, 4);
			unsigned int bytes_read = 0;

			bytes_to_read = bytes_to_read > remaining ?
					remaining : bytes_to_read;
			bytes_to_read = round_down(bytes_to_read, 4);
			/* Read 4 byte word chunks then single bytes */
			if (bytes_to_read) {
				u8 offset = 0;

				if (f_pdata->dtr && ((from_addr % 2) != 0) &&
				    rxbuf == rxbuf_start) {
					unsigned int temp = ioread32(ahb_base);

					temp >>= 8;
					memcpy(rxbuf, &temp, 3);
					bytes_to_read -= 3;
					offset = 3;
					bytes_read += 3;
				}
				if (bytes_to_read >= 4) {
					ioread32_rep(ahb_base, rxbuf + offset,
						     (bytes_to_read / 4));
					bytes_read += (bytes_to_read / 4) * 4;
				}
			} else if (!word_remain && mod_bytes) {
				unsigned int temp = ioread32(ahb_base);

				if (f_pdata->dtr && ((from_addr % 2) != 0) &&
				    rxbuf == rxbuf_start)
					temp >>= 8;

				bytes_to_read = min(remaining, mod_bytes);
				bytes_read = min((unsigned int)
						    (rxbuf_end - rxbuf),
						     bytes_to_read);
				memcpy(rxbuf, &temp, bytes_read);
			}
			rxbuf += bytes_read;
			remaining -= bytes_read;
			req_bytes -= bytes_read;
			bytes_to_read -= bytes_read;
		}

		if (remaining > 0) {
			reinit_completion(&cqspi->transfer_complete);
			if (cqspi->slow_sram)
				writel(CQSPI_REG_IRQ_WATERMARK, reg_base + CQSPI_REG_IRQMASK);
		}
	}

	/* Check indirect done status */
	ret = cqspi_wait_for_bit(reg_base + CQSPI_REG_INDIRECTRD,
				 CQSPI_REG_INDIRECTRD_DONE_MASK, 0);
	if (ret) {
		dev_err(dev, "Indirect read completion error (%i)\n", ret);
		goto failrd;
	}

	/* Disable interrupt */
	writel(0, reg_base + CQSPI_REG_IRQMASK);

	/* Clear indirect completion status */
	writel(CQSPI_REG_INDIRECTRD_DONE_MASK, reg_base + CQSPI_REG_INDIRECTRD);

	return 0;

failrd:
	/* Disable interrupt */
	writel(0, reg_base + CQSPI_REG_IRQMASK);

	/* Cancel the indirect read */
	writel(CQSPI_REG_INDIRECTRD_CANCEL_MASK,
	       reg_base + CQSPI_REG_INDIRECTRD);
	return ret;
}

static void cqspi_controller_enable(struct cqspi_st *cqspi, bool enable)
{
	void __iomem *reg_base = cqspi->iobase;
	unsigned int reg;

	reg = readl(reg_base + CQSPI_REG_CONFIG);

	if (enable)
		reg |= CQSPI_REG_CONFIG_ENABLE_MASK;
	else
		reg &= ~CQSPI_REG_CONFIG_ENABLE_MASK;

	writel(reg, reg_base + CQSPI_REG_CONFIG);
}

static int cqspi_versal_indirect_read_dma(struct cqspi_flash_pdata *f_pdata,
					  u_char *rxbuf, loff_t from_addr,
					  size_t n_rx)
{
	struct cqspi_st *cqspi = f_pdata->cqspi;
	struct device *dev = &cqspi->pdev->dev;
	void __iomem *reg_base = cqspi->iobase;
	u32 reg, bytes_to_dma;
	loff_t addr = from_addr;
	void *buf = rxbuf;
	dma_addr_t dma_addr;
	u8 bytes_rem;
	int ret = 0;

	bytes_rem = n_rx % 4;
	bytes_to_dma = (n_rx - bytes_rem);

	if (!bytes_to_dma || (f_pdata->dtr && ((from_addr % 2) != 0))) {
		bytes_to_dma = 0;
		bytes_rem = n_rx;
		goto nondmard;
	}

	ret = zynqmp_pm_ospi_mux_select(cqspi->pd_dev_id, PM_OSPI_MUX_SEL_DMA);
	if (ret)
		return ret;

	cqspi_controller_enable(cqspi, 0);

	reg = readl(cqspi->iobase + CQSPI_REG_CONFIG);
	reg |= CQSPI_REG_CONFIG_DMA_MASK;
	writel(reg, cqspi->iobase + CQSPI_REG_CONFIG);

	cqspi_controller_enable(cqspi, 1);

	dma_addr = dma_map_single(dev, rxbuf, bytes_to_dma, DMA_FROM_DEVICE);
	if (dma_mapping_error(dev, dma_addr)) {
		dev_err(dev, "dma mapping failed\n");
		return -ENOMEM;
	}

	writel(from_addr, reg_base + CQSPI_REG_INDIRECTRDSTARTADDR);
	writel(bytes_to_dma, reg_base + CQSPI_REG_INDIRECTRDBYTES);
	writel(CQSPI_REG_VERSAL_ADDRRANGE_WIDTH_VAL,
	       reg_base + CQSPI_REG_INDTRIG_ADDRRANGE);

	/* Clear all interrupts. */
	writel(CQSPI_IRQ_STATUS_MASK, reg_base + CQSPI_REG_IRQSTATUS);

	/* Enable DMA done interrupt */
	writel(CQSPI_REG_VERSAL_DMA_DST_DONE_MASK,
	       reg_base + CQSPI_REG_VERSAL_DMA_DST_I_EN);

	/* Default DMA periph configuration */
	writel(CQSPI_REG_VERSAL_DMA_VAL, reg_base + CQSPI_REG_DMA);

	/* Configure DMA Dst address */
	writel(lower_32_bits(dma_addr),
	       reg_base + CQSPI_REG_VERSAL_DMA_DST_ADDR);
	writel(upper_32_bits(dma_addr),
	       reg_base + CQSPI_REG_VERSAL_DMA_DST_ADDR_MSB);

	/* Configure DMA Src address */
	writel(cqspi->trigger_address, reg_base +
	       CQSPI_REG_VERSAL_DMA_SRC_ADDR);

	/* Set DMA destination size */
	writel(bytes_to_dma, reg_base + CQSPI_REG_VERSAL_DMA_DST_SIZE);

	/* Set DMA destination control */
	writel(CQSPI_REG_VERSAL_DMA_DST_CTRL_VAL,
	       reg_base + CQSPI_REG_VERSAL_DMA_DST_CTRL);

	writel(CQSPI_REG_INDIRECTRD_START_MASK,
	       reg_base + CQSPI_REG_INDIRECTRD);

	reinit_completion(&cqspi->transfer_complete);

	if (!wait_for_completion_timeout(&cqspi->transfer_complete,
					 msecs_to_jiffies(max_t(size_t, bytes_to_dma, 500)))) {
		ret = -ETIMEDOUT;
		goto failrd;
	}

	/* Disable DMA interrupt */
	writel(0x0, cqspi->iobase + CQSPI_REG_VERSAL_DMA_DST_I_DIS);

	/* Clear indirect completion status */
	writel(CQSPI_REG_INDIRECTRD_DONE_MASK,
	       cqspi->iobase + CQSPI_REG_INDIRECTRD);
	dma_unmap_single(dev, dma_addr, bytes_to_dma, DMA_FROM_DEVICE);

	cqspi_controller_enable(cqspi, 0);

	reg = readl(cqspi->iobase + CQSPI_REG_CONFIG);
	reg &= ~CQSPI_REG_CONFIG_DMA_MASK;
	writel(reg, cqspi->iobase + CQSPI_REG_CONFIG);

	cqspi_controller_enable(cqspi, 1);

	ret = zynqmp_pm_ospi_mux_select(cqspi->pd_dev_id,
					PM_OSPI_MUX_SEL_LINEAR);
	if (ret)
		return ret;

nondmard:
	if (bytes_rem) {
		addr += bytes_to_dma;
		buf += bytes_to_dma;
		ret = cqspi_indirect_read_execute(f_pdata, buf, addr,
						  bytes_rem);
		if (ret)
			return ret;
	}

	return 0;

failrd:
	/* Disable DMA interrupt */
	writel(0x0, reg_base + CQSPI_REG_VERSAL_DMA_DST_I_DIS);

	/* Cancel the indirect read */
	writel(CQSPI_REG_INDIRECTWR_CANCEL_MASK,
	       reg_base + CQSPI_REG_INDIRECTRD);

	dma_unmap_single(dev, dma_addr, bytes_to_dma, DMA_FROM_DEVICE);

	reg = readl(cqspi->iobase + CQSPI_REG_CONFIG);
	reg &= ~CQSPI_REG_CONFIG_DMA_MASK;
	writel(reg, cqspi->iobase + CQSPI_REG_CONFIG);

	zynqmp_pm_ospi_mux_select(cqspi->pd_dev_id, PM_OSPI_MUX_SEL_LINEAR);

	return ret;
}

static int cqspi_write_setup(struct cqspi_flash_pdata *f_pdata,
			     const struct spi_mem_op *op)
{
	unsigned int reg;
	int ret;
	struct cqspi_st *cqspi = f_pdata->cqspi;
	void __iomem *reg_base = cqspi->iobase;
	u8 opcode;

	ret = cqspi_enable_dtr(f_pdata, op, CQSPI_REG_OP_EXT_WRITE_LSB);
	if (ret)
		return ret;

	if (op->cmd.dtr)
		opcode = op->cmd.opcode >> 8;
	else
		opcode = op->cmd.opcode;

	/* Set opcode. */
	reg = opcode << CQSPI_REG_WR_INSTR_OPCODE_LSB;
	reg |= CQSPI_OP_WIDTH(op->data) << CQSPI_REG_WR_INSTR_TYPE_DATA_LSB;
	reg |= CQSPI_OP_WIDTH(op->addr) << CQSPI_REG_WR_INSTR_TYPE_ADDR_LSB;
	writel(reg, reg_base + CQSPI_REG_WR_INSTR);
	reg = cqspi_calc_rdreg(op);
	writel(reg, reg_base + CQSPI_REG_RD_INSTR);

	/*
	 * SPI NAND flashes require the address of the status register to be
	 * passed in the Read SR command. Also, some SPI NOR flashes like the
	 * cypress Semper flash expect a 4-byte dummy address in the Read SR
	 * command in DTR mode.
	 *
	 * But this controller does not support address phase in the Read SR
	 * command when doing auto-HW polling. So, disable write completion
	 * polling on the controller's side. spinand and spi-nor will take
	 * care of polling the status register.
	 */
	if (cqspi->wr_completion) {
		reg = readl(reg_base + CQSPI_REG_WR_COMPLETION_CTRL);
		reg |= CQSPI_REG_WR_DISABLE_AUTO_POLL;
		writel(reg, reg_base + CQSPI_REG_WR_COMPLETION_CTRL);
		/*
		 * DAC mode require auto polling as flash needs to be polled
		 * for write completion in case of bubble in SPI transaction
		 * due to slow CPU/DMA master.
		 */
		cqspi->use_direct_mode_wr = false;
	}

	reg = readl(reg_base + CQSPI_REG_SIZE);
	reg &= ~CQSPI_REG_SIZE_ADDRESS_MASK;
	reg |= (op->addr.nbytes - 1);
	writel(reg, reg_base + CQSPI_REG_SIZE);
	return 0;
}

static int cqspi_indirect_write_execute(struct cqspi_flash_pdata *f_pdata,
					loff_t to_addr, const u8 *txbuf,
					const size_t n_tx)
{
	struct cqspi_st *cqspi = f_pdata->cqspi;
	struct device *dev = &cqspi->pdev->dev;
	void __iomem *reg_base = cqspi->iobase;
	unsigned int remaining = n_tx;
	unsigned int write_bytes;
	int ret;
	u8 unaligned_bytes = 0;

	if (f_pdata->dtr && ((n_tx % 2) != 0))
		unaligned_bytes = 1;

	writel(to_addr, reg_base + CQSPI_REG_INDIRECTWRSTARTADDR);
	writel(remaining + unaligned_bytes,
	       reg_base + CQSPI_REG_INDIRECTWRBYTES);

	/* Clear all interrupts. */
	writel(CQSPI_IRQ_STATUS_MASK, reg_base + CQSPI_REG_IRQSTATUS);

	writel(CQSPI_IRQ_MASK_WR, reg_base + CQSPI_REG_IRQMASK);

	reinit_completion(&cqspi->transfer_complete);
	writel(CQSPI_REG_INDIRECTWR_START_MASK,
	       reg_base + CQSPI_REG_INDIRECTWR);
	/*
	 * As per 66AK2G02 TRM SPRUHY8F section 11.15.5.3 Indirect Access
	 * Controller programming sequence, couple of cycles of
	 * QSPI_REF_CLK delay is required for the above bit to
	 * be internally synchronized by the QSPI module. Provide 5
	 * cycles of delay.
	 */
	if (cqspi->wr_delay)
		ndelay(cqspi->wr_delay);

	/*
	 * If a hazard exists between the APB and AHB interfaces, perform a
	 * dummy readback from the controller to ensure synchronization.
	 */
	if (cqspi->apb_ahb_hazard)
		readl(reg_base + CQSPI_REG_INDIRECTWR);

	while (remaining > 0) {
		size_t write_words, mod_bytes;

		write_bytes = remaining;
		write_words = write_bytes / 4;
		mod_bytes = write_bytes % 4;
		/* Write 4 bytes at a time then single bytes. */
		if (write_words) {
			iowrite32_rep(cqspi->ahb_base, txbuf, write_words);
			txbuf += (write_words * 4);
		}
		if (mod_bytes) {
			unsigned int temp = 0xFFFFFFFF;

			memcpy(&temp, txbuf, mod_bytes + unaligned_bytes);
			iowrite32(temp, cqspi->ahb_base);
			txbuf += mod_bytes;
		}

		if (!wait_for_completion_timeout(&cqspi->transfer_complete,
						 msecs_to_jiffies(CQSPI_TIMEOUT_MS))) {
			dev_err(dev, "Indirect write timeout\n");
			ret = -ETIMEDOUT;
			goto failwr;
		}

		remaining -= write_bytes;

		if (remaining > 0)
			reinit_completion(&cqspi->transfer_complete);
	}

	/* Check indirect done status */
	ret = cqspi_wait_for_bit(reg_base + CQSPI_REG_INDIRECTWR,
				 CQSPI_REG_INDIRECTWR_DONE_MASK, 0);
	if (ret) {
		dev_err(dev, "Indirect write completion error (%i)\n", ret);
		goto failwr;
	}

	/* Disable interrupt. */
	writel(0, reg_base + CQSPI_REG_IRQMASK);

	/* Clear indirect completion status */
	writel(CQSPI_REG_INDIRECTWR_DONE_MASK, reg_base + CQSPI_REG_INDIRECTWR);

	cqspi_wait_idle(cqspi);

	return 0;

failwr:
	/* Disable interrupt. */
	writel(0, reg_base + CQSPI_REG_IRQMASK);

	/* Cancel the indirect write */
	writel(CQSPI_REG_INDIRECTWR_CANCEL_MASK,
	       reg_base + CQSPI_REG_INDIRECTWR);
	return ret;
}

static void cqspi_chipselect(struct cqspi_flash_pdata *f_pdata)
{
	struct cqspi_st *cqspi = f_pdata->cqspi;
	void __iomem *reg_base = cqspi->iobase;
	unsigned int chip_select = f_pdata->cs;
	unsigned int reg;

	reg = readl(reg_base + CQSPI_REG_CONFIG);
	if (cqspi->is_decoded_cs) {
		reg |= CQSPI_REG_CONFIG_DECODE_MASK;
	} else {
		reg &= ~CQSPI_REG_CONFIG_DECODE_MASK;

		/* Convert CS if without decoder.
		 * CS0 to 4b'1110
		 * CS1 to 4b'1101
		 * CS2 to 4b'1011
		 * CS3 to 4b'0111
		 */
		chip_select = 0xF & ~(1 << chip_select);
	}

	reg &= ~(CQSPI_REG_CONFIG_CHIPSELECT_MASK
		 << CQSPI_REG_CONFIG_CHIPSELECT_LSB);
	reg |= (chip_select & CQSPI_REG_CONFIG_CHIPSELECT_MASK)
	    << CQSPI_REG_CONFIG_CHIPSELECT_LSB;
	writel(reg, reg_base + CQSPI_REG_CONFIG);
}

static unsigned int calculate_ticks_for_ns(const unsigned int ref_clk_hz,
					   const unsigned int ns_val)
{
	unsigned int ticks;

	ticks = ref_clk_hz / 1000;	/* kHz */
	ticks = DIV_ROUND_UP(ticks * ns_val, 1000000);

	return ticks;
}

static void cqspi_delay(struct cqspi_flash_pdata *f_pdata)
{
	struct cqspi_st *cqspi = f_pdata->cqspi;
	void __iomem *iobase = cqspi->iobase;
	const unsigned int ref_clk_hz = cqspi->master_ref_clk_hz;
	unsigned int tshsl, tchsh, tslch, tsd2d;
	unsigned int reg;
	unsigned int tsclk;

	/* calculate the number of ref ticks for one sclk tick */
	tsclk = DIV_ROUND_UP(ref_clk_hz, cqspi->sclk);

	tshsl = calculate_ticks_for_ns(ref_clk_hz, f_pdata->tshsl_ns);
	/* this particular value must be at least one sclk */
	if (tshsl < tsclk)
		tshsl = tsclk;

	tchsh = calculate_ticks_for_ns(ref_clk_hz, f_pdata->tchsh_ns);
	tslch = calculate_ticks_for_ns(ref_clk_hz, f_pdata->tslch_ns);
	tsd2d = calculate_ticks_for_ns(ref_clk_hz, f_pdata->tsd2d_ns);

	reg = (tshsl & CQSPI_REG_DELAY_TSHSL_MASK)
	       << CQSPI_REG_DELAY_TSHSL_LSB;
	reg |= (tchsh & CQSPI_REG_DELAY_TCHSH_MASK)
		<< CQSPI_REG_DELAY_TCHSH_LSB;
	reg |= (tslch & CQSPI_REG_DELAY_TSLCH_MASK)
		<< CQSPI_REG_DELAY_TSLCH_LSB;
	reg |= (tsd2d & CQSPI_REG_DELAY_TSD2D_MASK)
		<< CQSPI_REG_DELAY_TSD2D_LSB;
	writel(reg, iobase + CQSPI_REG_DELAY);
}

static void cqspi_config_baudrate_div(struct cqspi_st *cqspi)
{
	const unsigned int ref_clk_hz = cqspi->master_ref_clk_hz;
	void __iomem *reg_base = cqspi->iobase;
	u32 reg, div;

	/* Recalculate the baudrate divisor based on QSPI specification. */
	div = DIV_ROUND_UP(ref_clk_hz, 2 * cqspi->sclk) - 1;

	/* Maximum baud divisor */
	if (div > CQSPI_REG_CONFIG_BAUD_MASK) {
		div = CQSPI_REG_CONFIG_BAUD_MASK;
		dev_warn(&cqspi->pdev->dev,
			"Unable to adjust clock <= %d hz. Reduced to %d hz\n",
			cqspi->sclk, ref_clk_hz/((div+1)*2));
	}

	reg = readl(reg_base + CQSPI_REG_CONFIG);
	reg &= ~(CQSPI_REG_CONFIG_BAUD_MASK << CQSPI_REG_CONFIG_BAUD_LSB);
	reg |= (div & CQSPI_REG_CONFIG_BAUD_MASK) << CQSPI_REG_CONFIG_BAUD_LSB;
	writel(reg, reg_base + CQSPI_REG_CONFIG);
}

static void cqspi_readdata_capture(struct cqspi_st *cqspi,
				   const bool bypass,
				   const unsigned int delay)
{
	void __iomem *reg_base = cqspi->iobase;
	unsigned int reg;

	reg = readl(reg_base + CQSPI_REG_READCAPTURE);

	if (bypass)
		reg |= (1 << CQSPI_REG_READCAPTURE_BYPASS_LSB);
	else
		reg &= ~(1 << CQSPI_REG_READCAPTURE_BYPASS_LSB);

	reg &= ~(CQSPI_REG_READCAPTURE_DELAY_MASK
		 << CQSPI_REG_READCAPTURE_DELAY_LSB);

	reg |= (delay & CQSPI_REG_READCAPTURE_DELAY_MASK)
		<< CQSPI_REG_READCAPTURE_DELAY_LSB;

	writel(reg, reg_base + CQSPI_REG_READCAPTURE);
}

static void cqspi_configure(struct cqspi_flash_pdata *f_pdata,
			    unsigned long sclk)
{
	struct cqspi_st *cqspi = f_pdata->cqspi;
	int switch_cs = (cqspi->current_cs != f_pdata->cs);
	int switch_ck = (cqspi->sclk != sclk);

	if (switch_cs || switch_ck)
		cqspi_controller_enable(cqspi, 0);

	/* Switch chip select. */
	if (switch_cs) {
		cqspi->current_cs = f_pdata->cs;
		cqspi_chipselect(f_pdata);
	}

	/* Setup baudrate divisor and delays */
	if (switch_ck) {
		cqspi->sclk = sclk;
		cqspi_config_baudrate_div(cqspi);
		cqspi_delay(f_pdata);
		cqspi_readdata_capture(cqspi, !cqspi->rclk_en,
				       f_pdata->read_delay);
	}

	if (switch_cs || switch_ck)
		cqspi_controller_enable(cqspi, 1);
}

static ssize_t cqspi_write(struct cqspi_flash_pdata *f_pdata,
			   const struct spi_mem_op *op)
{
	struct cqspi_st *cqspi = f_pdata->cqspi;
	loff_t to = op->addr.val;
	size_t len = op->data.nbytes;
	const u_char *buf = op->data.buf.out;
	int ret;

	ret = cqspi_write_setup(f_pdata, op);
	if (ret)
		return ret;

	/*
	 * Some flashes like the Cypress Semper flash expect a dummy 4-byte
	 * address (all 0s) with the read status register command in DTR mode.
	 * But this controller does not support sending dummy address bytes to
	 * the flash when it is polling the write completion register in DTR
	 * mode. So, we can not use direct mode when in DTR mode for writing
	 * data.
	 */
	if (!op->cmd.dtr && cqspi->use_direct_mode &&
	    cqspi->use_direct_mode_wr && ((to + len) <= cqspi->ahb_size)) {
		memcpy_toio(cqspi->ahb_base + to, buf, len);
		return cqspi_wait_idle(cqspi);
	}

	return cqspi_indirect_write_execute(f_pdata, to, buf, len);
}

static void cqspi_rx_dma_callback(void *param)
{
	struct cqspi_st *cqspi = param;

	complete(&cqspi->rx_dma_complete);
}

static int cqspi_direct_read_execute(struct cqspi_flash_pdata *f_pdata,
				     u_char *buf, loff_t from, size_t len)
{
	struct cqspi_st *cqspi = f_pdata->cqspi;
	struct device *dev = &cqspi->pdev->dev;
	enum dma_ctrl_flags flags = DMA_CTRL_ACK | DMA_PREP_INTERRUPT;
	dma_addr_t dma_src = (dma_addr_t)cqspi->mmap_phys_base + from;
	int ret = 0;
	struct dma_async_tx_descriptor *tx;
	dma_cookie_t cookie;
	dma_addr_t dma_dst;
	struct device *ddev;

	if (!cqspi->rx_chan || !virt_addr_valid(buf)) {
		memcpy_fromio(buf, cqspi->ahb_base + from, len);
		return 0;
	}

	ddev = cqspi->rx_chan->device->dev;
	dma_dst = dma_map_single(ddev, buf, len, DMA_FROM_DEVICE);
	if (dma_mapping_error(ddev, dma_dst)) {
		dev_err(dev, "dma mapping failed\n");
		return -ENOMEM;
	}
	tx = dmaengine_prep_dma_memcpy(cqspi->rx_chan, dma_dst, dma_src,
				       len, flags);
	if (!tx) {
		dev_err(dev, "device_prep_dma_memcpy error\n");
		ret = -EIO;
		goto err_unmap;
	}

	tx->callback = cqspi_rx_dma_callback;
	tx->callback_param = cqspi;
	cookie = tx->tx_submit(tx);
	reinit_completion(&cqspi->rx_dma_complete);

	ret = dma_submit_error(cookie);
	if (ret) {
		dev_err(dev, "dma_submit_error %d\n", cookie);
		ret = -EIO;
		goto err_unmap;
	}

	dma_async_issue_pending(cqspi->rx_chan);
	if (!wait_for_completion_timeout(&cqspi->rx_dma_complete,
					 msecs_to_jiffies(max_t(size_t, len, 500)))) {
		dmaengine_terminate_sync(cqspi->rx_chan);
		dev_err(dev, "DMA wait_for_completion_timeout\n");
		ret = -ETIMEDOUT;
		goto err_unmap;
	}

err_unmap:
	dma_unmap_single(ddev, dma_dst, len, DMA_FROM_DEVICE);

	return ret;
}

static ssize_t cqspi_read(struct cqspi_flash_pdata *f_pdata,
			  const struct spi_mem_op *op)
{
	struct cqspi_st *cqspi = f_pdata->cqspi;
	struct device *dev = &cqspi->pdev->dev;
	const struct cqspi_driver_platdata *ddata;
	loff_t from = op->addr.val;
	size_t len = op->data.nbytes;
	u_char *buf = op->data.buf.in;
	u64 dma_align = (u64)(uintptr_t)buf;
	int ret;

	ddata = of_device_get_match_data(dev);

	ret = cqspi_read_setup(f_pdata, op);
	if (ret)
		return ret;

	if (cqspi->use_direct_mode && ((from + len) <= cqspi->ahb_size))
		return cqspi_direct_read_execute(f_pdata, buf, from, len);

	if (cqspi->use_dma_read && ddata && ddata->indirect_read_dma &&
	    virt_addr_valid(buf) && ((dma_align & CQSPI_DMA_UNALIGN) == 0))
		return ddata->indirect_read_dma(f_pdata, buf, from, len);

	return cqspi_indirect_read_execute(f_pdata, buf, from, len);
}

static int cqspi_mem_process(struct spi_mem *mem, const struct spi_mem_op *op)
{
	struct cqspi_st *cqspi = spi_controller_get_devdata(mem->spi->controller);
	struct cqspi_flash_pdata *f_pdata;

	f_pdata = &cqspi->f_pdata[spi_get_chipselect(mem->spi, 0)];
	cqspi_configure(f_pdata, mem->spi->max_speed_hz);

	if (op->data.dir == SPI_MEM_DATA_IN && op->data.buf.in) {
	/*
	 * Performing reads in DAC mode forces to read minimum 4 bytes
	 * which is unsupported on some flash devices during register
	 * reads, prefer STIG mode for such small reads.
	 */
		if (!op->addr.nbytes ||
		    op->data.nbytes <= CQSPI_STIG_DATA_LEN_MAX)
			return cqspi_command_read(f_pdata, op);

		return cqspi_read(f_pdata, op);
	}

	if (!op->addr.nbytes || !op->data.buf.out)
		return cqspi_command_write(f_pdata, op);

	return cqspi_write(f_pdata, op);
}

static int cqspi_exec_mem_op(struct spi_mem *mem, const struct spi_mem_op *op)
{
	struct cqspi_st *cqspi = spi_master_get_devdata(mem->spi->master);
	struct cqspi_flash_pdata *f_pdata;
	int ret;

	f_pdata = &cqspi->f_pdata[spi_get_chipselect(mem->spi, 0)];

	if (mem->spi->cs_index_mask & CQSPI_SELECT_LOWER_CS)
		f_pdata->cs = spi_get_chipselect(mem->spi, 0);
	else
		f_pdata->cs = spi_get_chipselect(mem->spi, 1);

	if (op->cmd.dtr &&
	    (!op->addr.nbytes || op->addr.dtr) &&
	    (!op->data.nbytes || op->data.dtr)) {
		ret = cqspi_setup_edgemode(mem, op);
		if (ret)
			return ret;
	} else {
		f_pdata->dtr = false;
		if (cqspi->clk_tuned)
			cqspi_setup_sdrmode(cqspi);
	}

	if (f_pdata->dtr && !cqspi->tuning_complete.done &&
	    !wait_for_completion_timeout(&cqspi->tuning_complete,
		msecs_to_jiffies(CQSPI_TUNING_TIMEOUT_MS))) {
		return -ETIMEDOUT;
	}

	ret = cqspi_mem_process(mem, op);
	if (ret)
		dev_err(&mem->spi->dev, "operation failed with %d\n", ret);

	return ret;
}

static bool cqspi_supports_mem_op(struct spi_mem *mem,
				  const struct spi_mem_op *op)
{
	bool all_true, all_false;

	/*
	 * op->dummy.dtr is required for converting nbytes into ncycles.
	 * Also, don't check the dtr field of the op phase having zero nbytes.
	 */
	all_true = op->cmd.dtr &&
		   (!op->addr.nbytes || op->addr.dtr) &&
		   (!op->dummy.nbytes || op->dummy.dtr) &&
		   (!op->data.nbytes || op->data.dtr);

	all_false = !op->cmd.dtr && !op->addr.dtr && !op->dummy.dtr &&
		    !op->data.dtr;

	if (all_true) {
		/* Right now we only support 8-8-8 DTR mode. */
		if (op->cmd.nbytes && op->cmd.buswidth != 8)
			return false;
		if (op->addr.nbytes && op->addr.buswidth != 8)
			return false;
		if (op->data.nbytes && op->data.buswidth != 8)
			return false;
	} else if (!all_false) {
		/* Mixed DTR modes are not supported. */
		return false;
	}

	return spi_mem_default_supports_op(mem, op);
}

static int cqspi_of_get_flash_pdata(struct platform_device *pdev,
				    struct cqspi_flash_pdata *f_pdata,
				    struct device_node *np)
{
	if (of_property_read_u32(np, "cdns,read-delay", &f_pdata->read_delay)) {
		dev_err(&pdev->dev, "couldn't determine read-delay\n");
		return -ENXIO;
	}

	if (of_property_read_u32(np, "cdns,tshsl-ns", &f_pdata->tshsl_ns)) {
		dev_err(&pdev->dev, "couldn't determine tshsl-ns\n");
		return -ENXIO;
	}

	if (of_property_read_u32(np, "cdns,tsd2d-ns", &f_pdata->tsd2d_ns)) {
		dev_err(&pdev->dev, "couldn't determine tsd2d-ns\n");
		return -ENXIO;
	}

	if (of_property_read_u32(np, "cdns,tchsh-ns", &f_pdata->tchsh_ns)) {
		dev_err(&pdev->dev, "couldn't determine tchsh-ns\n");
		return -ENXIO;
	}

	if (of_property_read_u32(np, "cdns,tslch-ns", &f_pdata->tslch_ns)) {
		dev_err(&pdev->dev, "couldn't determine tslch-ns\n");
		return -ENXIO;
	}

	if (of_property_read_u32(np, "spi-max-frequency", &f_pdata->clk_rate)) {
		dev_err(&pdev->dev, "couldn't determine spi-max-frequency\n");
		return -ENXIO;
	}

	return 0;
}

static int cqspi_of_get_pdata(struct cqspi_st *cqspi)
{
	struct device *dev = &cqspi->pdev->dev;
	struct device_node *np = dev->of_node;
	u32 id[2];

	cqspi->is_decoded_cs = of_property_read_bool(np, "cdns,is-decoded-cs");

	if (of_property_read_u32(np, "cdns,fifo-depth", &cqspi->fifo_depth)) {
		dev_err(dev, "couldn't determine fifo-depth\n");
		return -ENXIO;
	}

	if (of_property_read_u32(np, "cdns,fifo-width", &cqspi->fifo_width)) {
		dev_err(dev, "couldn't determine fifo-width\n");
		return -ENXIO;
	}

	if (of_property_read_u32(np, "cdns,trigger-address",
				 &cqspi->trigger_address)) {
		dev_err(dev, "couldn't determine trigger-address\n");
		return -ENXIO;
	}

	if (of_property_read_u32(np, "num-cs", &cqspi->num_chipselect))
		cqspi->num_chipselect = CQSPI_MAX_CHIPSELECT;

	cqspi->rclk_en = of_property_read_bool(np, "cdns,rclk-en");

	if (!of_property_read_u32_array(np, "power-domains", id,
					ARRAY_SIZE(id)))
		cqspi->pd_dev_id = id[1];

	return 0;
}

static void cqspi_controller_init(struct cqspi_st *cqspi)
{
	u32 reg;

	cqspi_controller_enable(cqspi, 0);

	/* Configure the remap address register, no remap */
	writel(0, cqspi->iobase + CQSPI_REG_REMAP);

	/* Reset the Delay lines */
	writel(CQSPI_REG_PHY_CONFIG_RESET_FLD_MASK,
	       cqspi->iobase + CQSPI_REG_PHY_CONFIG);

	/* Disable all interrupts. */
	writel(0, cqspi->iobase + CQSPI_REG_IRQMASK);

	/* Configure the SRAM split to 1:1 . */
	writel(cqspi->fifo_depth / 2, cqspi->iobase + CQSPI_REG_SRAMPARTITION);

	/* Load indirect trigger address. */
	writel(cqspi->trigger_address,
	       cqspi->iobase + CQSPI_REG_INDIRECTTRIGGER);

	/* Program read watermark -- 1/2 of the FIFO. */
	writel(cqspi->fifo_depth * cqspi->fifo_width / 2,
	       cqspi->iobase + CQSPI_REG_INDIRECTRDWATERMARK);
	/* Program write watermark -- 1/8 of the FIFO. */
	writel(cqspi->fifo_depth * cqspi->fifo_width / 8,
	       cqspi->iobase + CQSPI_REG_INDIRECTWRWATERMARK);

	/* Disable direct access controller */
	if (!cqspi->use_direct_mode) {
		reg = readl(cqspi->iobase + CQSPI_REG_CONFIG);
		reg &= ~CQSPI_REG_CONFIG_ENB_DIR_ACC_CTRL;
		writel(reg, cqspi->iobase + CQSPI_REG_CONFIG);
	}

	/* Enable DMA interface */
	if (cqspi->use_dma_read) {
		reg = readl(cqspi->iobase + CQSPI_REG_CONFIG);
		reg &= ~CQSPI_REG_CONFIG_PHY_ENABLE_MASK;
		writel(reg, cqspi->iobase + CQSPI_REG_CONFIG);
	}

	cqspi_controller_enable(cqspi, 1);
}

static int cqspi_request_mmap_dma(struct cqspi_st *cqspi)
{
	dma_cap_mask_t mask;

	dma_cap_zero(mask);
	dma_cap_set(DMA_MEMCPY, mask);

	cqspi->rx_chan = dma_request_chan_by_mask(&mask);
	if (IS_ERR(cqspi->rx_chan)) {
		int ret = PTR_ERR(cqspi->rx_chan);

		cqspi->rx_chan = NULL;
		return dev_err_probe(&cqspi->pdev->dev, ret, "No Rx DMA available\n");
	}
	init_completion(&cqspi->rx_dma_complete);

	return 0;
}

static const char *cqspi_get_name(struct spi_mem *mem)
{
	struct cqspi_st *cqspi = spi_controller_get_devdata(mem->spi->controller);
	struct device *dev = &cqspi->pdev->dev;

	return devm_kasprintf(dev, GFP_KERNEL, "%s.%d", dev_name(dev),
			      spi_get_chipselect(mem->spi, 0));
}

static const struct spi_controller_mem_ops cqspi_mem_ops = {
	.exec_op = cqspi_exec_mem_op,
	.get_name = cqspi_get_name,
	.supports_op = cqspi_supports_mem_op,
};

static const struct spi_controller_mem_caps cqspi_mem_caps = {
	.dtr = true,
};

static int cqspi_setup_flash(struct cqspi_st *cqspi)
{
	struct platform_device *pdev = cqspi->pdev;
	struct device *dev = &pdev->dev;
	struct device_node *np = dev->of_node;
	struct cqspi_flash_pdata *f_pdata;
	unsigned int cs;
	int ret;

	/* Get flash device data */
	for_each_available_child_of_node(dev->of_node, np) {
		ret = of_property_read_u32(np, "reg", &cs);
		if (ret) {
			dev_err(dev, "Couldn't determine chip select.\n");
			of_node_put(np);
			return ret;
		}

		if (cs >= CQSPI_MAX_CHIPSELECT) {
			dev_err(dev, "Chip select %d out of range.\n", cs);
			of_node_put(np);
			return -EINVAL;
		}

		f_pdata = &cqspi->f_pdata[cs];
		f_pdata->cqspi = cqspi;
		f_pdata->cs = cs;

		ret = cqspi_of_get_flash_pdata(pdev, f_pdata, np);
		if (ret) {
			of_node_put(np);
			return ret;
		}
	}

	return 0;
}

static int cqspi_jh7110_clk_init(struct platform_device *pdev, struct cqspi_st *cqspi)
{
	static struct clk_bulk_data qspiclk[] = {
		{ .id = "apb" },
		{ .id = "ahb" },
	};

	int ret = 0;

	ret = devm_clk_bulk_get(&pdev->dev, ARRAY_SIZE(qspiclk), qspiclk);
	if (ret) {
		dev_err(&pdev->dev, "%s: failed to get qspi clocks\n", __func__);
		return ret;
	}

	cqspi->clks[CLK_QSPI_APB] = qspiclk[0].clk;
	cqspi->clks[CLK_QSPI_AHB] = qspiclk[1].clk;

	ret = clk_prepare_enable(cqspi->clks[CLK_QSPI_APB]);
	if (ret) {
		dev_err(&pdev->dev, "%s: failed to enable CLK_QSPI_APB\n", __func__);
		return ret;
	}

	ret = clk_prepare_enable(cqspi->clks[CLK_QSPI_AHB]);
	if (ret) {
		dev_err(&pdev->dev, "%s: failed to enable CLK_QSPI_AHB\n", __func__);
		goto disable_apb_clk;
	}

	cqspi->is_jh7110 = true;

	return 0;

disable_apb_clk:
	clk_disable_unprepare(cqspi->clks[CLK_QSPI_APB]);

	return ret;
}

static void cqspi_jh7110_disable_clk(struct platform_device *pdev, struct cqspi_st *cqspi)
{
	clk_disable_unprepare(cqspi->clks[CLK_QSPI_AHB]);
	clk_disable_unprepare(cqspi->clks[CLK_QSPI_APB]);
}
static int cqspi_probe(struct platform_device *pdev)
{
	const struct cqspi_driver_platdata *ddata;
	struct reset_control *rstc, *rstc_ocp, *rstc_ref;
	struct device *dev = &pdev->dev;
	struct spi_controller *host;
	struct resource *res_ahb;
	struct cqspi_st *cqspi;
	int ret;
	int irq;

	host = devm_spi_alloc_host(&pdev->dev, sizeof(*cqspi));
	if (!host) {
		dev_err(&pdev->dev, "devm_spi_alloc_host failed\n");
		return -ENOMEM;
	}
	host->mode_bits = SPI_RX_QUAD | SPI_RX_DUAL;
	host->mem_ops = &cqspi_mem_ops;
	host->mem_caps = &cqspi_mem_caps;
	host->dev.of_node = pdev->dev.of_node;

	cqspi = spi_controller_get_devdata(host);

	cqspi->pdev = pdev;
	cqspi->host = host;
	cqspi->is_jh7110 = false;
	platform_set_drvdata(pdev, cqspi);

	/* Obtain configuration from OF. */
	ret = cqspi_of_get_pdata(cqspi);
	if (ret) {
		dev_err(dev, "Cannot get mandatory OF data.\n");
		return -ENODEV;
	}

	/* Obtain QSPI clock. */
	cqspi->clk = devm_clk_get(dev, NULL);
	if (IS_ERR(cqspi->clk)) {
		dev_err(dev, "Cannot claim QSPI clock.\n");
		ret = PTR_ERR(cqspi->clk);
		return ret;
	}

	/* Obtain and remap controller address. */
	cqspi->iobase = devm_platform_ioremap_resource(pdev, 0);
	if (IS_ERR(cqspi->iobase)) {
		dev_err(dev, "Cannot remap controller address.\n");
		ret = PTR_ERR(cqspi->iobase);
		return ret;
	}

	/* Obtain and remap AHB address. */
	cqspi->ahb_base = devm_platform_get_and_ioremap_resource(pdev, 1, &res_ahb);
	if (IS_ERR(cqspi->ahb_base)) {
		dev_err(dev, "Cannot remap AHB address.\n");
		ret = PTR_ERR(cqspi->ahb_base);
		return ret;
	}
	cqspi->mmap_phys_base = (dma_addr_t)res_ahb->start;
	cqspi->ahb_size = resource_size(res_ahb);

	init_completion(&cqspi->transfer_complete);
	init_completion(&cqspi->tuning_complete);

	/* Obtain IRQ line. */
	irq = platform_get_irq(pdev, 0);
	if (irq < 0)
		return -ENXIO;

	pm_runtime_enable(dev);
	ret = pm_runtime_resume_and_get(dev);
	if (ret < 0)
		goto probe_pm_failed;

	ret = clk_prepare_enable(cqspi->clk);
	if (ret) {
		dev_err(dev, "Cannot enable QSPI clock.\n");
		goto probe_clk_failed;
	}

	/* Obtain QSPI reset control */
	rstc = devm_reset_control_get_optional_exclusive(dev, "qspi");
	if (IS_ERR(rstc)) {
		ret = PTR_ERR(rstc);
		dev_err(dev, "Cannot get QSPI reset.\n");
		goto probe_reset_failed;
	}

	rstc_ocp = devm_reset_control_get_optional_exclusive(dev, "qspi-ocp");
	if (IS_ERR(rstc_ocp)) {
		ret = PTR_ERR(rstc_ocp);
		dev_err(dev, "Cannot get QSPI OCP reset.\n");
		goto probe_reset_failed;
	}

	if (of_device_is_compatible(pdev->dev.of_node, "starfive,jh7110-qspi")) {
		rstc_ref = devm_reset_control_get_optional_exclusive(dev, "rstc_ref");
		if (IS_ERR(rstc_ref)) {
			ret = PTR_ERR(rstc_ref);
			dev_err(dev, "Cannot get QSPI REF reset.\n");
			goto probe_reset_failed;
		}
		reset_control_assert(rstc_ref);
		reset_control_deassert(rstc_ref);
	}

	reset_control_assert(rstc);
	reset_control_deassert(rstc);

	reset_control_assert(rstc_ocp);
	reset_control_deassert(rstc_ocp);

	cqspi->master_ref_clk_hz = clk_get_rate(cqspi->clk);
	host->max_speed_hz = cqspi->master_ref_clk_hz;

	/* write completion is supported by default */
	cqspi->wr_completion = true;

	ddata  = of_device_get_match_data(dev);
	if (ddata) {
		if (ddata->quirks & CQSPI_NEEDS_WR_DELAY)
			cqspi->wr_delay = 50 * DIV_ROUND_UP(NSEC_PER_SEC,
						cqspi->master_ref_clk_hz);
		if (ddata->hwcaps_mask & CQSPI_SUPPORTS_OCTAL)
			host->mode_bits |= SPI_RX_OCTAL | SPI_TX_OCTAL;
		if (!(ddata->quirks & CQSPI_DISABLE_DAC_MODE)) {
			cqspi->use_direct_mode = true;
			cqspi->use_direct_mode_wr = true;
		}
		if (ddata->quirks & CQSPI_SUPPORT_EXTERNAL_DMA)
			cqspi->use_dma_read = true;
		if (ddata->quirks & CQSPI_NO_SUPPORT_WR_COMPLETION)
			cqspi->wr_completion = false;
		if (ddata->quirks & CQSPI_SLOW_SRAM)
			cqspi->slow_sram = true;
		if (ddata->quirks & CQSPI_NEEDS_APB_AHB_HAZARD_WAR)
			cqspi->apb_ahb_hazard = true;

		if (ddata->jh7110_clk_init) {
			ret = cqspi_jh7110_clk_init(pdev, cqspi);
			if (ret)
				goto probe_reset_failed;
		}

		if (of_device_is_compatible(pdev->dev.of_node,
					    "xlnx,versal-ospi-1.0")) {
			ret = dma_set_mask(&pdev->dev, DMA_BIT_MASK(64));
			if (ret)
				goto probe_reset_failed;

			if (cqspi->master_ref_clk_hz >= TAP_GRAN_SEL_MIN_FREQ)
				writel(0x1, cqspi->iobase + CQSPI_REG_VERSAL_ECO);
		}
	}

	ret = devm_request_irq(dev, irq, cqspi_irq_handler, 0,
			       pdev->name, cqspi);
	if (ret) {
		dev_err(dev, "Cannot request IRQ.\n");
		goto probe_reset_failed;
	}

	cqspi_wait_idle(cqspi);
	cqspi_controller_init(cqspi);
	cqspi->current_cs = -1;
	cqspi->sclk = 0;
	cqspi->extra_dummy = false;
	cqspi->clk_tuned = false;

	host->num_chipselect = cqspi->num_chipselect;

	ret = cqspi_setup_flash(cqspi);
	if (ret) {
		dev_err(dev, "failed to setup flash parameters %d\n", ret);
		goto probe_setup_failed;
	}

	if (cqspi->use_direct_mode) {
		ret = cqspi_request_mmap_dma(cqspi);
		if (ret == -EPROBE_DEFER)
			goto probe_setup_failed;
	}

	ret = spi_register_controller(host);
	if (ret) {
		dev_err(&pdev->dev, "failed to register SPI ctlr %d\n", ret);
		goto probe_setup_failed;
	}

	return 0;
probe_setup_failed:
	cqspi_controller_enable(cqspi, 0);
probe_reset_failed:
	if (cqspi->is_jh7110)
		cqspi_jh7110_disable_clk(pdev, cqspi);
	clk_disable_unprepare(cqspi->clk);
probe_clk_failed:
	pm_runtime_put_sync(dev);
probe_pm_failed:
	pm_runtime_disable(dev);
	return ret;
}

static void cqspi_remove(struct platform_device *pdev)
{
	struct cqspi_st *cqspi = platform_get_drvdata(pdev);

	spi_unregister_controller(cqspi->host);
	cqspi_controller_enable(cqspi, 0);

	if (cqspi->rx_chan)
		dma_release_channel(cqspi->rx_chan);

	clk_disable_unprepare(cqspi->clk);

	if (cqspi->is_jh7110)
		cqspi_jh7110_disable_clk(pdev, cqspi);

	pm_runtime_put_sync(&pdev->dev);
	pm_runtime_disable(&pdev->dev);
}

static int cqspi_suspend(struct device *dev)
{
	struct cqspi_st *cqspi = dev_get_drvdata(dev);
<<<<<<< HEAD
	struct spi_controller *host = cqspi->host;
	int ret;

	ret = spi_controller_suspend(host);
	if (cqspi->clk_tuned && !cqspi->tuning_complete.done &&
	    !wait_for_completion_timeout(&cqspi->tuning_complete,
		msecs_to_jiffies(CQSPI_TUNING_TIMEOUT_MS))) {
		return -ETIMEDOUT;
	}

=======
	int ret;

	ret = spi_controller_suspend(cqspi->host);
>>>>>>> 5697d159
	cqspi_controller_enable(cqspi, 0);

	clk_disable_unprepare(cqspi->clk);

	return ret;
}

static int cqspi_resume(struct device *dev)
{
	struct cqspi_st *cqspi = dev_get_drvdata(dev);
<<<<<<< HEAD
	struct spi_controller *host = cqspi->host;
	u32 ret;
=======
>>>>>>> 5697d159

	clk_prepare_enable(cqspi->clk);
	cqspi_wait_idle(cqspi);
	cqspi_controller_init(cqspi);

	cqspi->current_cs = -1;
	cqspi->sclk = 0;
	cqspi->extra_dummy = false;
	cqspi->clk_tuned = false;

	ret = cqspi_setup_flash(cqspi);
	if (ret) {
		dev_err(dev, "failed to setup flash parameters %d\n", ret);
		return ret;
	}

	ret = zynqmp_pm_ospi_mux_select(cqspi->pd_dev_id,
					PM_OSPI_MUX_SEL_LINEAR);
	if (ret)
		return ret;

	return spi_controller_resume(cqspi->host);
}

static DEFINE_SIMPLE_DEV_PM_OPS(cqspi_dev_pm_ops, cqspi_suspend, cqspi_resume);

static const struct cqspi_driver_platdata cdns_qspi = {
	.quirks = CQSPI_DISABLE_DAC_MODE,
};

static const struct cqspi_driver_platdata k2g_qspi = {
	.quirks = CQSPI_NEEDS_WR_DELAY,
};

static const struct cqspi_driver_platdata am654_ospi = {
	.hwcaps_mask = CQSPI_SUPPORTS_OCTAL,
	.quirks = CQSPI_NEEDS_WR_DELAY,
};

static const struct cqspi_driver_platdata intel_lgm_qspi = {
	.quirks = CQSPI_DISABLE_DAC_MODE,
};

static const struct cqspi_driver_platdata socfpga_qspi = {
	.quirks = CQSPI_DISABLE_DAC_MODE
			| CQSPI_NO_SUPPORT_WR_COMPLETION
			| CQSPI_SLOW_SRAM,
};

static const struct cqspi_driver_platdata versal_ospi = {
	.hwcaps_mask = CQSPI_SUPPORTS_OCTAL,
	.quirks = CQSPI_DISABLE_DAC_MODE | CQSPI_SUPPORT_EXTERNAL_DMA,
	.indirect_read_dma = cqspi_versal_indirect_read_dma,
	.get_dma_status = cqspi_get_versal_dma_status,
};

static const struct cqspi_driver_platdata jh7110_qspi = {
	.quirks = CQSPI_DISABLE_DAC_MODE,
	.jh7110_clk_init = cqspi_jh7110_clk_init,
};

static const struct cqspi_driver_platdata pensando_cdns_qspi = {
	.quirks = CQSPI_NEEDS_APB_AHB_HAZARD_WAR | CQSPI_DISABLE_DAC_MODE,
};

static const struct of_device_id cqspi_dt_ids[] = {
	{
		.compatible = "cdns,qspi-nor",
		.data = &cdns_qspi,
	},
	{
		.compatible = "ti,k2g-qspi",
		.data = &k2g_qspi,
	},
	{
		.compatible = "ti,am654-ospi",
		.data = &am654_ospi,
	},
	{
		.compatible = "intel,lgm-qspi",
		.data = &intel_lgm_qspi,
	},
	{
		.compatible = "xlnx,versal-ospi-1.0",
		.data = &versal_ospi,
	},
	{
		.compatible = "intel,socfpga-qspi",
		.data = &socfpga_qspi,
	},
	{
		.compatible = "starfive,jh7110-qspi",
		.data = &jh7110_qspi,
	},
	{
		.compatible = "amd,pensando-elba-qspi",
		.data = &pensando_cdns_qspi,
	},
	{ /* end of table */ }
};

MODULE_DEVICE_TABLE(of, cqspi_dt_ids);

static struct platform_driver cqspi_platform_driver = {
	.probe = cqspi_probe,
	.remove_new = cqspi_remove,
	.driver = {
		.name = CQSPI_NAME,
		.pm = &cqspi_dev_pm_ops,
		.of_match_table = cqspi_dt_ids,
	},
};

module_platform_driver(cqspi_platform_driver);

MODULE_DESCRIPTION("Cadence QSPI Controller Driver");
MODULE_LICENSE("GPL v2");
MODULE_ALIAS("platform:" CQSPI_NAME);
MODULE_AUTHOR("Ley Foon Tan <lftan@altera.com>");
MODULE_AUTHOR("Graham Moore <grmoore@opensource.altera.com>");
MODULE_AUTHOR("Vadivel Murugan R <vadivel.muruganx.ramuthevar@intel.com>");
MODULE_AUTHOR("Vignesh Raghavendra <vigneshr@ti.com>");
MODULE_AUTHOR("Pratyush Yadav <p.yadav@ti.com>");<|MERGE_RESOLUTION|>--- conflicted
+++ resolved
@@ -2305,7 +2305,6 @@
 static int cqspi_suspend(struct device *dev)
 {
 	struct cqspi_st *cqspi = dev_get_drvdata(dev);
-<<<<<<< HEAD
 	struct spi_controller *host = cqspi->host;
 	int ret;
 
@@ -2316,11 +2315,6 @@
 		return -ETIMEDOUT;
 	}
 
-=======
-	int ret;
-
-	ret = spi_controller_suspend(cqspi->host);
->>>>>>> 5697d159
 	cqspi_controller_enable(cqspi, 0);
 
 	clk_disable_unprepare(cqspi->clk);
@@ -2331,11 +2325,8 @@
 static int cqspi_resume(struct device *dev)
 {
 	struct cqspi_st *cqspi = dev_get_drvdata(dev);
-<<<<<<< HEAD
 	struct spi_controller *host = cqspi->host;
 	u32 ret;
-=======
->>>>>>> 5697d159
 
 	clk_prepare_enable(cqspi->clk);
 	cqspi_wait_idle(cqspi);
@@ -2357,7 +2348,7 @@
 	if (ret)
 		return ret;
 
-	return spi_controller_resume(cqspi->host);
+	return spi_controller_resume(host);
 }
 
 static DEFINE_SIMPLE_DEV_PM_OPS(cqspi_dev_pm_ops, cqspi_suspend, cqspi_resume);
