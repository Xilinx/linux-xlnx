--- conflicted
+++ resolved
@@ -467,15 +467,9 @@
 
 static int bcm63xx_hsspi_do_txrx(struct spi_device *spi, struct spi_transfer *t)
 {
-<<<<<<< HEAD
-	struct bcm63xx_hsspi *bs = spi_master_get_devdata(spi->master);
-	unsigned int chip_select = spi_get_chipselect(spi, 0);
-	u16 opcode = 0;
-=======
 	struct bcm63xx_hsspi *bs = spi_controller_get_devdata(spi->controller);
 	unsigned int chip_select = spi_get_chipselect(spi, 0);
 	u16 opcode = 0, val;
->>>>>>> 08485d4c
 	int pending = t->len;
 	int step_size = HSSPI_BUFFER_LEN;
 	const u8 *tx = t->tx_buf;
@@ -483,12 +477,8 @@
 	u32 reg = 0;
 
 	bcm63xx_hsspi_set_clk(bs, spi, t->speed_hz);
-<<<<<<< HEAD
-	bcm63xx_hsspi_set_cs(bs, spi_get_chipselect(spi, 0), true);
-=======
 	if (!t->cs_off)
 		bcm63xx_hsspi_set_cs(bs, spi_get_chipselect(spi, 0), true);
->>>>>>> 08485d4c
 
 	if (tx && rx)
 		opcode = HSSPI_OP_READ_WRITE;
@@ -637,10 +627,6 @@
 
 		spi_transfer_delay_exec(t);
 
-<<<<<<< HEAD
-		if (t->cs_change)
-			bcm63xx_hsspi_set_cs(bs, spi_get_chipselect(spi, 0), false);
-=======
 		/* use existing cs change logic from spi_transfer_one_message */
 		if (t->cs_change) {
 			if (list_is_last(&t->transfer_list, &msg->transfers)) {
@@ -658,7 +644,6 @@
 			   t->cs_off != list_next_entry(t, transfer_list)->cs_off) {
 			bcm63xx_hsspi_set_cs(bs, spi_get_chipselect(spi, 0), t->cs_off);
 		}
->>>>>>> 08485d4c
 	}
 
 	bcm63xx_hsspi_set_cs(bs, dummy_cs, false);
