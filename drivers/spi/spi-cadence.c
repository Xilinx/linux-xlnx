// SPDX-License-Identifier: GPL-2.0-or-later
/*
 * Cadence SPI controller driver (host and target mode)
 *
 * Copyright (C) 2008 - 2014 Xilinx, Inc.
 *
 * based on Blackfin On-Chip SPI Driver (spi_bfin5xx.c)
 */

#include <linux/clk.h>
#include <linux/delay.h>
#include <linux/gpio/consumer.h>
#include <linux/interrupt.h>
#include <linux/io.h>
#include <linux/kernel.h>
#include <linux/module.h>
#include <linux/of_irq.h>
#include <linux/of_address.h>
#include <linux/platform_device.h>
#include <linux/pm_runtime.h>
#include <linux/reset.h>
#include <linux/spi/spi.h>

/* Name of this driver */
#define CDNS_SPI_NAME		"cdns-spi"

/* Register offset definitions */
#define CDNS_SPI_CR	0x00 /* Configuration  Register, RW */
#define CDNS_SPI_ISR	0x04 /* Interrupt Status Register, RO */
#define CDNS_SPI_IER	0x08 /* Interrupt Enable Register, WO */
#define CDNS_SPI_IDR	0x0c /* Interrupt Disable Register, WO */
#define CDNS_SPI_IMR	0x10 /* Interrupt Enabled Mask Register, RO */
#define CDNS_SPI_ER	0x14 /* Enable/Disable Register, RW */
#define CDNS_SPI_DR	0x18 /* Delay Register, RW */
#define CDNS_SPI_TXD	0x1C /* Data Transmit Register, WO */
#define CDNS_SPI_RXD	0x20 /* Data Receive Register, RO */
#define CDNS_SPI_SICR	0x24 /* Slave Idle Count Register, RW */
#define CDNS_SPI_THLD	0x28 /* Transmit FIFO Watermark Register,RW */

#define SPI_AUTOSUSPEND_TIMEOUT		3000
/*
 * SPI Configuration Register bit Masks
 *
 * This register contains various control bits that affect the operation
 * of the SPI controller
 */
#define CDNS_SPI_CR_MANSTRT	0x00010000 /* Manual TX Start */
#define CDNS_SPI_CR_CPHA		0x00000004 /* Clock Phase Control */
#define CDNS_SPI_CR_CPOL		0x00000002 /* Clock Polarity Control */
#define CDNS_SPI_CR_SSCTRL		0x00003C00 /* Slave Select Mask */
#define CDNS_SPI_CR_PERI_SEL	0x00000200 /* Peripheral Select Decode */
#define CDNS_SPI_CR_BAUD_DIV	0x00000038 /* Baud Rate Divisor Mask */
#define CDNS_SPI_CR_MSTREN		0x00000001 /* Master Enable Mask */
#define CDNS_SPI_CR_MANSTRTEN	0x00008000 /* Manual TX Enable Mask */
#define CDNS_SPI_CR_SSFORCE	0x00004000 /* Manual SS Enable Mask */
#define CDNS_SPI_CR_BAUD_DIV_4	0x00000008 /* Default Baud Div Mask */
#define CDNS_SPI_CR_DEFAULT	(CDNS_SPI_CR_MSTREN | \
					CDNS_SPI_CR_SSCTRL | \
					CDNS_SPI_CR_SSFORCE | \
					CDNS_SPI_CR_BAUD_DIV_4)

/*
 * SPI Configuration Register - Baud rate and target select
 *
 * These are the values used in the calculation of baud rate divisor and
 * setting the target select.
 */

#define CDNS_SPI_BAUD_DIV_MAX		7 /* Baud rate divisor maximum */
#define CDNS_SPI_BAUD_DIV_MIN		1 /* Baud rate divisor minimum */
#define CDNS_SPI_BAUD_DIV_SHIFT		3 /* Baud rate divisor shift in CR */
#define CDNS_SPI_SS_SHIFT		10 /* Slave Select field shift in CR */
#define CDNS_SPI_SS0			0x1 /* Slave Select zero */
#define CDNS_SPI_NOSS			0xF /* No Slave select */

/*
 * SPI Interrupt Registers bit Masks
 *
 * All the four interrupt registers (Status/Mask/Enable/Disable) have the same
 * bit definitions.
 */
#define CDNS_SPI_IXR_TXOW	0x00000004 /* SPI TX FIFO Overwater */
#define CDNS_SPI_IXR_MODF	0x00000002 /* SPI Mode Fault */
#define CDNS_SPI_IXR_RXNEMTY 0x00000010 /* SPI RX FIFO Not Empty */
#define CDNS_SPI_IXR_DEFAULT	(CDNS_SPI_IXR_TXOW | \
					CDNS_SPI_IXR_MODF)
#define CDNS_SPI_IXR_TXFULL	0x00000008 /* SPI TX Full */
#define CDNS_SPI_IXR_ALL	0x0000007F /* SPI all interrupts */

/*
 * SPI Enable Register bit Masks
 *
 * This register is used to enable or disable the SPI controller
 */
#define CDNS_SPI_ER_ENABLE	0x00000001 /* SPI Enable Bit Mask */
#define CDNS_SPI_ER_DISABLE	0x0 /* SPI Disable Bit Mask */

/* Default number of chip select lines */
#define CDNS_SPI_DEFAULT_NUM_CS		4

/**
 * struct cdns_spi - This definition defines spi driver instance
 * @regs:		Virtual address of the SPI controller registers
 * @ref_clk:		Pointer to the peripheral clock
 * @pclk:		Pointer to the APB clock
 * @clk_rate:		Reference clock frequency, taken from @ref_clk
 * @speed_hz:		Current SPI bus clock speed in Hz
 * @txbuf:		Pointer	to the TX buffer
 * @rxbuf:		Pointer to the RX buffer
 * @tx_bytes:		Number of bytes left to transfer
 * @rx_bytes:		Number of bytes requested
 * @dev_busy:		Device busy flag
 * @is_decoded_cs:	Flag for decoder property set or not
 * @tx_fifo_depth:	Depth of the TX FIFO
 * @rstc:		Optional reset control for SPI controller
 */
struct cdns_spi {
	void __iomem *regs;
	struct clk *ref_clk;
	struct clk *pclk;
	unsigned int clk_rate;
	u32 speed_hz;
	const u8 *txbuf;
	u8 *rxbuf;
	int tx_bytes;
	int rx_bytes;
	u8 dev_busy;
	u32 is_decoded_cs;
	unsigned int tx_fifo_depth;
	struct reset_control *rstc;
};

/* Macros for the SPI controller read/write */
static inline u32 cdns_spi_read(struct cdns_spi *xspi, u32 offset)
{
	return readl_relaxed(xspi->regs + offset);
}

static inline void cdns_spi_write(struct cdns_spi *xspi, u32 offset, u32 val)
{
	writel_relaxed(val, xspi->regs + offset);
}

/**
 * cdns_spi_init_hw - Initialize the hardware and configure the SPI controller
 * @xspi:	Pointer to the cdns_spi structure
 * @is_target:	Flag to indicate target or host mode
 * * On reset the SPI controller is configured to target or host mode.
 * In host mode baud rate divisor is set to 4, threshold value for TX FIFO
 * not full interrupt is set to 1 and size of the word to be transferred as 8 bit.
 *
 * This function initializes the SPI controller to disable and clear all the
 * interrupts, enable manual target select and manual start, deselect all the
 * chip select lines, and enable the SPI controller.
 */
static void cdns_spi_init_hw(struct cdns_spi *xspi, bool is_target)
{
	u32 ctrl_reg = 0;

	if (!is_target)
		ctrl_reg |= CDNS_SPI_CR_DEFAULT;

	if (xspi->is_decoded_cs)
		ctrl_reg |= CDNS_SPI_CR_PERI_SEL;

	cdns_spi_write(xspi, CDNS_SPI_ER, CDNS_SPI_ER_DISABLE);
	cdns_spi_write(xspi, CDNS_SPI_IDR, CDNS_SPI_IXR_ALL);

	/* Clear the RX FIFO */
	while (cdns_spi_read(xspi, CDNS_SPI_ISR) & CDNS_SPI_IXR_RXNEMTY)
		cdns_spi_read(xspi, CDNS_SPI_RXD);

	cdns_spi_write(xspi, CDNS_SPI_ISR, CDNS_SPI_IXR_ALL);
	cdns_spi_write(xspi, CDNS_SPI_CR, ctrl_reg);
	cdns_spi_write(xspi, CDNS_SPI_ER, CDNS_SPI_ER_ENABLE);
}

/**
 * cdns_spi_chipselect - Select or deselect the chip select line
 * @spi:	Pointer to the spi_device structure
 * @is_high:	Select(0) or deselect (1) the chip select line
 */
static void cdns_spi_chipselect(struct spi_device *spi, bool is_high)
{
	struct cdns_spi *xspi = spi_controller_get_devdata(spi->controller);
	u32 ctrl_reg;

	ctrl_reg = cdns_spi_read(xspi, CDNS_SPI_CR);

	if (is_high) {
		/* Deselect the target */
		ctrl_reg |= CDNS_SPI_CR_SSCTRL;
	} else {
		/* Select the target */
		ctrl_reg &= ~CDNS_SPI_CR_SSCTRL;
		if (!(xspi->is_decoded_cs))
			ctrl_reg |= ((~(CDNS_SPI_SS0 << spi_get_chipselect(spi, 0))) <<
				     CDNS_SPI_SS_SHIFT) &
				     CDNS_SPI_CR_SSCTRL;
		else
			ctrl_reg |= (spi_get_chipselect(spi, 0) << CDNS_SPI_SS_SHIFT) &
				     CDNS_SPI_CR_SSCTRL;
	}

	cdns_spi_write(xspi, CDNS_SPI_CR, ctrl_reg);
}

/**
 * cdns_spi_config_clock_mode - Sets clock polarity and phase
 * @spi:	Pointer to the spi_device structure
 *
 * Sets the requested clock polarity and phase.
 */
static void cdns_spi_config_clock_mode(struct spi_device *spi)
{
	struct cdns_spi *xspi = spi_controller_get_devdata(spi->controller);
	u32 ctrl_reg, new_ctrl_reg;

	new_ctrl_reg = cdns_spi_read(xspi, CDNS_SPI_CR);
	ctrl_reg = new_ctrl_reg;

	/* Set the SPI clock phase and clock polarity */
	new_ctrl_reg &= ~(CDNS_SPI_CR_CPHA | CDNS_SPI_CR_CPOL);
	if (spi->mode & SPI_CPHA)
		new_ctrl_reg |= CDNS_SPI_CR_CPHA;
	if (spi->mode & SPI_CPOL)
		new_ctrl_reg |= CDNS_SPI_CR_CPOL;

	if (new_ctrl_reg != ctrl_reg) {
		/*
		 * Just writing the CR register does not seem to apply the clock
		 * setting changes. This is problematic when changing the clock
		 * polarity as it will cause the SPI target to see spurious clock
		 * transitions. To workaround the issue toggle the ER register.
		 */
		cdns_spi_write(xspi, CDNS_SPI_ER, CDNS_SPI_ER_DISABLE);
		cdns_spi_write(xspi, CDNS_SPI_CR, new_ctrl_reg);
		cdns_spi_write(xspi, CDNS_SPI_ER, CDNS_SPI_ER_ENABLE);
	}
}

/**
 * cdns_spi_config_clock_freq - Sets clock frequency
 * @spi:	Pointer to the spi_device structure
 * @transfer:	Pointer to the spi_transfer structure which provides
 *		information about next transfer setup parameters
 *
 * Sets the requested clock frequency.
 * Note: If the requested frequency is not an exact match with what can be
 * obtained using the prescalar value the driver sets the clock frequency which
 * is lower than the requested frequency (maximum lower) for the transfer. If
 * the requested frequency is higher or lower than that is supported by the SPI
 * controller the driver will set the highest or lowest frequency supported by
 * controller.
 */
static void cdns_spi_config_clock_freq(struct spi_device *spi,
				       struct spi_transfer *transfer)
{
	struct cdns_spi *xspi = spi_controller_get_devdata(spi->controller);
	u32 ctrl_reg, baud_rate_val;
	unsigned long frequency;

	frequency = xspi->clk_rate;

	ctrl_reg = cdns_spi_read(xspi, CDNS_SPI_CR);

	/* Set the clock frequency */
	if (xspi->speed_hz != transfer->speed_hz) {
		/* first valid value is 1 */
		baud_rate_val = CDNS_SPI_BAUD_DIV_MIN;
		while ((baud_rate_val < CDNS_SPI_BAUD_DIV_MAX) &&
		       (frequency / (2 << baud_rate_val)) > transfer->speed_hz)
			baud_rate_val++;

		ctrl_reg &= ~CDNS_SPI_CR_BAUD_DIV;
		ctrl_reg |= baud_rate_val << CDNS_SPI_BAUD_DIV_SHIFT;

		xspi->speed_hz = frequency / (2 << baud_rate_val);
	}
	cdns_spi_write(xspi, CDNS_SPI_CR, ctrl_reg);
}

/**
 * cdns_spi_setup_transfer - Configure SPI controller for specified transfer
 * @spi:	Pointer to the spi_device structure
 * @transfer:	Pointer to the spi_transfer structure which provides
 *		information about next transfer setup parameters
 *
 * Sets the operational mode of SPI controller for the next SPI transfer and
 * sets the requested clock frequency.
 *
 * Return:	Always 0
 */
static int cdns_spi_setup_transfer(struct spi_device *spi,
				   struct spi_transfer *transfer)
{
	struct cdns_spi *xspi = spi_controller_get_devdata(spi->controller);

	cdns_spi_config_clock_freq(spi, transfer);

	dev_dbg(&spi->dev, "%s, mode %d, %u bits/w, %u clock speed\n",
		__func__, spi->mode, spi->bits_per_word,
		xspi->speed_hz);

	return 0;
}

/**
 * cdns_spi_process_fifo - Fills the TX FIFO, and drain the RX FIFO
 * @xspi:	Pointer to the cdns_spi structure
 * @ntx:	Number of bytes to pack into the TX FIFO
 * @nrx:	Number of bytes to drain from the RX FIFO
 */
static void cdns_spi_process_fifo(struct cdns_spi *xspi, int ntx, int nrx)
{
	ntx = clamp(ntx, 0, xspi->tx_bytes);
	nrx = clamp(nrx, 0, xspi->rx_bytes);

	xspi->tx_bytes -= ntx;
	xspi->rx_bytes -= nrx;

	while (ntx || nrx) {
		if (nrx) {
			u8 data = cdns_spi_read(xspi, CDNS_SPI_RXD);

			if (xspi->rxbuf)
				*xspi->rxbuf++ = data;

			nrx--;
		}

		if (ntx) {
			if (xspi->txbuf)
				cdns_spi_write(xspi, CDNS_SPI_TXD, *xspi->txbuf++);
			else
				cdns_spi_write(xspi, CDNS_SPI_TXD, 0);

			ntx--;
		}

	}
}

/**
 * cdns_spi_irq - Interrupt service routine of the SPI controller
 * @irq:	IRQ number
 * @dev_id:	Pointer to the xspi structure
 *
 * This function handles TX empty and Mode Fault interrupts only.
 * On TX empty interrupt this function reads the received data from RX FIFO and
 * fills the TX FIFO if there is any data remaining to be transferred.
 * On Mode Fault interrupt this function indicates that transfer is completed,
 * the SPI subsystem will identify the error as the remaining bytes to be
 * transferred is non-zero.
 *
 * Return:	IRQ_HANDLED when handled; IRQ_NONE otherwise.
 */
static irqreturn_t cdns_spi_irq(int irq, void *dev_id)
{
	struct spi_controller *ctlr = dev_id;
	struct cdns_spi *xspi = spi_controller_get_devdata(ctlr);
	irqreturn_t status;
	u32 intr_status;

	status = IRQ_NONE;
	intr_status = cdns_spi_read(xspi, CDNS_SPI_ISR);
	cdns_spi_write(xspi, CDNS_SPI_ISR, intr_status);

	if (intr_status & CDNS_SPI_IXR_MODF) {
		/* Indicate that transfer is completed, the SPI subsystem will
		 * identify the error as the remaining bytes to be
		 * transferred is non-zero
		 */
		cdns_spi_write(xspi, CDNS_SPI_IDR, CDNS_SPI_IXR_DEFAULT);
		spi_finalize_current_transfer(ctlr);
		status = IRQ_HANDLED;
	} else if (intr_status & CDNS_SPI_IXR_TXOW) {
		int threshold = cdns_spi_read(xspi, CDNS_SPI_THLD);
		int trans_cnt = xspi->rx_bytes - xspi->tx_bytes;

		if (threshold > 1)
			trans_cnt -= threshold;

		/* Set threshold to one if number of pending are
		 * less than half fifo
		 */
		if (xspi->tx_bytes < xspi->tx_fifo_depth >> 1)
			cdns_spi_write(xspi, CDNS_SPI_THLD, 1);

		if (xspi->tx_bytes) {
			cdns_spi_process_fifo(xspi, trans_cnt, trans_cnt);
		} else {
			/* Fixed delay due to controller limitation with
			 * RX_NEMPTY incorrect status
			 * Xilinx AR:65885 contains more details
			 */
			udelay(10);
			cdns_spi_process_fifo(xspi, 0, trans_cnt);
			cdns_spi_write(xspi, CDNS_SPI_IDR,
				       CDNS_SPI_IXR_DEFAULT);
			spi_finalize_current_transfer(ctlr);
		}
		status = IRQ_HANDLED;
	}

	return status;
}

static int cdns_prepare_message(struct spi_controller *ctlr,
				struct spi_message *msg)
{
	if (!spi_controller_is_target(ctlr))
		cdns_spi_config_clock_mode(msg->spi);
	return 0;
}

/**
 * cdns_transfer_one - Initiates the SPI transfer
 * @ctlr:	Pointer to spi_controller structure
 * @spi:	Pointer to the spi_device structure
 * @transfer:	Pointer to the spi_transfer structure which provides
 *		information about next transfer parameters
 *
 * This function in host mode fills the TX FIFO, starts the SPI transfer and
 * returns a positive transfer count so that core will wait for completion.
 * This function in target mode fills the TX FIFO and wait for transfer trigger.
 *
 * Return:	Number of bytes transferred in the last transfer
 */
static int cdns_transfer_one(struct spi_controller *ctlr,
			     struct spi_device *spi,
			     struct spi_transfer *transfer)
{
	struct cdns_spi *xspi = spi_controller_get_devdata(ctlr);

	xspi->txbuf = transfer->tx_buf;
	xspi->rxbuf = transfer->rx_buf;
	xspi->tx_bytes = transfer->len;
	xspi->rx_bytes = transfer->len;

	if (!spi_controller_is_target(ctlr)) {
		cdns_spi_setup_transfer(spi, transfer);
	} else {
		/* Set TX empty threshold to half of FIFO depth
		 * only if TX bytes are more than FIFO depth.
		 */
		if (xspi->tx_bytes > xspi->tx_fifo_depth)
			cdns_spi_write(xspi, CDNS_SPI_THLD, xspi->tx_fifo_depth >> 1);
	}

	/* When xspi in busy condition, bytes may send failed,
	 * then spi control didn't work thoroughly, add one byte delay
	 */
	if (cdns_spi_read(xspi, CDNS_SPI_ISR) & CDNS_SPI_IXR_TXFULL)
		udelay(10);

	cdns_spi_process_fifo(xspi, xspi->tx_fifo_depth, 0);

	cdns_spi_write(xspi, CDNS_SPI_IER, CDNS_SPI_IXR_DEFAULT);
	return transfer->len;
}

/**
 * cdns_prepare_transfer_hardware - Prepares hardware for transfer.
 * @ctlr:	Pointer to the spi_controller structure which provides
 *		information about the controller.
 *
 * This function enables SPI host controller.
 *
 * Return:	0 always
 */
static int cdns_prepare_transfer_hardware(struct spi_controller *ctlr)
{
	struct cdns_spi *xspi = spi_controller_get_devdata(ctlr);

	cdns_spi_write(xspi, CDNS_SPI_ER, CDNS_SPI_ER_ENABLE);

	return 0;
}

/**
 * cdns_unprepare_transfer_hardware - Relaxes hardware after transfer
 * @ctlr:	Pointer to the spi_controller structure which provides
 *		information about the controller.
 *
 * This function disables the SPI host controller when no target selected.
 * This function flush out if any pending data in FIFO.
 *
 * Return:	0 always
 */
static int cdns_unprepare_transfer_hardware(struct spi_controller *ctlr)
{
	struct cdns_spi *xspi = spi_controller_get_devdata(ctlr);
	u32 ctrl_reg;
	unsigned int cnt = xspi->tx_fifo_depth;

	if (spi_controller_is_target(ctlr)) {
		while (cnt--)
			cdns_spi_read(xspi, CDNS_SPI_RXD);
	}

	/* Disable the SPI if target is deselected */
	ctrl_reg = cdns_spi_read(xspi, CDNS_SPI_CR);
	ctrl_reg = (ctrl_reg & CDNS_SPI_CR_SSCTRL) >>  CDNS_SPI_SS_SHIFT;
	if (ctrl_reg == CDNS_SPI_NOSS || spi_controller_is_target(ctlr))
		cdns_spi_write(xspi, CDNS_SPI_ER, CDNS_SPI_ER_DISABLE);

	/* Reset to default */
	cdns_spi_write(xspi, CDNS_SPI_THLD, 0x1);
	return 0;
}

/**
 * cdns_spi_detect_fifo_depth - Detect the FIFO depth of the hardware
 * @xspi:	Pointer to the cdns_spi structure
 *
 * The depth of the TX FIFO is a synthesis configuration parameter of the SPI
 * IP. The FIFO threshold register is sized so that its maximum value can be the
 * FIFO size - 1. This is used to detect the size of the FIFO.
 */
static void cdns_spi_detect_fifo_depth(struct cdns_spi *xspi)
{
	/* The MSBs will get truncated giving us the size of the FIFO */
	cdns_spi_write(xspi, CDNS_SPI_THLD, 0xffff);
	xspi->tx_fifo_depth = cdns_spi_read(xspi, CDNS_SPI_THLD) + 1;

	/* Reset to default */
	cdns_spi_write(xspi, CDNS_SPI_THLD, 0x1);
}

/**
 * cdns_target_abort - Abort target transfer
 * @ctlr:	Pointer to the spi_controller structure
 *
 * This function abort target transfer if there any transfer timeout.
 *
 * Return:      0 always
 */
static int cdns_target_abort(struct spi_controller *ctlr)
{
	struct cdns_spi *xspi = spi_controller_get_devdata(ctlr);
	u32 intr_status;

	intr_status = cdns_spi_read(xspi, CDNS_SPI_ISR);
	cdns_spi_write(xspi, CDNS_SPI_ISR, intr_status);
	cdns_spi_write(xspi, CDNS_SPI_IDR, (CDNS_SPI_IXR_MODF | CDNS_SPI_IXR_RXNEMTY));
	spi_finalize_current_transfer(ctlr);

	return 0;
}

/**
 * cdns_spi_probe - Probe method for the SPI driver
 * @pdev:	Pointer to the platform_device structure
 *
 * This function initializes the driver data structures and the hardware.
 *
 * Return:	0 on success and error value on error
 */
static int cdns_spi_probe(struct platform_device *pdev)
{
	int ret = 0, irq;
	struct spi_controller *ctlr;
	struct cdns_spi *xspi;
	u32 num_cs;
	bool target;

	target = of_property_read_bool(pdev->dev.of_node, "spi-slave");
	if (target)
		ctlr = spi_alloc_target(&pdev->dev, sizeof(*xspi));
	else
		ctlr = spi_alloc_host(&pdev->dev, sizeof(*xspi));

	if (!ctlr)
		return -ENOMEM;

	xspi = spi_controller_get_devdata(ctlr);
	ctlr->dev.of_node = pdev->dev.of_node;
	platform_set_drvdata(pdev, ctlr);

	xspi->regs = devm_platform_ioremap_resource(pdev, 0);
	if (IS_ERR(xspi->regs)) {
		ret = PTR_ERR(xspi->regs);
		goto remove_ctlr;
	}

	xspi->pclk = devm_clk_get_enabled(&pdev->dev, "pclk");
	if (IS_ERR(xspi->pclk)) {
		dev_err(&pdev->dev, "pclk clock not found.\n");
		ret = PTR_ERR(xspi->pclk);
		goto remove_ctlr;
	}

	xspi->rstc = devm_reset_control_get_optional_exclusive(&pdev->dev, "spi");
	if (IS_ERR(xspi->rstc)) {
		ret = dev_err_probe(&pdev->dev, PTR_ERR(xspi->rstc),
				    "Cannot get SPI reset.\n");
		goto remove_ctlr;
	}

<<<<<<< HEAD
	xspi->ref_clk = devm_clk_get(&pdev->dev, "ref_clk");
	if (IS_ERR(xspi->ref_clk)) {
		dev_err(&pdev->dev, "ref_clk clock not found.\n");
		ret = PTR_ERR(xspi->ref_clk);
		goto clk_dis_apb;
	}

	ret = clk_prepare_enable(xspi->ref_clk);
	if (ret) {
		dev_err(&pdev->dev, "Unable to enable device clock.\n");
		goto clk_dis_apb;
=======
	reset_control_assert(xspi->rstc);
	reset_control_deassert(xspi->rstc);

	xspi->ref_clk = devm_clk_get_enabled(&pdev->dev, "ref_clk");
	if (IS_ERR(xspi->ref_clk)) {
		dev_err(&pdev->dev, "ref_clk clock not found.\n");
		ret = PTR_ERR(xspi->ref_clk);
		goto remove_ctlr;
>>>>>>> a686015d
	}

	if (!spi_controller_is_target(ctlr)) {
		pm_runtime_use_autosuspend(&pdev->dev);
		pm_runtime_set_autosuspend_delay(&pdev->dev, SPI_AUTOSUSPEND_TIMEOUT);
		pm_runtime_get_noresume(&pdev->dev);
		pm_runtime_set_active(&pdev->dev);
		pm_runtime_enable(&pdev->dev);

		ret = of_property_read_u32(pdev->dev.of_node, "num-cs", &num_cs);
		if (ret < 0)
			ctlr->num_chipselect = CDNS_SPI_DEFAULT_NUM_CS;
		else
			ctlr->num_chipselect = num_cs;

		ret = of_property_read_u32(pdev->dev.of_node, "is-decoded-cs",
					   &xspi->is_decoded_cs);
		if (ret < 0)
			xspi->is_decoded_cs = 0;
	}

	cdns_spi_detect_fifo_depth(xspi);

	/* SPI controller initializations */
	cdns_spi_init_hw(xspi, spi_controller_is_target(ctlr));

	irq = platform_get_irq(pdev, 0);
	if (irq < 0) {
		ret = irq;
		goto clk_dis_all;
	}

	ret = devm_request_irq(&pdev->dev, irq, cdns_spi_irq,
			       0, pdev->name, ctlr);
	if (ret != 0) {
		ret = -ENXIO;
		dev_err(&pdev->dev, "request_irq failed\n");
		goto clk_dis_all;
	}

	ctlr->use_gpio_descriptors = true;
	ctlr->prepare_transfer_hardware = cdns_prepare_transfer_hardware;
	ctlr->prepare_message = cdns_prepare_message;
	ctlr->transfer_one = cdns_transfer_one;
	ctlr->unprepare_transfer_hardware = cdns_unprepare_transfer_hardware;
	ctlr->mode_bits = SPI_CPOL | SPI_CPHA;
	ctlr->bits_per_word_mask = SPI_BPW_MASK(8);

	if (!spi_controller_is_target(ctlr)) {
		ctlr->mode_bits |=  SPI_CS_HIGH;
		ctlr->set_cs = cdns_spi_chipselect;
		ctlr->auto_runtime_pm = true;
		xspi->clk_rate = clk_get_rate(xspi->ref_clk);
		/* Set to default valid value */
		ctlr->max_speed_hz = xspi->clk_rate / 4;
		xspi->speed_hz = ctlr->max_speed_hz;
		pm_runtime_mark_last_busy(&pdev->dev);
		pm_runtime_put_autosuspend(&pdev->dev);
	} else {
		ctlr->mode_bits |= SPI_NO_CS;
		ctlr->target_abort = cdns_target_abort;
	}
	ret = spi_register_controller(ctlr);
	if (ret) {
		dev_err(&pdev->dev, "spi_register_controller failed\n");
		goto clk_dis_all;
	}

	return ret;

clk_dis_all:
	if (!spi_controller_is_target(ctlr)) {
		pm_runtime_disable(&pdev->dev);
		pm_runtime_set_suspended(&pdev->dev);
	}
remove_ctlr:
	spi_controller_put(ctlr);
	return ret;
}

/**
 * cdns_spi_remove - Remove method for the SPI driver
 * @pdev:	Pointer to the platform_device structure
 *
 * This function is called if a device is physically removed from the system or
 * if the driver module is being unloaded. It frees all resources allocated to
 * the device.
 */
static void cdns_spi_remove(struct platform_device *pdev)
{
	struct spi_controller *ctlr = platform_get_drvdata(pdev);
	struct cdns_spi *xspi = spi_controller_get_devdata(ctlr);

	cdns_spi_write(xspi, CDNS_SPI_ER, CDNS_SPI_ER_DISABLE);

	if (!spi_controller_is_target(ctlr)) {
		pm_runtime_disable(&pdev->dev);
		pm_runtime_set_suspended(&pdev->dev);
	}

	spi_unregister_controller(ctlr);
}

/**
 * cdns_spi_suspend - Suspend method for the SPI driver
 * @dev:	Address of the platform_device structure
 *
 * This function disables the SPI controller and
 * changes the driver state to "suspend"
 *
 * Return:	0 on success and error value on error
 */
static int __maybe_unused cdns_spi_suspend(struct device *dev)
{
	struct spi_controller *ctlr = dev_get_drvdata(dev);

	return spi_controller_suspend(ctlr);
}

/**
 * cdns_spi_resume - Resume method for the SPI driver
 * @dev:	Address of the platform_device structure
 *
 * This function changes the driver state to "ready"
 *
 * Return:	0 on success and error value on error
 */
static int __maybe_unused cdns_spi_resume(struct device *dev)
{
	struct spi_controller *ctlr = dev_get_drvdata(dev);
	struct cdns_spi *xspi = spi_controller_get_devdata(ctlr);

	cdns_spi_init_hw(xspi, spi_controller_is_target(ctlr));
	return spi_controller_resume(ctlr);
}

/**
 * cdns_spi_runtime_resume - Runtime resume method for the SPI driver
 * @dev:	Address of the platform_device structure
 *
 * This function enables the clocks
 *
 * Return:	0 on success and error value on error
 */
static int __maybe_unused cdns_spi_runtime_resume(struct device *dev)
{
	struct spi_controller *ctlr = dev_get_drvdata(dev);
	struct cdns_spi *xspi = spi_controller_get_devdata(ctlr);
	int ret;

	ret = clk_prepare_enable(xspi->pclk);
	if (ret) {
		dev_err(dev, "Cannot enable APB clock.\n");
		return ret;
	}

	ret = clk_prepare_enable(xspi->ref_clk);
	if (ret) {
		dev_err(dev, "Cannot enable device clock.\n");
		clk_disable_unprepare(xspi->pclk);
		return ret;
	}
	return 0;
}

/**
 * cdns_spi_runtime_suspend - Runtime suspend method for the SPI driver
 * @dev:	Address of the platform_device structure
 *
 * This function disables the clocks
 *
 * Return:	Always 0
 */
static int __maybe_unused cdns_spi_runtime_suspend(struct device *dev)
{
	struct spi_controller *ctlr = dev_get_drvdata(dev);
	struct cdns_spi *xspi = spi_controller_get_devdata(ctlr);

	clk_disable_unprepare(xspi->ref_clk);
	clk_disable_unprepare(xspi->pclk);

	return 0;
}

static const struct dev_pm_ops cdns_spi_dev_pm_ops = {
	SET_RUNTIME_PM_OPS(cdns_spi_runtime_suspend,
			   cdns_spi_runtime_resume, NULL)
	SET_SYSTEM_SLEEP_PM_OPS(cdns_spi_suspend, cdns_spi_resume)
};

static const struct of_device_id cdns_spi_of_match[] = {
	{ .compatible = "xlnx,zynq-spi-r1p6" },
	{ .compatible = "cdns,spi-r1p6" },
	{ /* end of table */ }
};
MODULE_DEVICE_TABLE(of, cdns_spi_of_match);

/* cdns_spi_driver - This structure defines the SPI subsystem platform driver */
static struct platform_driver cdns_spi_driver = {
	.probe	= cdns_spi_probe,
	.remove_new = cdns_spi_remove,
	.driver = {
		.name = CDNS_SPI_NAME,
		.of_match_table = cdns_spi_of_match,
		.pm = &cdns_spi_dev_pm_ops,
	},
};

module_platform_driver(cdns_spi_driver);

MODULE_AUTHOR("Xilinx, Inc.");
MODULE_DESCRIPTION("Cadence SPI driver");
MODULE_LICENSE("GPL");<|MERGE_RESOLUTION|>--- conflicted
+++ resolved
@@ -598,19 +598,6 @@
 		goto remove_ctlr;
 	}
 
-<<<<<<< HEAD
-	xspi->ref_clk = devm_clk_get(&pdev->dev, "ref_clk");
-	if (IS_ERR(xspi->ref_clk)) {
-		dev_err(&pdev->dev, "ref_clk clock not found.\n");
-		ret = PTR_ERR(xspi->ref_clk);
-		goto clk_dis_apb;
-	}
-
-	ret = clk_prepare_enable(xspi->ref_clk);
-	if (ret) {
-		dev_err(&pdev->dev, "Unable to enable device clock.\n");
-		goto clk_dis_apb;
-=======
 	reset_control_assert(xspi->rstc);
 	reset_control_deassert(xspi->rstc);
 
@@ -619,7 +606,6 @@
 		dev_err(&pdev->dev, "ref_clk clock not found.\n");
 		ret = PTR_ERR(xspi->ref_clk);
 		goto remove_ctlr;
->>>>>>> a686015d
 	}
 
 	if (!spi_controller_is_target(ctlr)) {
