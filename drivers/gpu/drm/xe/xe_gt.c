// SPDX-License-Identifier: MIT
/*
 * Copyright © 2022 Intel Corporation
 */

#include "xe_gt.h"

#include <linux/minmax.h>

#include <drm/drm_managed.h>
#include <uapi/drm/xe_drm.h>

#include <generated/xe_wa_oob.h>

#include "instructions/xe_alu_commands.h"
#include "instructions/xe_gfxpipe_commands.h"
#include "instructions/xe_mi_commands.h"
#include "regs/xe_engine_regs.h"
#include "regs/xe_gt_regs.h"
#include "xe_assert.h"
#include "xe_bb.h"
#include "xe_bo.h"
#include "xe_device.h"
#include "xe_eu_stall.h"
#include "xe_exec_queue.h"
#include "xe_execlist.h"
#include "xe_force_wake.h"
#include "xe_ggtt.h"
#include "xe_gsc.h"
#include "xe_gt_ccs_mode.h"
#include "xe_gt_clock.h"
#include "xe_gt_freq.h"
#include "xe_gt_idle.h"
#include "xe_gt_mcr.h"
#include "xe_gt_pagefault.h"
#include "xe_gt_printk.h"
#include "xe_gt_sriov_pf.h"
#include "xe_gt_sriov_vf.h"
#include "xe_gt_sysfs.h"
#include "xe_gt_topology.h"
#include "xe_guc_exec_queue_types.h"
#include "xe_guc_pc.h"
#include "xe_guc_submit.h"
#include "xe_hw_fence.h"
#include "xe_hw_engine_class_sysfs.h"
#include "xe_irq.h"
#include "xe_lmtt.h"
#include "xe_lrc.h"
#include "xe_map.h"
#include "xe_migrate.h"
#include "xe_mmio.h"
#include "xe_pat.h"
#include "xe_pm.h"
#include "xe_mocs.h"
#include "xe_reg_sr.h"
#include "xe_ring_ops.h"
#include "xe_sa.h"
#include "xe_sched_job.h"
#include "xe_sriov.h"
#include "xe_tlb_inval.h"
#include "xe_tuning.h"
#include "xe_uc.h"
#include "xe_uc_fw.h"
#include "xe_vm.h"
#include "xe_wa.h"
#include "xe_wopcm.h"

struct xe_gt *xe_gt_alloc(struct xe_tile *tile)
{
	struct xe_device *xe = tile_to_xe(tile);
	struct drm_device *drm = &xe->drm;
	bool shared_wq = xe->info.needs_shared_vf_gt_wq && tile->primary_gt &&
		IS_SRIOV_VF(xe);
	struct workqueue_struct *ordered_wq;
	struct xe_gt *gt;

	gt = drmm_kzalloc(drm, sizeof(*gt), GFP_KERNEL);
	if (!gt)
		return ERR_PTR(-ENOMEM);

	gt->tile = tile;
	if (shared_wq && tile->primary_gt->ordered_wq)
		ordered_wq = tile->primary_gt->ordered_wq;
	else
		ordered_wq = drmm_alloc_ordered_workqueue(drm, "gt-ordered-wq",
							  WQ_MEM_RECLAIM);
	if (IS_ERR(ordered_wq))
		return ERR_CAST(ordered_wq);

	gt->ordered_wq = ordered_wq;

	return gt;
}

void xe_gt_sanitize(struct xe_gt *gt)
{
	/*
	 * FIXME: if xe_uc_sanitize is called here, on TGL driver will not
	 * reload
	 */
	xe_guc_submit_disable(&gt->uc.guc);
}

static void xe_gt_enable_host_l2_vram(struct xe_gt *gt)
{
	unsigned int fw_ref;
	u32 reg;

	if (!XE_GT_WA(gt, 16023588340))
		return;

	fw_ref = xe_force_wake_get(gt_to_fw(gt), XE_FW_GT);
	if (!fw_ref)
		return;

	if (xe_gt_is_main_type(gt)) {
		reg = xe_gt_mcr_unicast_read_any(gt, XE2_GAMREQSTRM_CTRL);
		reg |= CG_DIS_CNTLBUS;
		xe_gt_mcr_multicast_write(gt, XE2_GAMREQSTRM_CTRL, reg);
	}

	xe_gt_mcr_multicast_write(gt, XEHPC_L3CLOS_MASK(3), 0xF);
	xe_force_wake_put(gt_to_fw(gt), fw_ref);
}

static void xe_gt_disable_host_l2_vram(struct xe_gt *gt)
{
	unsigned int fw_ref;
	u32 reg;

	if (!XE_GT_WA(gt, 16023588340))
		return;

	if (xe_gt_is_media_type(gt))
		return;

	fw_ref = xe_force_wake_get(gt_to_fw(gt), XE_FW_GT);
	if (!fw_ref)
		return;

	reg = xe_gt_mcr_unicast_read_any(gt, XE2_GAMREQSTRM_CTRL);
	reg &= ~CG_DIS_CNTLBUS;
	xe_gt_mcr_multicast_write(gt, XE2_GAMREQSTRM_CTRL, reg);

	xe_force_wake_put(gt_to_fw(gt), fw_ref);
}

static void gt_reset_worker(struct work_struct *w);

static int emit_job_sync(struct xe_exec_queue *q, struct xe_bb *bb,
			 long timeout_jiffies)
{
	struct xe_sched_job *job;
	struct dma_fence *fence;
	long timeout;

	job = xe_bb_create_job(q, bb);
	if (IS_ERR(job))
		return PTR_ERR(job);

	xe_sched_job_arm(job);
	fence = dma_fence_get(&job->drm.s_fence->finished);
	xe_sched_job_push(job);

	timeout = dma_fence_wait_timeout(fence, false, timeout_jiffies);
	dma_fence_put(fence);
	if (timeout < 0)
		return timeout;
	else if (!timeout)
		return -ETIME;

	return 0;
}

static int emit_nop_job(struct xe_gt *gt, struct xe_exec_queue *q)
{
	struct xe_bb *bb;
	int ret;

	bb = xe_bb_new(gt, 4, false);
	if (IS_ERR(bb))
		return PTR_ERR(bb);

	ret = emit_job_sync(q, bb, HZ);
	xe_bb_free(bb, NULL);

	return ret;
}

static int emit_wa_job(struct xe_gt *gt, struct xe_exec_queue *q)
{
	struct xe_reg_sr *sr = &q->hwe->reg_lrc;
	struct xe_reg_sr_entry *entry;
	int count_rmw = 0, count = 0, ret;
	unsigned long idx;
	struct xe_bb *bb;
	size_t bb_len = 0;
	u32 *cs;

	/* count RMW registers as those will be handled separately */
	xa_for_each(&sr->xa, idx, entry) {
		if (entry->reg.masked || entry->clr_bits == ~0)
			++count;
		else
			++count_rmw;
	}

	if (count)
		bb_len += count * 2 + 1;

	if (count_rmw)
		bb_len += count_rmw * 20 + 7;

	if (q->hwe->class == XE_ENGINE_CLASS_RENDER)
		/*
		 * Big enough to emit all of the context's 3DSTATE via
		 * xe_lrc_emit_hwe_state_instructions()
		 */
		bb_len += xe_gt_lrc_size(gt, q->hwe->class) / sizeof(u32);

	xe_gt_dbg(gt, "LRC %s WA job: %zu dwords\n", q->hwe->name, bb_len);

	bb = xe_bb_new(gt, bb_len, false);
	if (IS_ERR(bb))
		return PTR_ERR(bb);

	cs = bb->cs;

	if (count) {
		/*
		 * Emit single LRI with all non RMW regs: 1 leading dw + 2dw per
		 * reg + 1
		 */

		*cs++ = MI_LOAD_REGISTER_IMM | MI_LRI_NUM_REGS(count);

		xa_for_each(&sr->xa, idx, entry) {
			struct xe_reg reg = entry->reg;
			u32 val;

			if (reg.masked)
				val = entry->clr_bits << 16;
			else if (entry->clr_bits == ~0)
				val = 0;
			else
				continue;

			val |= entry->set_bits;

			*cs++ = reg.addr;
			*cs++ = val;
			xe_gt_dbg(gt, "REG[0x%x] = 0x%08x", reg.addr, val);
		}
	}

	if (count_rmw) {
		/* Emit MI_MATH for each RMW reg: 20dw per reg + 7 trailing dw */

		xa_for_each(&sr->xa, idx, entry) {
			if (entry->reg.masked || entry->clr_bits == ~0)
				continue;

			*cs++ = MI_LOAD_REGISTER_REG | MI_LRR_DST_CS_MMIO;
			*cs++ = entry->reg.addr;
			*cs++ = CS_GPR_REG(0, 0).addr;

			*cs++ = MI_LOAD_REGISTER_IMM | MI_LRI_NUM_REGS(2) |
				MI_LRI_LRM_CS_MMIO;
			*cs++ = CS_GPR_REG(0, 1).addr;
			*cs++ = entry->clr_bits;
			*cs++ = CS_GPR_REG(0, 2).addr;
			*cs++ = entry->set_bits;

			*cs++ = MI_MATH(8);
			*cs++ = CS_ALU_INSTR_LOAD(SRCA, REG0);
			*cs++ = CS_ALU_INSTR_LOADINV(SRCB, REG1);
			*cs++ = CS_ALU_INSTR_AND;
			*cs++ = CS_ALU_INSTR_STORE(REG0, ACCU);
			*cs++ = CS_ALU_INSTR_LOAD(SRCA, REG0);
			*cs++ = CS_ALU_INSTR_LOAD(SRCB, REG2);
			*cs++ = CS_ALU_INSTR_OR;
			*cs++ = CS_ALU_INSTR_STORE(REG0, ACCU);

			*cs++ = MI_LOAD_REGISTER_REG | MI_LRR_SRC_CS_MMIO;
			*cs++ = CS_GPR_REG(0, 0).addr;
			*cs++ = entry->reg.addr;

			xe_gt_dbg(gt, "REG[%#x] = ~%#x|%#x\n",
				  entry->reg.addr, entry->clr_bits, entry->set_bits);
		}

		/* reset used GPR */
		*cs++ = MI_LOAD_REGISTER_IMM | MI_LRI_NUM_REGS(3) |
			MI_LRI_LRM_CS_MMIO;
		*cs++ = CS_GPR_REG(0, 0).addr;
		*cs++ = 0;
		*cs++ = CS_GPR_REG(0, 1).addr;
		*cs++ = 0;
		*cs++ = CS_GPR_REG(0, 2).addr;
		*cs++ = 0;
	}

	cs = xe_lrc_emit_hwe_state_instructions(q, cs);

	bb->len = cs - bb->cs;

	ret = emit_job_sync(q, bb, HZ);

	xe_bb_free(bb, NULL);

	return ret;
}

int xe_gt_record_default_lrcs(struct xe_gt *gt)
{
	struct xe_device *xe = gt_to_xe(gt);
	struct xe_hw_engine *hwe;
	enum xe_hw_engine_id id;
	int err = 0;

	for_each_hw_engine(hwe, gt, id) {
		struct xe_exec_queue *q, *nop_q;
		void *default_lrc;

		if (gt->default_lrc[hwe->class])
			continue;

		xe_reg_sr_init(&hwe->reg_lrc, hwe->name, xe);
		xe_wa_process_lrc(hwe);
		xe_hw_engine_setup_default_lrc_state(hwe);
		xe_tuning_process_lrc(hwe);

		default_lrc = drmm_kzalloc(&xe->drm,
					   xe_gt_lrc_size(gt, hwe->class),
					   GFP_KERNEL);
		if (!default_lrc)
			return -ENOMEM;

		q = xe_exec_queue_create(xe, NULL, BIT(hwe->logical_instance), 1,
					 hwe, EXEC_QUEUE_FLAG_KERNEL, 0);
		if (IS_ERR(q)) {
			err = PTR_ERR(q);
			xe_gt_err(gt, "hwe %s: xe_exec_queue_create failed (%pe)\n",
				  hwe->name, q);
			return err;
		}

		/* Prime golden LRC with known good state */
		err = emit_wa_job(gt, q);
		if (err) {
			xe_gt_err(gt, "hwe %s: emit_wa_job failed (%pe) guc_id=%u\n",
				  hwe->name, ERR_PTR(err), q->guc->id);
			goto put_exec_queue;
		}

		nop_q = xe_exec_queue_create(xe, NULL, BIT(hwe->logical_instance),
					     1, hwe, EXEC_QUEUE_FLAG_KERNEL, 0);
		if (IS_ERR(nop_q)) {
			err = PTR_ERR(nop_q);
			xe_gt_err(gt, "hwe %s: nop xe_exec_queue_create failed (%pe)\n",
				  hwe->name, nop_q);
			goto put_exec_queue;
		}

		/* Switch to different LRC */
		err = emit_nop_job(gt, nop_q);
		if (err) {
			xe_gt_err(gt, "hwe %s: nop emit_nop_job failed (%pe) guc_id=%u\n",
				  hwe->name, ERR_PTR(err), nop_q->guc->id);
			goto put_nop_q;
		}

		xe_map_memcpy_from(xe, default_lrc,
				   &q->lrc[0]->bo->vmap,
				   xe_lrc_pphwsp_offset(q->lrc[0]),
				   xe_gt_lrc_size(gt, hwe->class));

		gt->default_lrc[hwe->class] = default_lrc;
put_nop_q:
		xe_exec_queue_put(nop_q);
put_exec_queue:
		xe_exec_queue_put(q);
		if (err)
			break;
	}

	return err;
}

int xe_gt_init_early(struct xe_gt *gt)
{
	unsigned int fw_ref;
	int err;

	if (IS_SRIOV_PF(gt_to_xe(gt))) {
		err = xe_gt_sriov_pf_init_early(gt);
		if (err)
			return err;
	}

	if (IS_SRIOV_VF(gt_to_xe(gt))) {
		err = xe_gt_sriov_vf_init_early(gt);
		if (err)
			return err;
	}

	xe_reg_sr_init(&gt->reg_sr, "GT", gt_to_xe(gt));

	err = xe_wa_gt_init(gt);
	if (err)
		return err;

	err = xe_tuning_init(gt);
	if (err)
		return err;

	xe_wa_process_gt_oob(gt);

	xe_force_wake_init_gt(gt, gt_to_fw(gt));
	spin_lock_init(&gt->global_invl_lock);

	err = xe_gt_tlb_inval_init_early(gt);
	if (err)
		return err;

	xe_mocs_init_early(gt);

	/*
	 * Only after this point can GT-specific MMIO operations
	 * (including things like communication with the GuC)
	 * be performed.
	 */
	xe_gt_mmio_init(gt);

	err = xe_uc_init_noalloc(&gt->uc);
	if (err)
		return err;

	fw_ref = xe_force_wake_get(gt_to_fw(gt), XE_FW_GT);
	if (!fw_ref)
		return -ETIMEDOUT;

	xe_gt_mcr_init_early(gt);
	xe_pat_init(gt);
	xe_force_wake_put(gt_to_fw(gt), fw_ref);

	return 0;
}

static void dump_pat_on_error(struct xe_gt *gt)
{
	struct drm_printer p;
	char prefix[32];

	snprintf(prefix, sizeof(prefix), "[GT%u Error]", gt->info.id);
	p = drm_dbg_printer(&gt_to_xe(gt)->drm, DRM_UT_DRIVER, prefix);

	xe_pat_dump(gt, &p);
}

static int gt_init_with_gt_forcewake(struct xe_gt *gt)
{
	unsigned int fw_ref;
	int err;

	fw_ref = xe_force_wake_get(gt_to_fw(gt), XE_FW_GT);
	if (!fw_ref)
		return -ETIMEDOUT;

	err = xe_uc_init(&gt->uc);
	if (err)
		goto err_force_wake;

	xe_gt_topology_init(gt);
	xe_gt_mcr_init(gt);
	xe_gt_enable_host_l2_vram(gt);

	if (xe_gt_is_main_type(gt)) {
		err = xe_ggtt_init(gt_to_tile(gt)->mem.ggtt);
		if (err)
			goto err_force_wake;
		if (IS_SRIOV_PF(gt_to_xe(gt)))
			xe_lmtt_init(&gt_to_tile(gt)->sriov.pf.lmtt);
	}

	/* Enable per hw engine IRQs */
	xe_irq_enable_hwe(gt);

	/* Rerun MCR init as we now have hw engine list */
	xe_gt_mcr_init(gt);

	err = xe_hw_engines_init_early(gt);
	if (err) {
		dump_pat_on_error(gt);
		goto err_force_wake;
	}

	err = xe_hw_engine_class_sysfs_init(gt);
	if (err)
		goto err_force_wake;

	/* Initialize CCS mode sysfs after early initialization of HW engines */
	err = xe_gt_ccs_mode_sysfs_init(gt);
	if (err)
		goto err_force_wake;

	/*
	 * Stash hardware-reported version.  Since this register does not exist
	 * on pre-MTL platforms, reading it there will (correctly) return 0.
	 */
	gt->info.gmdid = xe_mmio_read32(&gt->mmio, GMD_ID);

	xe_force_wake_put(gt_to_fw(gt), fw_ref);
	return 0;

err_force_wake:
	xe_force_wake_put(gt_to_fw(gt), fw_ref);

	return err;
}

static int gt_init_with_all_forcewake(struct xe_gt *gt)
{
	unsigned int fw_ref;
	int err;

	fw_ref = xe_force_wake_get(gt_to_fw(gt), XE_FORCEWAKE_ALL);
	if (!xe_force_wake_ref_has_domain(fw_ref, XE_FORCEWAKE_ALL)) {
		err = -ETIMEDOUT;
		goto err_force_wake;
	}

	xe_gt_mcr_set_implicit_defaults(gt);
	xe_wa_process_gt(gt);
	xe_tuning_process_gt(gt);
	xe_reg_sr_apply_mmio(&gt->reg_sr, gt);

	err = xe_gt_clock_init(gt);
	if (err)
		goto err_force_wake;

	xe_mocs_init(gt);
	err = xe_execlist_init(gt);
	if (err)
		goto err_force_wake;

	err = xe_hw_engines_init(gt);
	if (err)
		goto err_force_wake;

	err = xe_uc_init_post_hwconfig(&gt->uc);
	if (err)
		goto err_force_wake;

	if (xe_gt_is_main_type(gt)) {
		/*
		 * USM has its only SA pool to non-block behind user operations
		 */
		if (gt_to_xe(gt)->info.has_usm) {
			struct xe_device *xe = gt_to_xe(gt);

			gt->usm.bb_pool = xe_sa_bo_manager_init(gt_to_tile(gt),
								IS_DGFX(xe) ? SZ_1M : SZ_512K, 16);
			if (IS_ERR(gt->usm.bb_pool)) {
				err = PTR_ERR(gt->usm.bb_pool);
				goto err_force_wake;
			}
		}
	}

	if (xe_gt_is_main_type(gt)) {
		struct xe_tile *tile = gt_to_tile(gt);

		err = xe_migrate_init(tile->migrate);
		if (err)
			goto err_force_wake;
	}

	err = xe_uc_load_hw(&gt->uc);
	if (err)
		goto err_force_wake;

	/* Configure default CCS mode of 1 engine with all resources */
	if (xe_gt_ccs_mode_enabled(gt)) {
		gt->ccs_mode = 1;
		xe_gt_apply_ccs_mode(gt);
	}

	if (IS_SRIOV_PF(gt_to_xe(gt)) && xe_gt_is_main_type(gt))
		xe_lmtt_init_hw(&gt_to_tile(gt)->sriov.pf.lmtt);

	if (IS_SRIOV_PF(gt_to_xe(gt)))
		xe_gt_sriov_pf_init_hw(gt);

	xe_force_wake_put(gt_to_fw(gt), fw_ref);

	return 0;

err_force_wake:
	xe_force_wake_put(gt_to_fw(gt), fw_ref);

	return err;
}

static void xe_gt_fini(void *arg)
{
	struct xe_gt *gt = arg;
	int i;

	for (i = 0; i < XE_ENGINE_CLASS_MAX; ++i)
		xe_hw_fence_irq_finish(&gt->fence_irq[i]);

	xe_gt_disable_host_l2_vram(gt);
}

int xe_gt_init(struct xe_gt *gt)
{
	int err;
	int i;

	INIT_WORK(&gt->reset.worker, gt_reset_worker);

	for (i = 0; i < XE_ENGINE_CLASS_MAX; ++i) {
		gt->ring_ops[i] = xe_ring_ops_get(gt, i);
		xe_hw_fence_irq_init(&gt->fence_irq[i]);
	}

	err = devm_add_action_or_reset(gt_to_xe(gt)->drm.dev, xe_gt_fini, gt);
	if (err)
		return err;

	err = xe_gt_sysfs_init(gt);
	if (err)
		return err;

	err = gt_init_with_gt_forcewake(gt);
	if (err)
		return err;

	err = xe_gt_pagefault_init(gt);
	if (err)
		return err;

	err = xe_gt_idle_init(&gt->gtidle);
	if (err)
		return err;

	err = xe_gt_freq_init(gt);
	if (err)
		return err;

	xe_force_wake_init_engines(gt, gt_to_fw(gt));

	err = gt_init_with_all_forcewake(gt);
	if (err)
		return err;

	xe_gt_record_user_engines(gt);

	err = xe_eu_stall_init(gt);
	if (err)
		return err;

	if (IS_SRIOV_VF(gt_to_xe(gt))) {
		err = xe_gt_sriov_vf_init(gt);
		if (err)
			return err;
	}

	return 0;
}

/**
 * xe_gt_mmio_init() - Initialize GT's MMIO access
 * @gt: the GT object
 *
 * Initialize GT's MMIO accessor, which will be used to access registers inside
 * this GT.
 */
void xe_gt_mmio_init(struct xe_gt *gt)
{
	struct xe_tile *tile = gt_to_tile(gt);
	struct xe_device *xe = tile_to_xe(tile);

	xe_mmio_init(&gt->mmio, tile, tile->mmio.regs, tile->mmio.regs_size);

	if (gt->info.type == XE_GT_TYPE_MEDIA) {
		gt->mmio.adj_offset = MEDIA_GT_GSI_OFFSET;
		gt->mmio.adj_limit = MEDIA_GT_GSI_LENGTH;
	} else {
		gt->mmio.adj_offset = 0;
		gt->mmio.adj_limit = 0;
	}

	if (IS_SRIOV_VF(xe))
		gt->mmio.sriov_vf_gt = gt;
}

void xe_gt_record_user_engines(struct xe_gt *gt)
{
	struct xe_hw_engine *hwe;
	enum xe_hw_engine_id id;

	gt->user_engines.mask = 0;
	memset(gt->user_engines.instances_per_class, 0,
	       sizeof(gt->user_engines.instances_per_class));

	for_each_hw_engine(hwe, gt, id) {
		if (xe_hw_engine_is_reserved(hwe))
			continue;

		gt->user_engines.mask |= BIT_ULL(id);
		gt->user_engines.instances_per_class[hwe->class]++;
	}

	xe_gt_assert(gt, (gt->user_engines.mask | gt->info.engine_mask)
		     == gt->info.engine_mask);
}

static int do_gt_reset(struct xe_gt *gt)
{
	int err;

	if (IS_SRIOV_VF(gt_to_xe(gt)))
		return xe_gt_sriov_vf_reset(gt);

	xe_gsc_wa_14015076503(gt, true);

	xe_mmio_write32(&gt->mmio, GDRST, GRDOM_FULL);
	err = xe_mmio_wait32(&gt->mmio, GDRST, GRDOM_FULL, 0, 5000, NULL, false);
	if (err)
		xe_gt_err(gt, "failed to clear GRDOM_FULL (%pe)\n",
			  ERR_PTR(err));

	xe_gsc_wa_14015076503(gt, false);

	return err;
}

static int vf_gt_restart(struct xe_gt *gt)
{
	int err;

	err = xe_uc_sanitize_reset(&gt->uc);
	if (err)
		return err;

	err = xe_uc_load_hw(&gt->uc);
	if (err)
		return err;

	err = xe_uc_start(&gt->uc);
	if (err)
		return err;

	return 0;
}

static int do_gt_restart(struct xe_gt *gt)
{
	struct xe_hw_engine *hwe;
	enum xe_hw_engine_id id;
	int err;

	if (IS_SRIOV_VF(gt_to_xe(gt)))
		return vf_gt_restart(gt);

	xe_pat_init(gt);

	xe_gt_enable_host_l2_vram(gt);

	xe_gt_mcr_set_implicit_defaults(gt);
	xe_reg_sr_apply_mmio(&gt->reg_sr, gt);

	err = xe_wopcm_init(&gt->uc.wopcm);
	if (err)
		return err;

	for_each_hw_engine(hwe, gt, id)
		xe_hw_engine_enable_ring(hwe);

	err = xe_uc_sanitize_reset(&gt->uc);
	if (err)
		return err;

	err = xe_uc_load_hw(&gt->uc);
	if (err)
		return err;

	if (IS_SRIOV_PF(gt_to_xe(gt)) && xe_gt_is_main_type(gt))
		xe_lmtt_init_hw(&gt_to_tile(gt)->sriov.pf.lmtt);

	if (IS_SRIOV_PF(gt_to_xe(gt)))
		xe_gt_sriov_pf_init_hw(gt);

	xe_mocs_init(gt);
	err = xe_uc_start(&gt->uc);
	if (err)
		return err;

	for_each_hw_engine(hwe, gt, id)
		xe_reg_sr_apply_mmio(&hwe->reg_sr, gt);

	/* Get CCS mode in sync between sw/hw */
	xe_gt_apply_ccs_mode(gt);

	/* Restore GT freq to expected values */
	xe_gt_sanitize_freq(gt);

	if (IS_SRIOV_PF(gt_to_xe(gt)))
		xe_gt_sriov_pf_restart(gt);

	return 0;
}

static int gt_reset(struct xe_gt *gt)
{
	unsigned int fw_ref;
	int err;

	if (xe_device_wedged(gt_to_xe(gt))) {
		err = -ECANCELED;
		goto err_pm_put;
	}

	/* We only support GT resets with GuC submission */
	if (!xe_device_uc_enabled(gt_to_xe(gt))) {
		err = -ENODEV;
		goto err_pm_put;
	}

	xe_gt_info(gt, "reset started\n");

<<<<<<< HEAD
	err = gt_wait_reset_unblock(gt);
	if (!err)
		xe_gt_warn(gt, "reset block failed to get lifted");

=======
>>>>>>> 2a084f4a
	if (xe_fault_inject_gt_reset()) {
		err = -ECANCELED;
		goto err_fail;
	}

	xe_gt_sanitize(gt);

	fw_ref = xe_force_wake_get(gt_to_fw(gt), XE_FORCEWAKE_ALL);
	if (!xe_force_wake_ref_has_domain(fw_ref, XE_FORCEWAKE_ALL)) {
		err = -ETIMEDOUT;
		goto err_out;
	}

	if (IS_SRIOV_PF(gt_to_xe(gt)))
		xe_gt_sriov_pf_stop_prepare(gt);

	xe_uc_gucrc_disable(&gt->uc);
	xe_uc_stop_prepare(&gt->uc);
	xe_gt_pagefault_reset(gt);

	xe_uc_stop(&gt->uc);

	xe_tlb_inval_reset(&gt->tlb_inval);

	err = do_gt_reset(gt);
	if (err)
		goto err_out;

	err = do_gt_restart(gt);
	if (err)
		goto err_out;

	xe_force_wake_put(gt_to_fw(gt), fw_ref);
	xe_pm_runtime_put(gt_to_xe(gt));

	xe_gt_info(gt, "reset done\n");

	return 0;

err_out:
	xe_force_wake_put(gt_to_fw(gt), fw_ref);
	XE_WARN_ON(xe_uc_start(&gt->uc));
err_fail:
	xe_gt_err(gt, "reset failed (%pe)\n", ERR_PTR(err));

	xe_device_declare_wedged(gt_to_xe(gt));
err_pm_put:
	xe_pm_runtime_put(gt_to_xe(gt));

	return err;
}

static void gt_reset_worker(struct work_struct *w)
{
	struct xe_gt *gt = container_of(w, typeof(*gt), reset.worker);

	gt_reset(gt);
}

void xe_gt_reset_async(struct xe_gt *gt)
{
	xe_gt_info(gt, "trying reset from %ps\n", __builtin_return_address(0));

	/* Don't do a reset while one is already in flight */
	if (!xe_fault_inject_gt_reset() && xe_uc_reset_prepare(&gt->uc))
		return;

	xe_gt_info(gt, "reset queued\n");
	xe_pm_runtime_get_noresume(gt_to_xe(gt));
	if (!queue_work(gt->ordered_wq, &gt->reset.worker))
		xe_pm_runtime_put(gt_to_xe(gt));
}

void xe_gt_suspend_prepare(struct xe_gt *gt)
{
	unsigned int fw_ref;

	fw_ref = xe_force_wake_get(gt_to_fw(gt), XE_FORCEWAKE_ALL);

	xe_uc_suspend_prepare(&gt->uc);

	xe_force_wake_put(gt_to_fw(gt), fw_ref);
}

int xe_gt_suspend(struct xe_gt *gt)
{
	unsigned int fw_ref;
	int err;

	xe_gt_dbg(gt, "suspending\n");
	xe_gt_sanitize(gt);

	fw_ref = xe_force_wake_get(gt_to_fw(gt), XE_FORCEWAKE_ALL);
	if (!xe_force_wake_ref_has_domain(fw_ref, XE_FORCEWAKE_ALL))
		goto err_msg;

	err = xe_uc_suspend(&gt->uc);
	if (err)
		goto err_force_wake;

	xe_gt_idle_disable_pg(gt);

	xe_gt_disable_host_l2_vram(gt);

	xe_force_wake_put(gt_to_fw(gt), fw_ref);
	xe_gt_dbg(gt, "suspended\n");

	return 0;

err_msg:
	err = -ETIMEDOUT;
err_force_wake:
	xe_force_wake_put(gt_to_fw(gt), fw_ref);
	xe_gt_err(gt, "suspend failed (%pe)\n", ERR_PTR(err));

	return err;
}

void xe_gt_shutdown(struct xe_gt *gt)
{
	unsigned int fw_ref;

	fw_ref = xe_force_wake_get(gt_to_fw(gt), XE_FORCEWAKE_ALL);
	do_gt_reset(gt);
	xe_force_wake_put(gt_to_fw(gt), fw_ref);
}

/**
 * xe_gt_sanitize_freq() - Restore saved frequencies if necessary.
 * @gt: the GT object
 *
 * Called after driver init/GSC load completes to restore GT frequencies if we
 * limited them for any WAs.
 */
int xe_gt_sanitize_freq(struct xe_gt *gt)
{
	int ret = 0;

	if ((!xe_uc_fw_is_available(&gt->uc.gsc.fw) ||
	     xe_uc_fw_is_loaded(&gt->uc.gsc.fw) ||
	     xe_uc_fw_is_in_error_state(&gt->uc.gsc.fw)) &&
	    XE_GT_WA(gt, 22019338487))
		ret = xe_guc_pc_restore_stashed_freq(&gt->uc.guc.pc);

	return ret;
}

int xe_gt_resume(struct xe_gt *gt)
{
	unsigned int fw_ref;
	int err;

	xe_gt_dbg(gt, "resuming\n");
	fw_ref = xe_force_wake_get(gt_to_fw(gt), XE_FORCEWAKE_ALL);
	if (!xe_force_wake_ref_has_domain(fw_ref, XE_FORCEWAKE_ALL))
		goto err_msg;

	err = do_gt_restart(gt);
	if (err)
		goto err_force_wake;

	xe_gt_idle_enable_pg(gt);

	xe_force_wake_put(gt_to_fw(gt), fw_ref);
	xe_gt_dbg(gt, "resumed\n");

	return 0;

err_msg:
	err = -ETIMEDOUT;
err_force_wake:
	xe_force_wake_put(gt_to_fw(gt), fw_ref);
	xe_gt_err(gt, "resume failed (%pe)\n", ERR_PTR(err));

	return err;
}

struct xe_hw_engine *xe_gt_hw_engine(struct xe_gt *gt,
				     enum xe_engine_class class,
				     u16 instance, bool logical)
{
	struct xe_hw_engine *hwe;
	enum xe_hw_engine_id id;

	for_each_hw_engine(hwe, gt, id)
		if (hwe->class == class &&
		    ((!logical && hwe->instance == instance) ||
		    (logical && hwe->logical_instance == instance)))
			return hwe;

	return NULL;
}

struct xe_hw_engine *xe_gt_any_hw_engine_by_reset_domain(struct xe_gt *gt,
							 enum xe_engine_class class)
{
	struct xe_hw_engine *hwe;
	enum xe_hw_engine_id id;

	for_each_hw_engine(hwe, gt, id) {
		switch (class) {
		case XE_ENGINE_CLASS_RENDER:
		case XE_ENGINE_CLASS_COMPUTE:
			if (hwe->class == XE_ENGINE_CLASS_RENDER ||
			    hwe->class == XE_ENGINE_CLASS_COMPUTE)
				return hwe;
			break;
		default:
			if (hwe->class == class)
				return hwe;
		}
	}

	return NULL;
}

struct xe_hw_engine *xe_gt_any_hw_engine(struct xe_gt *gt)
{
	struct xe_hw_engine *hwe;
	enum xe_hw_engine_id id;

	for_each_hw_engine(hwe, gt, id)
		return hwe;

	return NULL;
}

/**
 * xe_gt_declare_wedged() - Declare GT wedged
 * @gt: the GT object
 *
 * Wedge the GT which stops all submission, saves desired debug state, and
 * cleans up anything which could timeout.
 */
void xe_gt_declare_wedged(struct xe_gt *gt)
{
	xe_gt_assert(gt, gt_to_xe(gt)->wedged.mode);

	xe_uc_declare_wedged(&gt->uc);
	xe_tlb_inval_reset(&gt->tlb_inval);
}<|MERGE_RESOLUTION|>--- conflicted
+++ resolved
@@ -831,13 +831,6 @@
 
 	xe_gt_info(gt, "reset started\n");
 
-<<<<<<< HEAD
-	err = gt_wait_reset_unblock(gt);
-	if (!err)
-		xe_gt_warn(gt, "reset block failed to get lifted");
-
-=======
->>>>>>> 2a084f4a
 	if (xe_fault_inject_gt_reset()) {
 		err = -ECANCELED;
 		goto err_fail;
