--- conflicted
+++ resolved
@@ -70,8 +70,6 @@
 
 void xe_svm_range_debug(struct xe_svm_range *range, const char *operation);
 
-<<<<<<< HEAD
-=======
 /**
  * xe_svm_range_has_dma_mapping() - SVM range has DMA mapping
  * @range: SVM range
@@ -93,7 +91,6 @@
 #define xe_svm_notifier_unlock(vm__)	\
 	drm_gpusvm_notifier_unlock(&(vm__)->svm.gpusvm)
 
->>>>>>> f8bb3ed3
 void xe_svm_flush(struct xe_vm *vm);
 
 #else
@@ -169,15 +166,6 @@
 void xe_svm_range_debug(struct xe_svm_range *range, const char *operation)
 {
 }
-<<<<<<< HEAD
-
-static inline void xe_svm_flush(struct xe_vm *vm)
-{
-}
-
-#endif
-=======
->>>>>>> f8bb3ed3
 
 #define xe_svm_assert_in_notifier(...) do {} while (0)
 #define xe_svm_range_has_dma_mapping(...) false
