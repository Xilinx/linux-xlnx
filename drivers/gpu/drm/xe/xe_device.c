// SPDX-License-Identifier: MIT
/*
 * Copyright © 2021 Intel Corporation
 */

#include "xe_device.h"

#include <linux/aperture.h>
#include <linux/delay.h>
#include <linux/fault-inject.h>
#include <linux/iopoll.h>
#include <linux/units.h>

#include <drm/drm_atomic_helper.h>
#include <drm/drm_client.h>
#include <drm/drm_gem_ttm_helper.h>
#include <drm/drm_ioctl.h>
#include <drm/drm_managed.h>
#include <drm/drm_print.h>
#include <uapi/drm/xe_drm.h>

#include "display/xe_display.h"
#include "instructions/xe_gpu_commands.h"
#include "regs/xe_gt_regs.h"
#include "regs/xe_regs.h"
#include "xe_bo.h"
#include "xe_bo_evict.h"
#include "xe_debugfs.h"
#include "xe_devcoredump.h"
#include "xe_device_sysfs.h"
#include "xe_dma_buf.h"
#include "xe_drm_client.h"
#include "xe_drv.h"
#include "xe_exec.h"
#include "xe_exec_queue.h"
#include "xe_force_wake.h"
#include "xe_ggtt.h"
#include "xe_gsc_proxy.h"
#include "xe_gt.h"
#include "xe_gt_mcr.h"
#include "xe_gt_printk.h"
#include "xe_gt_sriov_vf.h"
#include "xe_guc.h"
#include "xe_guc_pc.h"
#include "xe_hw_engine_group.h"
#include "xe_hwmon.h"
#include "xe_i2c.h"
#include "xe_irq.h"
#include "xe_late_bind_fw.h"
#include "xe_mmio.h"
#include "xe_module.h"
#include "xe_nvm.h"
#include "xe_oa.h"
#include "xe_observation.h"
#include "xe_pat.h"
#include "xe_pcode.h"
#include "xe_pm.h"
#include "xe_pmu.h"
#include "xe_psmi.h"
#include "xe_pxp.h"
#include "xe_query.h"
#include "xe_shrinker.h"
#include "xe_survivability_mode.h"
#include "xe_sriov.h"
#include "xe_tile.h"
#include "xe_ttm_stolen_mgr.h"
#include "xe_ttm_sys_mgr.h"
#include "xe_vm.h"
#include "xe_vm_madvise.h"
#include "xe_vram.h"
#include "xe_vram_types.h"
#include "xe_vsec.h"
#include "xe_wait_user_fence.h"
#include "xe_wa.h"

#include <generated/xe_device_wa_oob.h>
#include <generated/xe_wa_oob.h>

static int xe_file_open(struct drm_device *dev, struct drm_file *file)
{
	struct xe_device *xe = to_xe_device(dev);
	struct xe_drm_client *client;
	struct xe_file *xef;
	int ret = -ENOMEM;
	struct task_struct *task = NULL;

	xef = kzalloc(sizeof(*xef), GFP_KERNEL);
	if (!xef)
		return ret;

	client = xe_drm_client_alloc();
	if (!client) {
		kfree(xef);
		return ret;
	}

	xef->drm = file;
	xef->client = client;
	xef->xe = xe;

	mutex_init(&xef->vm.lock);
	xa_init_flags(&xef->vm.xa, XA_FLAGS_ALLOC1);

	mutex_init(&xef->exec_queue.lock);
	xa_init_flags(&xef->exec_queue.xa, XA_FLAGS_ALLOC1);

	file->driver_priv = xef;
	kref_init(&xef->refcount);

	task = get_pid_task(rcu_access_pointer(file->pid), PIDTYPE_PID);
	if (task) {
		xef->process_name = kstrdup(task->comm, GFP_KERNEL);
		xef->pid = task->pid;
		put_task_struct(task);
	}

	return 0;
}

static void xe_file_destroy(struct kref *ref)
{
	struct xe_file *xef = container_of(ref, struct xe_file, refcount);

	xa_destroy(&xef->exec_queue.xa);
	mutex_destroy(&xef->exec_queue.lock);
	xa_destroy(&xef->vm.xa);
	mutex_destroy(&xef->vm.lock);

	xe_drm_client_put(xef->client);
	kfree(xef->process_name);
	kfree(xef);
}

/**
 * xe_file_get() - Take a reference to the xe file object
 * @xef: Pointer to the xe file
 *
 * Anyone with a pointer to xef must take a reference to the xe file
 * object using this call.
 *
 * Return: xe file pointer
 */
struct xe_file *xe_file_get(struct xe_file *xef)
{
	kref_get(&xef->refcount);
	return xef;
}

/**
 * xe_file_put() - Drop a reference to the xe file object
 * @xef: Pointer to the xe file
 *
 * Used to drop reference to the xef object
 */
void xe_file_put(struct xe_file *xef)
{
	kref_put(&xef->refcount, xe_file_destroy);
}

static void xe_file_close(struct drm_device *dev, struct drm_file *file)
{
	struct xe_device *xe = to_xe_device(dev);
	struct xe_file *xef = file->driver_priv;
	struct xe_vm *vm;
	struct xe_exec_queue *q;
	unsigned long idx;

	xe_pm_runtime_get(xe);

	/*
	 * No need for exec_queue.lock here as there is no contention for it
	 * when FD is closing as IOCTLs presumably can't be modifying the
	 * xarray. Taking exec_queue.lock here causes undue dependency on
	 * vm->lock taken during xe_exec_queue_kill().
	 */
	xa_for_each(&xef->exec_queue.xa, idx, q) {
		if (q->vm && q->hwe->hw_engine_group)
			xe_hw_engine_group_del_exec_queue(q->hwe->hw_engine_group, q);
		xe_exec_queue_kill(q);
		xe_exec_queue_put(q);
	}
	xa_for_each(&xef->vm.xa, idx, vm)
		xe_vm_close_and_put(vm);

	xe_file_put(xef);

	xe_pm_runtime_put(xe);
}

static const struct drm_ioctl_desc xe_ioctls[] = {
	DRM_IOCTL_DEF_DRV(XE_DEVICE_QUERY, xe_query_ioctl, DRM_RENDER_ALLOW),
	DRM_IOCTL_DEF_DRV(XE_GEM_CREATE, xe_gem_create_ioctl, DRM_RENDER_ALLOW),
	DRM_IOCTL_DEF_DRV(XE_GEM_MMAP_OFFSET, xe_gem_mmap_offset_ioctl,
			  DRM_RENDER_ALLOW),
	DRM_IOCTL_DEF_DRV(XE_VM_CREATE, xe_vm_create_ioctl, DRM_RENDER_ALLOW),
	DRM_IOCTL_DEF_DRV(XE_VM_DESTROY, xe_vm_destroy_ioctl, DRM_RENDER_ALLOW),
	DRM_IOCTL_DEF_DRV(XE_VM_BIND, xe_vm_bind_ioctl, DRM_RENDER_ALLOW),
	DRM_IOCTL_DEF_DRV(XE_EXEC, xe_exec_ioctl, DRM_RENDER_ALLOW),
	DRM_IOCTL_DEF_DRV(XE_EXEC_QUEUE_CREATE, xe_exec_queue_create_ioctl,
			  DRM_RENDER_ALLOW),
	DRM_IOCTL_DEF_DRV(XE_EXEC_QUEUE_DESTROY, xe_exec_queue_destroy_ioctl,
			  DRM_RENDER_ALLOW),
	DRM_IOCTL_DEF_DRV(XE_EXEC_QUEUE_GET_PROPERTY, xe_exec_queue_get_property_ioctl,
			  DRM_RENDER_ALLOW),
	DRM_IOCTL_DEF_DRV(XE_WAIT_USER_FENCE, xe_wait_user_fence_ioctl,
			  DRM_RENDER_ALLOW),
	DRM_IOCTL_DEF_DRV(XE_OBSERVATION, xe_observation_ioctl, DRM_RENDER_ALLOW),
	DRM_IOCTL_DEF_DRV(XE_MADVISE, xe_vm_madvise_ioctl, DRM_RENDER_ALLOW),
	DRM_IOCTL_DEF_DRV(XE_VM_QUERY_MEM_RANGE_ATTRS, xe_vm_query_vmas_attrs_ioctl,
			  DRM_RENDER_ALLOW),
};

static long xe_drm_ioctl(struct file *file, unsigned int cmd, unsigned long arg)
{
	struct drm_file *file_priv = file->private_data;
	struct xe_device *xe = to_xe_device(file_priv->minor->dev);
	long ret;

	if (xe_device_wedged(xe))
		return -ECANCELED;

	ret = xe_pm_runtime_get_ioctl(xe);
	if (ret >= 0)
		ret = drm_ioctl(file, cmd, arg);
	xe_pm_runtime_put(xe);

	return ret;
}

#ifdef CONFIG_COMPAT
static long xe_drm_compat_ioctl(struct file *file, unsigned int cmd, unsigned long arg)
{
	struct drm_file *file_priv = file->private_data;
	struct xe_device *xe = to_xe_device(file_priv->minor->dev);
	long ret;

	if (xe_device_wedged(xe))
		return -ECANCELED;

	ret = xe_pm_runtime_get_ioctl(xe);
	if (ret >= 0)
		ret = drm_compat_ioctl(file, cmd, arg);
	xe_pm_runtime_put(xe);

	return ret;
}
#else
/* similarly to drm_compat_ioctl, let's it be assigned to .compat_ioct unconditionally */
#define xe_drm_compat_ioctl NULL
#endif

static void barrier_open(struct vm_area_struct *vma)
{
	drm_dev_get(vma->vm_private_data);
}

static void barrier_close(struct vm_area_struct *vma)
{
	drm_dev_put(vma->vm_private_data);
}

static void barrier_release_dummy_page(struct drm_device *dev, void *res)
{
	struct page *dummy_page = (struct page *)res;

	__free_page(dummy_page);
}

static vm_fault_t barrier_fault(struct vm_fault *vmf)
{
	struct drm_device *dev = vmf->vma->vm_private_data;
	struct vm_area_struct *vma = vmf->vma;
	vm_fault_t ret = VM_FAULT_NOPAGE;
	pgprot_t prot;
	int idx;

	prot = vm_get_page_prot(vma->vm_flags);

	if (drm_dev_enter(dev, &idx)) {
		unsigned long pfn;

#define LAST_DB_PAGE_OFFSET 0x7ff001
		pfn = PHYS_PFN(pci_resource_start(to_pci_dev(dev->dev), 0) +
				LAST_DB_PAGE_OFFSET);
		ret = vmf_insert_pfn_prot(vma, vma->vm_start, pfn,
					  pgprot_noncached(prot));
		drm_dev_exit(idx);
	} else {
		struct page *page;

		/* Allocate new dummy page to map all the VA range in this VMA to it*/
		page = alloc_page(GFP_KERNEL | __GFP_ZERO);
		if (!page)
			return VM_FAULT_OOM;

		/* Set the page to be freed using drmm release action */
		if (drmm_add_action_or_reset(dev, barrier_release_dummy_page, page))
			return VM_FAULT_OOM;

		ret = vmf_insert_pfn_prot(vma, vma->vm_start, page_to_pfn(page),
					  prot);
	}

	return ret;
}

static const struct vm_operations_struct vm_ops_barrier = {
	.open = barrier_open,
	.close = barrier_close,
	.fault = barrier_fault,
};

static int xe_pci_barrier_mmap(struct file *filp,
			       struct vm_area_struct *vma)
{
	struct drm_file *priv = filp->private_data;
	struct drm_device *dev = priv->minor->dev;
	struct xe_device *xe = to_xe_device(dev);

	if (!IS_DGFX(xe))
		return -EINVAL;

	if (vma->vm_end - vma->vm_start > SZ_4K)
		return -EINVAL;

	if (is_cow_mapping(vma->vm_flags))
		return -EINVAL;

	if (vma->vm_flags & (VM_READ | VM_EXEC))
		return -EINVAL;

	vm_flags_clear(vma, VM_MAYREAD | VM_MAYEXEC);
	vm_flags_set(vma, VM_PFNMAP | VM_DONTEXPAND | VM_DONTDUMP | VM_IO);
	vma->vm_ops = &vm_ops_barrier;
	vma->vm_private_data = dev;
	drm_dev_get(vma->vm_private_data);

	return 0;
}

static int xe_mmap(struct file *filp, struct vm_area_struct *vma)
{
	struct drm_file *priv = filp->private_data;
	struct drm_device *dev = priv->minor->dev;

	if (drm_dev_is_unplugged(dev))
		return -ENODEV;

	switch (vma->vm_pgoff) {
	case XE_PCI_BARRIER_MMAP_OFFSET >> XE_PTE_SHIFT:
		return xe_pci_barrier_mmap(filp, vma);
	}

	return drm_gem_mmap(filp, vma);
}

static const struct file_operations xe_driver_fops = {
	.owner = THIS_MODULE,
	.open = drm_open,
	.release = drm_release_noglobal,
	.unlocked_ioctl = xe_drm_ioctl,
	.mmap = xe_mmap,
	.poll = drm_poll,
	.read = drm_read,
	.compat_ioctl = xe_drm_compat_ioctl,
	.llseek = noop_llseek,
#ifdef CONFIG_PROC_FS
	.show_fdinfo = drm_show_fdinfo,
#endif
	.fop_flags = FOP_UNSIGNED_OFFSET,
};

static struct drm_driver driver = {
	/* Don't use MTRRs here; the Xserver or userspace app should
	 * deal with them for Intel hardware.
	 */
	.driver_features =
	    DRIVER_GEM |
	    DRIVER_RENDER | DRIVER_SYNCOBJ |
	    DRIVER_SYNCOBJ_TIMELINE | DRIVER_GEM_GPUVA,
	.open = xe_file_open,
	.postclose = xe_file_close,

	.gem_prime_import = xe_gem_prime_import,

	.dumb_create = xe_bo_dumb_create,
	.dumb_map_offset = drm_gem_ttm_dumb_map_offset,
#ifdef CONFIG_PROC_FS
	.show_fdinfo = xe_drm_client_fdinfo,
#endif
	.ioctls = xe_ioctls,
	.num_ioctls = ARRAY_SIZE(xe_ioctls),
	.fops = &xe_driver_fops,
	.name = DRIVER_NAME,
	.desc = DRIVER_DESC,
	.major = DRIVER_MAJOR,
	.minor = DRIVER_MINOR,
	.patchlevel = DRIVER_PATCHLEVEL,
};

static void xe_device_destroy(struct drm_device *dev, void *dummy)
{
	struct xe_device *xe = to_xe_device(dev);

	xe_bo_dev_fini(&xe->bo_device);

	if (xe->preempt_fence_wq)
		destroy_workqueue(xe->preempt_fence_wq);

	if (xe->ordered_wq)
		destroy_workqueue(xe->ordered_wq);

	if (xe->unordered_wq)
		destroy_workqueue(xe->unordered_wq);

	if (xe->destroy_wq)
		destroy_workqueue(xe->destroy_wq);

	ttm_device_fini(&xe->ttm);
}

struct xe_device *xe_device_create(struct pci_dev *pdev,
				   const struct pci_device_id *ent)
{
	struct xe_device *xe;
	int err;

	xe_display_driver_set_hooks(&driver);

	err = aperture_remove_conflicting_pci_devices(pdev, driver.name);
	if (err)
		return ERR_PTR(err);

	xe = devm_drm_dev_alloc(&pdev->dev, &driver, struct xe_device, drm);
	if (IS_ERR(xe))
		return xe;

	err = ttm_device_init(&xe->ttm, &xe_ttm_funcs, xe->drm.dev,
			      xe->drm.anon_inode->i_mapping,
			      xe->drm.vma_offset_manager, 0);
	if (WARN_ON(err))
		goto err;

	xe_bo_dev_init(&xe->bo_device);
	err = drmm_add_action_or_reset(&xe->drm, xe_device_destroy, NULL);
	if (err)
		goto err;

	err = xe_shrinker_create(xe);
	if (err)
		goto err;

	xe->info.devid = pdev->device;
	xe->info.revid = pdev->revision;
	xe->info.force_execlist = xe_modparam.force_execlist;
	xe->atomic_svm_timeslice_ms = 5;

	err = xe_irq_init(xe);
	if (err)
		goto err;

	xe_validation_device_init(&xe->val);

	init_waitqueue_head(&xe->ufence_wq);

	init_rwsem(&xe->usm.lock);

	xa_init_flags(&xe->usm.asid_to_vm, XA_FLAGS_ALLOC);

	if (IS_ENABLED(CONFIG_DRM_XE_DEBUG)) {
		/* Trigger a large asid and an early asid wrap. */
		u32 asid;

		BUILD_BUG_ON(XE_MAX_ASID < 2);
		err = xa_alloc_cyclic(&xe->usm.asid_to_vm, &asid, NULL,
				      XA_LIMIT(XE_MAX_ASID - 2, XE_MAX_ASID - 1),
				      &xe->usm.next_asid, GFP_KERNEL);
		drm_WARN_ON(&xe->drm, err);
		if (err >= 0)
			xa_erase(&xe->usm.asid_to_vm, asid);
	}

	err = xe_bo_pinned_init(xe);
	if (err)
		goto err;

	xe->preempt_fence_wq = alloc_ordered_workqueue("xe-preempt-fence-wq",
						       WQ_MEM_RECLAIM);
	xe->ordered_wq = alloc_ordered_workqueue("xe-ordered-wq", 0);
	xe->unordered_wq = alloc_workqueue("xe-unordered-wq", 0, 0);
	xe->destroy_wq = alloc_workqueue("xe-destroy-wq", 0, 0);
	if (!xe->ordered_wq || !xe->unordered_wq ||
	    !xe->preempt_fence_wq || !xe->destroy_wq) {
		/*
		 * Cleanup done in xe_device_destroy via
		 * drmm_add_action_or_reset register above
		 */
		drm_err(&xe->drm, "Failed to allocate xe workqueues\n");
		err = -ENOMEM;
		goto err;
	}

	err = drmm_mutex_init(&xe->drm, &xe->pmt.lock);
	if (err)
		goto err;

	return xe;

err:
	return ERR_PTR(err);
}
ALLOW_ERROR_INJECTION(xe_device_create, ERRNO); /* See xe_pci_probe() */

static bool xe_driver_flr_disabled(struct xe_device *xe)
{
	if (IS_SRIOV_VF(xe))
		return true;

	if (xe_mmio_read32(xe_root_tile_mmio(xe), GU_CNTL_PROTECTED) & DRIVERINT_FLR_DIS) {
		drm_info(&xe->drm, "Driver-FLR disabled by BIOS\n");
		return true;
	}

	return false;
}

/*
 * The driver-initiated FLR is the highest level of reset that we can trigger
 * from within the driver. It is different from the PCI FLR in that it doesn't
 * fully reset the SGUnit and doesn't modify the PCI config space and therefore
 * it doesn't require a re-enumeration of the PCI BARs. However, the
 * driver-initiated FLR does still cause a reset of both GT and display and a
 * memory wipe of local and stolen memory, so recovery would require a full HW
 * re-init and saving/restoring (or re-populating) the wiped memory. Since we
 * perform the FLR as the very last action before releasing access to the HW
 * during the driver release flow, we don't attempt recovery at all, because
 * if/when a new instance of Xe is bound to the device it will do a full
 * re-init anyway.
 */
static void __xe_driver_flr(struct xe_device *xe)
{
	const unsigned int flr_timeout = 3 * USEC_PER_SEC; /* specs recommend a 3s wait */
	struct xe_mmio *mmio = xe_root_tile_mmio(xe);
	int ret;

	drm_dbg(&xe->drm, "Triggering Driver-FLR\n");

	/*
	 * Make sure any pending FLR requests have cleared by waiting for the
	 * FLR trigger bit to go to zero. Also clear GU_DEBUG's DRIVERFLR_STATUS
	 * to make sure it's not still set from a prior attempt (it's a write to
	 * clear bit).
	 * Note that we should never be in a situation where a previous attempt
	 * is still pending (unless the HW is totally dead), but better to be
	 * safe in case something unexpected happens
	 */
	ret = xe_mmio_wait32(mmio, GU_CNTL, DRIVERFLR, 0, flr_timeout, NULL, false);
	if (ret) {
		drm_err(&xe->drm, "Driver-FLR-prepare wait for ready failed! %d\n", ret);
		return;
	}
	xe_mmio_write32(mmio, GU_DEBUG, DRIVERFLR_STATUS);

	/* Trigger the actual Driver-FLR */
	xe_mmio_rmw32(mmio, GU_CNTL, 0, DRIVERFLR);

	/* Wait for hardware teardown to complete */
	ret = xe_mmio_wait32(mmio, GU_CNTL, DRIVERFLR, 0, flr_timeout, NULL, false);
	if (ret) {
		drm_err(&xe->drm, "Driver-FLR-teardown wait completion failed! %d\n", ret);
		return;
	}

	/* Wait for hardware/firmware re-init to complete */
	ret = xe_mmio_wait32(mmio, GU_DEBUG, DRIVERFLR_STATUS, DRIVERFLR_STATUS,
			     flr_timeout, NULL, false);
	if (ret) {
		drm_err(&xe->drm, "Driver-FLR-reinit wait completion failed! %d\n", ret);
		return;
	}

	/* Clear sticky completion status */
	xe_mmio_write32(mmio, GU_DEBUG, DRIVERFLR_STATUS);
}

static void xe_driver_flr(struct xe_device *xe)
{
	if (xe_driver_flr_disabled(xe))
		return;

	__xe_driver_flr(xe);
}

static void xe_driver_flr_fini(void *arg)
{
	struct xe_device *xe = arg;

	if (xe->needs_flr_on_fini)
		xe_driver_flr(xe);
}

static void xe_device_sanitize(void *arg)
{
	struct xe_device *xe = arg;
	struct xe_gt *gt;
	u8 id;

	for_each_gt(gt, xe, id)
		xe_gt_sanitize(gt);
}

static int xe_set_dma_info(struct xe_device *xe)
{
	unsigned int mask_size = xe->info.dma_mask_size;
	int err;

	dma_set_max_seg_size(xe->drm.dev, xe_sg_segment_size(xe->drm.dev));

	err = dma_set_mask(xe->drm.dev, DMA_BIT_MASK(mask_size));
	if (err)
		goto mask_err;

	err = dma_set_coherent_mask(xe->drm.dev, DMA_BIT_MASK(mask_size));
	if (err)
		goto mask_err;

	return 0;

mask_err:
	drm_err(&xe->drm, "Can't set DMA mask/consistent mask (%d)\n", err);
	return err;
}

static int lmem_initializing(struct xe_device *xe)
{
	if (xe_mmio_read32(xe_root_tile_mmio(xe), GU_CNTL) & LMEM_INIT)
		return 0;

	if (signal_pending(current))
		return -EINTR;

	return 1;
}

static int wait_for_lmem_ready(struct xe_device *xe)
{
	const unsigned long TIMEOUT_SEC = 60;
	unsigned long prev_jiffies;
	int initializing;

	if (!IS_DGFX(xe))
		return 0;

	if (IS_SRIOV_VF(xe))
		return 0;

	if (!lmem_initializing(xe))
		return 0;

	drm_dbg(&xe->drm, "Waiting for lmem initialization\n");
	prev_jiffies = jiffies;

	/*
	 * The boot firmware initializes local memory and
	 * assesses its health. If memory training fails,
	 * the punit will have been instructed to keep the GT powered
	 * down.we won't be able to communicate with it
	 *
	 * If the status check is done before punit updates the register,
	 * it can lead to the system being unusable.
	 * use a timeout and defer the probe to prevent this.
	 */
	poll_timeout_us(initializing = lmem_initializing(xe),
			initializing <= 0,
			20 * USEC_PER_MSEC, TIMEOUT_SEC * USEC_PER_SEC, true);
	if (initializing < 0)
		return initializing;

	if (initializing) {
		drm_dbg(&xe->drm, "lmem not initialized by firmware\n");
		return -EPROBE_DEFER;
	}

	drm_dbg(&xe->drm, "lmem ready after %ums",
		jiffies_to_msecs(jiffies - prev_jiffies));

	return 0;
}
ALLOW_ERROR_INJECTION(wait_for_lmem_ready, ERRNO); /* See xe_pci_probe() */

static void vf_update_device_info(struct xe_device *xe)
{
	xe_assert(xe, IS_SRIOV_VF(xe));
	/* disable features that are not available/applicable to VFs */
	xe->info.probe_display = 0;
	xe->info.has_heci_cscfi = 0;
	xe->info.has_heci_gscfi = 0;
	xe->info.has_late_bind = 0;
	xe->info.skip_guc_pc = 1;
	xe->info.skip_pcode = 1;
}

static int xe_device_vram_alloc(struct xe_device *xe)
{
	struct xe_vram_region *vram;

	if (!IS_DGFX(xe))
		return 0;

	vram = drmm_kzalloc(&xe->drm, sizeof(*vram), GFP_KERNEL);
	if (!vram)
		return -ENOMEM;

	xe->mem.vram = vram;
	return 0;
}

/**
 * xe_device_probe_early: Device early probe
 * @xe: xe device instance
 *
 * Initialize MMIO resources that don't require any
 * knowledge about tile count. Also initialize pcode and
 * check vram initialization on root tile.
 *
 * Return: 0 on success, error code on failure
 */
int xe_device_probe_early(struct xe_device *xe)
{
	int err;

	xe_wa_device_init(xe);
	xe_wa_process_device_oob(xe);

	err = xe_mmio_probe_early(xe);
	if (err)
		return err;

	xe_sriov_probe_early(xe);

	if (IS_SRIOV_VF(xe))
		vf_update_device_info(xe);

	err = xe_pcode_probe_early(xe);
	if (err || xe_survivability_mode_is_requested(xe)) {
		int save_err = err;

		/*
		 * Try to leave device in survivability mode if device is
		 * possible, but still return the previous error for error
		 * propagation
		 */
		err = xe_survivability_mode_boot_enable(xe);
		if (err)
			return err;

		return save_err;
	}

	err = wait_for_lmem_ready(xe);
	if (err)
		return err;

	xe->wedged.mode = xe_modparam.wedged_mode;

	err = xe_device_vram_alloc(xe);
	if (err)
		return err;

	return 0;
}
ALLOW_ERROR_INJECTION(xe_device_probe_early, ERRNO); /* See xe_pci_probe() */

static int probe_has_flat_ccs(struct xe_device *xe)
{
	struct xe_gt *gt;
	unsigned int fw_ref;
	u32 reg;

	/* Always enabled/disabled, no runtime check to do */
	if (GRAPHICS_VER(xe) < 20 || !xe->info.has_flat_ccs || IS_SRIOV_VF(xe))
		return 0;

	gt = xe_root_mmio_gt(xe);
	if (!gt)
		return 0;

	fw_ref = xe_force_wake_get(gt_to_fw(gt), XE_FW_GT);
	if (!fw_ref)
		return -ETIMEDOUT;

	reg = xe_gt_mcr_unicast_read_any(gt, XE2_FLAT_CCS_BASE_RANGE_LOWER);
	xe->info.has_flat_ccs = (reg & XE2_FLAT_CCS_ENABLE);

	if (!xe->info.has_flat_ccs)
		drm_dbg(&xe->drm,
			"Flat CCS has been disabled in bios, May lead to performance impact");

	xe_force_wake_put(gt_to_fw(gt), fw_ref);

	return 0;
}

int xe_device_probe(struct xe_device *xe)
{
	struct xe_tile *tile;
	struct xe_gt *gt;
	int err;
	u8 id;

	xe_pat_init_early(xe);

	err = xe_sriov_init(xe);
	if (err)
		return err;

	xe->info.mem_region_mask = 1;

	err = xe_set_dma_info(xe);
	if (err)
		return err;

	err = xe_mmio_probe_tiles(xe);
	if (err)
		return err;

	for_each_gt(gt, xe, id) {
		err = xe_gt_init_early(gt);
		if (err)
			return err;
	}

	for_each_tile(tile, xe, id) {
		err = xe_ggtt_init_early(tile->mem.ggtt);
		if (err)
			return err;
	}

	/*
	 * From here on, if a step fails, make sure a Driver-FLR is triggereed
	 */
	err = devm_add_action_or_reset(xe->drm.dev, xe_driver_flr_fini, xe);
	if (err)
		return err;

	err = probe_has_flat_ccs(xe);
	if (err)
		return err;

	err = xe_vram_probe(xe);
	if (err)
		return err;

	for_each_tile(tile, xe, id) {
		err = xe_tile_init_noalloc(tile);
		if (err)
			return err;
	}

	/*
	 * Allow allocations only now to ensure xe_display_init_early()
	 * is the first to allocate, always.
	 */
	err = xe_ttm_sys_mgr_init(xe);
	if (err)
		return err;

	/* Allocate and map stolen after potential VRAM resize */
	err = xe_ttm_stolen_mgr_init(xe);
	if (err)
		return err;

	/*
	 * Now that GT is initialized (TTM in particular),
	 * we can try to init display, and inherit the initial fb.
	 * This is the reason the first allocation needs to be done
	 * inside display.
	 */
	err = xe_display_init_early(xe);
	if (err)
		return err;

	for_each_tile(tile, xe, id) {
		err = xe_tile_init(tile);
		if (err)
			return err;
	}

	err = xe_irq_install(xe);
	if (err)
		return err;

	for_each_gt(gt, xe, id) {
		err = xe_gt_init(gt);
		if (err)
			return err;
	}

	if (xe->tiles->media_gt &&
	    XE_GT_WA(xe->tiles->media_gt, 15015404425_disable))
		XE_DEVICE_WA_DISABLE(xe, 15015404425);

	err = xe_devcoredump_init(xe);
	if (err)
		return err;

	xe_nvm_init(xe);

	err = xe_heci_gsc_init(xe);
	if (err)
		return err;

	err = xe_late_bind_init(&xe->late_bind);
	if (err)
		return err;

	err = xe_oa_init(xe);
	if (err)
		return err;

	err = xe_display_init(xe);
	if (err)
		return err;

	err = xe_pxp_init(xe);
	if (err)
		return err;

	err = xe_psmi_init(xe);
	if (err)
		return err;

	err = drm_dev_register(&xe->drm, 0);
	if (err)
		return err;

	xe_display_register(xe);

	err = xe_oa_register(xe);
	if (err)
		goto err_unregister_display;

	err = xe_pmu_register(&xe->pmu);
	if (err)
		goto err_unregister_display;

	err = xe_device_sysfs_init(xe);
	if (err)
		goto err_unregister_display;

	xe_debugfs_register(xe);

	err = xe_hwmon_register(xe);
	if (err)
		goto err_unregister_display;

	err = xe_i2c_probe(xe);
	if (err)
		goto err_unregister_display;

	for_each_gt(gt, xe, id)
		xe_gt_sanitize_freq(gt);

	xe_vsec_init(xe);

	err = xe_sriov_init_late(xe);
	if (err)
		goto err_unregister_display;

	return devm_add_action_or_reset(xe->drm.dev, xe_device_sanitize, xe);

err_unregister_display:
	xe_display_unregister(xe);

	return err;
}

void xe_device_remove(struct xe_device *xe)
{
	xe_display_unregister(xe);

	xe_nvm_fini(xe);

	drm_dev_unplug(&xe->drm);

	xe_bo_pci_dev_remove_all(xe);
}

void xe_device_shutdown(struct xe_device *xe)
{
	drm_dbg(&xe->drm, "Shutting down device\n");

<<<<<<< HEAD
	xe_display_pm_shutdown(xe);
=======
	if (xe_driver_flr_disabled(xe)) {
		struct xe_gt *gt;
		u8 id;

		xe_display_pm_shutdown(xe);
>>>>>>> 2a084f4a

	xe_irq_suspend(xe);

	for_each_gt(gt, xe, id)
		xe_gt_shutdown(gt);

	xe_display_pm_shutdown_late(xe);

	if (!xe_driver_flr_disabled(xe)) {
		/* BOOM! */
		__xe_driver_flr(xe);
	}
}

/**
 * xe_device_wmb() - Device specific write memory barrier
 * @xe: the &xe_device
 *
 * While wmb() is sufficient for a barrier if we use system memory, on discrete
 * platforms with device memory we additionally need to issue a register write.
 * Since it doesn't matter which register we write to, use the read-only VF_CAP
 * register that is also marked as accessible by the VFs.
 */
void xe_device_wmb(struct xe_device *xe)
{
	wmb();
	if (IS_DGFX(xe))
		xe_mmio_write32(xe_root_tile_mmio(xe), VF_CAP_REG, 0);
}

/*
 * Issue a TRANSIENT_FLUSH_REQUEST and wait for completion on each gt.
 */
static void tdf_request_sync(struct xe_device *xe)
{
	unsigned int fw_ref;
	struct xe_gt *gt;
	u8 id;

	for_each_gt(gt, xe, id) {
		if (xe_gt_is_media_type(gt))
			continue;

		fw_ref = xe_force_wake_get(gt_to_fw(gt), XE_FW_GT);
		if (!fw_ref)
			return;

		xe_mmio_write32(&gt->mmio, XE2_TDF_CTRL, TRANSIENT_FLUSH_REQUEST);

		/*
		 * FIXME: We can likely do better here with our choice of
		 * timeout. Currently we just assume the worst case, i.e. 150us,
		 * which is believed to be sufficient to cover the worst case
		 * scenario on current platforms if all cache entries are
		 * transient and need to be flushed..
		 */
		if (xe_mmio_wait32(&gt->mmio, XE2_TDF_CTRL, TRANSIENT_FLUSH_REQUEST, 0,
				   150, NULL, false))
			xe_gt_err_once(gt, "TD flush timeout\n");

		xe_force_wake_put(gt_to_fw(gt), fw_ref);
	}
}

void xe_device_l2_flush(struct xe_device *xe)
{
	struct xe_gt *gt;
	unsigned int fw_ref;

	gt = xe_root_mmio_gt(xe);
	if (!gt)
		return;

	if (!XE_GT_WA(gt, 16023588340))
		return;

	fw_ref = xe_force_wake_get(gt_to_fw(gt), XE_FW_GT);
	if (!fw_ref)
		return;

	spin_lock(&gt->global_invl_lock);

	xe_mmio_write32(&gt->mmio, XE2_GLOBAL_INVAL, 0x1);
	if (xe_mmio_wait32(&gt->mmio, XE2_GLOBAL_INVAL, 0x1, 0x0, 1000, NULL, true))
		xe_gt_err_once(gt, "Global invalidation timeout\n");

	spin_unlock(&gt->global_invl_lock);

	xe_force_wake_put(gt_to_fw(gt), fw_ref);
}

/**
 * xe_device_td_flush() - Flush transient L3 cache entries
 * @xe: The device
 *
 * Display engine has direct access to memory and is never coherent with L3/L4
 * caches (or CPU caches), however KMD is responsible for specifically flushing
 * transient L3 GPU cache entries prior to the flip sequence to ensure scanout
 * can happen from such a surface without seeing corruption.
 *
 * Display surfaces can be tagged as transient by mapping it using one of the
 * various L3:XD PAT index modes on Xe2.
 *
 * Note: On non-discrete xe2 platforms, like LNL, the entire L3 cache is flushed
 * at the end of each submission via PIPE_CONTROL for compute/render, since SA
 * Media is not coherent with L3 and we want to support render-vs-media
 * usescases. For other engines like copy/blt the HW internally forces uncached
 * behaviour, hence why we can skip the TDF on such platforms.
 */
void xe_device_td_flush(struct xe_device *xe)
{
	struct xe_gt *root_gt;

	if (!IS_DGFX(xe) || GRAPHICS_VER(xe) < 20)
		return;

	root_gt = xe_root_mmio_gt(xe);
	if (!root_gt)
		return;

	if (XE_GT_WA(root_gt, 16023588340)) {
		/* A transient flush is not sufficient: flush the L2 */
		xe_device_l2_flush(xe);
	} else {
		xe_guc_pc_apply_flush_freq_limit(&root_gt->uc.guc.pc);
		tdf_request_sync(xe);
		xe_guc_pc_remove_flush_freq_limit(&root_gt->uc.guc.pc);
	}
}

u32 xe_device_ccs_bytes(struct xe_device *xe, u64 size)
{
	return xe_device_has_flat_ccs(xe) ?
		DIV_ROUND_UP_ULL(size, NUM_BYTES_PER_CCS_BYTE(xe)) : 0;
}

/**
 * xe_device_assert_mem_access - Inspect the current runtime_pm state.
 * @xe: xe device instance
 *
 * To be used before any kind of memory access. It will splat a debug warning
 * if the device is currently sleeping. But it doesn't guarantee in any way
 * that the device is going to remain awake. Xe PM runtime get and put
 * functions might be added to the outer bound of the memory access, while
 * this check is intended for inner usage to splat some warning if the worst
 * case has just happened.
 */
void xe_device_assert_mem_access(struct xe_device *xe)
{
	xe_assert(xe, !xe_pm_runtime_suspended(xe));
}

void xe_device_snapshot_print(struct xe_device *xe, struct drm_printer *p)
{
	struct xe_gt *gt;
	u8 id;

	drm_printf(p, "PCI ID: 0x%04x\n", xe->info.devid);
	drm_printf(p, "PCI revision: 0x%02x\n", xe->info.revid);

	for_each_gt(gt, xe, id) {
		drm_printf(p, "GT id: %u\n", id);
		drm_printf(p, "\tTile: %u\n", gt->tile->id);
		drm_printf(p, "\tType: %s\n",
			   gt->info.type == XE_GT_TYPE_MAIN ? "main" : "media");
		drm_printf(p, "\tIP ver: %u.%u.%u\n",
			   REG_FIELD_GET(GMD_ID_ARCH_MASK, gt->info.gmdid),
			   REG_FIELD_GET(GMD_ID_RELEASE_MASK, gt->info.gmdid),
			   REG_FIELD_GET(GMD_ID_REVID, gt->info.gmdid));
		drm_printf(p, "\tCS reference clock: %u\n", gt->info.reference_clock);
	}
}

u64 xe_device_canonicalize_addr(struct xe_device *xe, u64 address)
{
	return sign_extend64(address, xe->info.va_bits - 1);
}

u64 xe_device_uncanonicalize_addr(struct xe_device *xe, u64 address)
{
	return address & GENMASK_ULL(xe->info.va_bits - 1, 0);
}

static void xe_device_wedged_fini(struct drm_device *drm, void *arg)
{
	struct xe_device *xe = arg;

	xe_pm_runtime_put(xe);
}

/**
 * DOC: Xe Device Wedging
 *
 * Xe driver uses drm device wedged uevent as documented in Documentation/gpu/drm-uapi.rst.
 * When device is in wedged state, every IOCTL will be blocked and GT cannot be
 * used. Certain critical errors like gt reset failure, firmware failures can cause
 * the device to be wedged. The default recovery method for a wedged state
 * is rebind/bus-reset.
 *
 * Another recovery method is vendor-specific. Below are the cases that send
 * ``WEDGED=vendor-specific`` recovery method in drm device wedged uevent.
 *
 * Case: Firmware Flash
 * --------------------
 *
 * Identification Hint
 * +++++++++++++++++++
 *
 * ``WEDGED=vendor-specific`` drm device wedged uevent with
 * :ref:`Runtime Survivability mode <xe-survivability-mode>` is used to notify
 * admin/userspace consumer about the need for a firmware flash.
 *
 * Recovery Procedure
 * ++++++++++++++++++
 *
 * Once ``WEDGED=vendor-specific`` drm device wedged uevent is received, follow
 * the below steps
 *
 * - Check Runtime Survivability mode sysfs.
 *   If enabled, firmware flash is required to recover the device.
 *
 *   /sys/bus/pci/devices/<device>/survivability_mode
 *
 * - Admin/userspace consumer can use firmware flashing tools like fwupd to flash
 *   firmware and restore device to normal operation.
 */

/**
 * xe_device_set_wedged_method - Set wedged recovery method
 * @xe: xe device instance
 * @method: recovery method to set
 *
 * Set wedged recovery method to be sent in drm wedged uevent.
 */
void xe_device_set_wedged_method(struct xe_device *xe, unsigned long method)
{
	xe->wedged.method = method;
}

/**
 * xe_device_declare_wedged - Declare device wedged
 * @xe: xe device instance
 *
 * This is a final state that can only be cleared with the recovery method
 * specified in the drm wedged uevent. The method can be set using
 * xe_device_set_wedged_method before declaring the device as wedged. If no method
 * is set, reprobe (unbind/re-bind) will be sent by default.
 *
 * In this state every IOCTL will be blocked so the GT cannot be used.
 * In general it will be called upon any critical error such as gt reset
 * failure or guc loading failure. Userspace will be notified of this state
 * through device wedged uevent.
 * If xe.wedged module parameter is set to 2, this function will be called
 * on every single execution timeout (a.k.a. GPU hang) right after devcoredump
 * snapshot capture. In this mode, GT reset won't be attempted so the state of
 * the issue is preserved for further debugging.
 */
void xe_device_declare_wedged(struct xe_device *xe)
{
	struct xe_gt *gt;
	u8 id;

	if (xe->wedged.mode == 0) {
		drm_dbg(&xe->drm, "Wedged mode is forcibly disabled\n");
		return;
	}

	xe_pm_runtime_get_noresume(xe);

	if (drmm_add_action_or_reset(&xe->drm, xe_device_wedged_fini, xe)) {
		drm_err(&xe->drm, "Failed to register xe_device_wedged_fini clean-up. Although device is wedged.\n");
		return;
	}

	if (!atomic_xchg(&xe->wedged.flag, 1)) {
		xe->needs_flr_on_fini = true;
		drm_err(&xe->drm,
			"CRITICAL: Xe has declared device %s as wedged.\n"
			"IOCTLs and executions are blocked. Only a rebind may clear the failure\n"
			"Please file a _new_ bug report at https://gitlab.freedesktop.org/drm/xe/kernel/issues/new\n",
			dev_name(xe->drm.dev));
	}

	for_each_gt(gt, xe, id)
		xe_gt_declare_wedged(gt);

	if (xe_device_wedged(xe)) {
		/* If no wedge recovery method is set, use default */
		if (!xe->wedged.method)
			xe_device_set_wedged_method(xe, DRM_WEDGE_RECOVERY_REBIND |
						    DRM_WEDGE_RECOVERY_BUS_RESET);

		/* Notify userspace of wedged device */
		drm_dev_wedged_event(&xe->drm, xe->wedged.method, NULL);
	}
}<|MERGE_RESOLUTION|>--- conflicted
+++ resolved
@@ -988,17 +988,12 @@
 
 void xe_device_shutdown(struct xe_device *xe)
 {
+	struct xe_gt *gt;
+	u8 id;
+
 	drm_dbg(&xe->drm, "Shutting down device\n");
 
-<<<<<<< HEAD
 	xe_display_pm_shutdown(xe);
-=======
-	if (xe_driver_flr_disabled(xe)) {
-		struct xe_gt *gt;
-		u8 id;
-
-		xe_display_pm_shutdown(xe);
->>>>>>> 2a084f4a
 
 	xe_irq_suspend(xe);
 
