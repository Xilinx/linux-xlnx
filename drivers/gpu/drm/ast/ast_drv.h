/*
 * Copyright 2012 Red Hat Inc.
 *
 * Permission is hereby granted, free of charge, to any person obtaining a
 * copy of this software and associated documentation files (the
 * "Software"), to deal in the Software without restriction, including
 * without limitation the rights to use, copy, modify, merge, publish,
 * distribute, sub license, and/or sell copies of the Software, and to
 * permit persons to whom the Software is furnished to do so, subject to
 * the following conditions:
 *
 * THE SOFTWARE IS PROVIDED "AS IS", WITHOUT WARRANTY OF ANY KIND, EXPRESS OR
 * IMPLIED, INCLUDING BUT NOT LIMITED TO THE WARRANTIES OF MERCHANTABILITY,
 * FITNESS FOR A PARTICULAR PURPOSE AND NON-INFRINGEMENT. IN NO EVENT SHALL
 * THE COPYRIGHT HOLDERS, AUTHORS AND/OR ITS SUPPLIERS BE LIABLE FOR ANY CLAIM,
 * DAMAGES OR OTHER LIABILITY, WHETHER IN AN ACTION OF CONTRACT, TORT OR
 * OTHERWISE, ARISING FROM, OUT OF OR IN CONNECTION WITH THE SOFTWARE OR THE
 * USE OR OTHER DEALINGS IN THE SOFTWARE.
 *
 * The above copyright notice and this permission notice (including the
 * next paragraph) shall be included in all copies or substantial portions
 * of the Software.
 *
 */
/*
 * Authors: Dave Airlie <airlied@redhat.com>
 */
#ifndef __AST_DRV_H__
#define __AST_DRV_H__

#include <linux/io.h>
#include <linux/types.h>

#include <drm/drm_connector.h>
#include <drm/drm_crtc.h>
#include <drm/drm_encoder.h>
#include <drm/drm_mode.h>
#include <drm/drm_framebuffer.h>

#include "ast_reg.h"

struct ast_vbios_enhtable;

#define DRIVER_AUTHOR		"Dave Airlie"

#define DRIVER_NAME		"ast"
#define DRIVER_DESC		"AST"

#define DRIVER_MAJOR		0
#define DRIVER_MINOR		1
#define DRIVER_PATCHLEVEL	0

#define PCI_CHIP_AST2000 0x2000
#define PCI_CHIP_AST2100 0x2010

#define __AST_CHIP(__gen, __index)	((__gen) << 16 | (__index))

enum ast_chip {
	/* 1st gen */
	AST1000 = __AST_CHIP(1, 0), // unused
	AST2000 = __AST_CHIP(1, 1),
	/* 2nd gen */
	AST1100 = __AST_CHIP(2, 0),
	AST2100 = __AST_CHIP(2, 1),
	AST2050 = __AST_CHIP(2, 2), // unused
	/* 3rd gen */
	AST2200 = __AST_CHIP(3, 0),
	AST2150 = __AST_CHIP(3, 1),
	/* 4th gen */
	AST2300 = __AST_CHIP(4, 0),
	AST1300 = __AST_CHIP(4, 1),
	AST1050 = __AST_CHIP(4, 2), // unused
	/* 5th gen */
	AST2400 = __AST_CHIP(5, 0),
	AST1400 = __AST_CHIP(5, 1),
	AST1250 = __AST_CHIP(5, 2), // unused
	/* 6th gen */
	AST2500 = __AST_CHIP(6, 0),
	AST2510 = __AST_CHIP(6, 1),
	AST2520 = __AST_CHIP(6, 2), // unused
	/* 7th gen */
	AST2600 = __AST_CHIP(7, 0),
	AST2620 = __AST_CHIP(7, 1), // unused
};

#define __AST_CHIP_GEN(__chip)	(((unsigned long)(__chip)) >> 16)

enum ast_tx_chip {
	AST_TX_NONE,
	AST_TX_SIL164,
	AST_TX_DP501,
	AST_TX_ASTDP,
};

enum ast_config_mode {
	ast_use_p2a,
	ast_use_dt,
	ast_use_defaults
};

enum ast_dram_layout {
	AST_DRAM_512Mx16 = 0,
	AST_DRAM_1Gx16 = 1,
	AST_DRAM_512Mx32 = 2,
	AST_DRAM_1Gx32 = 3,
	AST_DRAM_2Gx16 = 6,
	AST_DRAM_4Gx16 = 7,
	AST_DRAM_8Gx16 = 8,
};

/*
 * Hardware cursor
 */

#define AST_MAX_HWC_WIDTH	64
#define AST_MAX_HWC_HEIGHT	64
#define AST_HWC_PITCH		(AST_MAX_HWC_WIDTH * SZ_2)
#define AST_HWC_SIZE		(AST_MAX_HWC_HEIGHT * AST_HWC_PITCH)

/*
 * Planes
 */

struct ast_plane {
	struct drm_plane base;

	u64 offset;
	unsigned long size;
};

static inline struct ast_plane *to_ast_plane(struct drm_plane *plane)
{
	return container_of(plane, struct ast_plane, base);
}

struct ast_cursor_plane {
	struct ast_plane base;

	u8 argb4444[AST_HWC_SIZE];
};

static inline struct ast_cursor_plane *to_ast_cursor_plane(struct drm_plane *plane)
{
	return container_of(to_ast_plane(plane), struct ast_cursor_plane, base);
}

/*
 * Connector
 */

struct ast_connector {
	struct drm_connector base;

	enum drm_connector_status physical_status;
};

static inline struct ast_connector *
to_ast_connector(struct drm_connector *connector)
{
	return container_of(connector, struct ast_connector, base);
}

/*
 * Device
 */

struct ast_device_quirks {
	/*
	 * CRTC memory request threshold
	 */
	unsigned char crtc_mem_req_threshold_low;
	unsigned char crtc_mem_req_threshold_high;

	/*
	 * Adjust hsync values to load next scanline early. Signalled
	 * by AST2500PreCatchCRT in VBIOS mode flags.
	 */
	bool crtc_hsync_precatch_needed;

	/*
	 * Workaround for modes with HSync Time that is not a multiple
	 * of 8 (e.g., 1920x1080@60Hz, HSync +44 pixels).
	 */
	bool crtc_hsync_add4_needed;
};

struct ast_device {
	struct drm_device base;

	const struct ast_device_quirks *quirks;

	void __iomem *regs;
	void __iomem *ioregs;
	void __iomem *dp501_fw_buf;

	enum ast_config_mode config_mode;
	enum ast_chip chip;

	const struct ast_vbios_dclk_info *dclk_table;

	void __iomem	*vram;
	unsigned long	vram_base;
	unsigned long	vram_size;

	struct mutex modeset_lock; /* Protects access to modeset I/O registers in ioregs */

	enum ast_tx_chip tx_chip;

	struct ast_plane primary_plane;
	struct ast_cursor_plane cursor_plane;
	struct drm_crtc crtc;
	union {
		struct {
			struct drm_encoder encoder;
			struct ast_connector connector;
		} vga;
		struct {
			struct drm_encoder encoder;
			struct ast_connector connector;
		} sil164;
		struct {
			struct drm_encoder encoder;
			struct ast_connector connector;
		} dp501;
		struct {
			struct drm_encoder encoder;
			struct ast_connector connector;
		} astdp;
	} output;

	bool support_wsxga_p; /* 1680x1050 */
	bool support_fullhd; /* 1920x1080 */
	bool support_wuxga; /* 1920x1200 */

	u8 *dp501_fw_addr;
	const struct firmware *dp501_fw;	/* dp501 fw */
};

static inline struct ast_device *to_ast_device(struct drm_device *dev)
{
	return container_of(dev, struct ast_device, base);
}

static inline unsigned long __ast_gen(struct ast_device *ast)
{
	return __AST_CHIP_GEN(ast->chip);
}
#define AST_GEN(__ast)	__ast_gen(__ast)

static inline bool __ast_gen_is_eq(struct ast_device *ast, unsigned long gen)
{
	return __ast_gen(ast) == gen;
}
#define IS_AST_GEN1(__ast)	__ast_gen_is_eq(__ast, 1)
#define IS_AST_GEN2(__ast)	__ast_gen_is_eq(__ast, 2)
#define IS_AST_GEN3(__ast)	__ast_gen_is_eq(__ast, 3)
#define IS_AST_GEN4(__ast)	__ast_gen_is_eq(__ast, 4)
#define IS_AST_GEN5(__ast)	__ast_gen_is_eq(__ast, 5)
#define IS_AST_GEN6(__ast)	__ast_gen_is_eq(__ast, 6)
#define IS_AST_GEN7(__ast)	__ast_gen_is_eq(__ast, 7)

static inline u8 __ast_read8(const void __iomem *addr, u32 reg)
{
	return ioread8(addr + reg);
}

static inline u32 __ast_read32(const void __iomem *addr, u32 reg)
{
	return ioread32(addr + reg);
}

static inline void __ast_write8(void __iomem *addr, u32 reg, u8 val)
{
	iowrite8(val, addr + reg);
}

static inline void __ast_write32(void __iomem *addr, u32 reg, u32 val)
{
	iowrite32(val, addr + reg);
}

static inline u8 __ast_read8_i(void __iomem *addr, u32 reg, u8 index)
{
	__ast_write8(addr, reg, index);
	return __ast_read8(addr, reg + 1);
}

static inline u8 __ast_read8_i_masked(void __iomem *addr, u32 reg, u8 index, u8 read_mask)
{
	u8 val = __ast_read8_i(addr, reg, index);

	return val & read_mask;
}

static inline void __ast_write8_i(void __iomem *addr, u32 reg, u8 index, u8 val)
{
	__ast_write8(addr, reg, index);
	__ast_write8(addr, reg + 1, val);
}

static inline void __ast_write8_i_masked(void __iomem *addr, u32 reg, u8 index, u8 read_mask,
					 u8 val)
{
	u8 tmp = __ast_read8_i_masked(addr, reg, index, read_mask);

	tmp |= val;
	__ast_write8_i(addr, reg, index, tmp);
}

static inline u32 ast_read32(struct ast_device *ast, u32 reg)
{
	return __ast_read32(ast->regs, reg);
}

static inline void ast_write32(struct ast_device *ast, u32 reg, u32 val)
{
	__ast_write32(ast->regs, reg, val);
}

static inline u8 ast_io_read8(struct ast_device *ast, u32 reg)
{
	return __ast_read8(ast->ioregs, reg);
}

static inline void ast_io_write8(struct ast_device *ast, u32 reg, u8 val)
{
	__ast_write8(ast->ioregs, reg, val);
}

static inline u8 ast_get_index_reg(struct ast_device *ast, u32 base, u8 index)
{
	return __ast_read8_i(ast->ioregs, base, index);
}

static inline u8 ast_get_index_reg_mask(struct ast_device *ast, u32 base, u8 index,
					u8 preserve_mask)
{
	return __ast_read8_i_masked(ast->ioregs, base, index, preserve_mask);
}

static inline void ast_set_index_reg(struct ast_device *ast, u32 base, u8 index, u8 val)
{
	__ast_write8_i(ast->ioregs, base, index, val);
}

static inline void ast_set_index_reg_mask(struct ast_device *ast, u32 base, u8 index,
					  u8 preserve_mask, u8 val)
{
	__ast_write8_i_masked(ast->ioregs, base, index, preserve_mask, val);
}

struct ast_vbios_stdtable {
	u8 misc;
	u8 seq[4];
	u8 crtc[25];
	u8 ar[20];
	u8 gr[9];
};

struct ast_vbios_dclk_info {
	u8 param1;
	u8 param2;
	u8 param3;
};

struct ast_crtc_state {
	struct drm_crtc_state base;

	/* Last known format of primary plane */
	const struct drm_format_info *format;

	const struct ast_vbios_stdtable *std_table;
	const struct ast_vbios_enhtable *vmode;
};

#define to_ast_crtc_state(state) container_of(state, struct ast_crtc_state, base)

#define AST_MM_ALIGN_SHIFT 4
#define AST_MM_ALIGN_MASK ((1 << AST_MM_ALIGN_SHIFT) - 1)

#define AST_DP501_FW_VERSION_MASK	GENMASK(7, 4)
#define AST_DP501_FW_VERSION_1		BIT(4)
#define AST_DP501_PNP_CONNECTED		BIT(1)

#define AST_DP501_DEFAULT_DCLK	65

#define AST_DP501_GBL_VERSION	0xf000
#define AST_DP501_PNPMONITOR	0xf010
#define AST_DP501_LINKRATE	0xf014
#define AST_DP501_EDID_DATA	0xf020

/*
 * ASTDP resoultion table:
 * EX:	ASTDP_A_B_C:
 *		A: Resolution
 *		B: Refresh Rate
 *		C: Misc information, such as CVT, Reduce Blanked
 */
#define ASTDP_640x480_60		0x00
#define ASTDP_640x480_72		0x01
#define ASTDP_640x480_75		0x02
#define ASTDP_640x480_85		0x03
#define ASTDP_800x600_56		0x04
#define ASTDP_800x600_60		0x05
#define ASTDP_800x600_72		0x06
#define ASTDP_800x600_75		0x07
#define ASTDP_800x600_85		0x08
#define ASTDP_1024x768_60		0x09
#define ASTDP_1024x768_70		0x0A
#define ASTDP_1024x768_75		0x0B
#define ASTDP_1024x768_85		0x0C
#define ASTDP_1280x1024_60		0x0D
#define ASTDP_1280x1024_75		0x0E
#define ASTDP_1280x1024_85		0x0F
#define ASTDP_1600x1200_60		0x10
#define ASTDP_320x240_60		0x11
#define ASTDP_400x300_60		0x12
#define ASTDP_512x384_60		0x13
#define ASTDP_1920x1200_60		0x14
#define ASTDP_1920x1080_60		0x15
#define ASTDP_1280x800_60		0x16
#define ASTDP_1280x800_60_RB	0x17
#define ASTDP_1440x900_60		0x18
#define ASTDP_1440x900_60_RB	0x19
#define ASTDP_1680x1050_60		0x1A
#define ASTDP_1680x1050_60_RB	0x1B
#define ASTDP_1600x900_60		0x1C
#define ASTDP_1600x900_60_RB	0x1D
#define ASTDP_1366x768_60		0x1E
#define ASTDP_1152x864_75		0x1F

int ast_mm_init(struct ast_device *ast);

/* ast_drv.c */
void ast_device_init(struct ast_device *ast,
		     enum ast_chip chip,
		     enum ast_config_mode config_mode,
		     void __iomem *regs,
<<<<<<< HEAD
		     void __iomem *ioregs);
=======
		     void __iomem *ioregs,
		     const struct ast_device_quirks *quirks);
>>>>>>> 7ea04683
void __ast_device_set_tx_chip(struct ast_device *ast, enum ast_tx_chip tx_chip);

/* ast_2000.c */
int ast_2000_post(struct ast_device *ast);
extern const struct ast_vbios_dclk_info ast_2000_dclk_table[];
void ast_2000_detect_tx_chip(struct ast_device *ast, bool need_post);
struct drm_device *ast_2000_device_create(struct pci_dev *pdev,
					  const struct drm_driver *drv,
					  enum ast_chip chip,
					  enum ast_config_mode config_mode,
					  void __iomem *regs,
					  void __iomem *ioregs,
					  bool need_post);

/* ast_2100.c */
int ast_2100_post(struct ast_device *ast);
bool __ast_2100_detect_wsxga_p(struct ast_device *ast);
bool __ast_2100_detect_wuxga(struct ast_device *ast);
struct drm_device *ast_2100_device_create(struct pci_dev *pdev,
					  const struct drm_driver *drv,
					  enum ast_chip chip,
					  enum ast_config_mode config_mode,
					  void __iomem *regs,
					  void __iomem *ioregs,
					  bool need_post);

/* ast_2200.c */
struct drm_device *ast_2200_device_create(struct pci_dev *pdev,
					  const struct drm_driver *drv,
					  enum ast_chip chip,
					  enum ast_config_mode config_mode,
					  void __iomem *regs,
					  void __iomem *ioregs,
					  bool need_post);

/* ast_2300.c */
int ast_2300_post(struct ast_device *ast);
void ast_2300_detect_tx_chip(struct ast_device *ast);
struct drm_device *ast_2300_device_create(struct pci_dev *pdev,
					  const struct drm_driver *drv,
					  enum ast_chip chip,
					  enum ast_config_mode config_mode,
					  void __iomem *regs,
					  void __iomem *ioregs,
					  bool need_post);

/* ast_2400.c */
struct drm_device *ast_2400_device_create(struct pci_dev *pdev,
					  const struct drm_driver *drv,
					  enum ast_chip chip,
					  enum ast_config_mode config_mode,
					  void __iomem *regs,
					  void __iomem *ioregs,
					  bool need_post);

/* ast_2500.c */
void ast_2500_patch_ahb(void __iomem *regs);
int ast_2500_post(struct ast_device *ast);
extern const struct ast_vbios_dclk_info ast_2500_dclk_table[];
struct drm_device *ast_2500_device_create(struct pci_dev *pdev,
					  const struct drm_driver *drv,
					  enum ast_chip chip,
					  enum ast_config_mode config_mode,
					  void __iomem *regs,
					  void __iomem *ioregs,
					  bool need_post);

/* ast_2600.c */
int ast_2600_post(struct ast_device *ast);
struct drm_device *ast_2600_device_create(struct pci_dev *pdev,
					  const struct drm_driver *drv,
					  enum ast_chip chip,
					  enum ast_config_mode config_mode,
					  void __iomem *regs,
					  void __iomem *ioregs,
					  bool need_post);

/* ast post */
int ast_post_gpu(struct ast_device *ast);
u32 ast_mindwm(struct ast_device *ast, u32 r);
void ast_moutdwm(struct ast_device *ast, u32 r, u32 v);

int ast_vga_output_init(struct ast_device *ast);
int ast_sil164_output_init(struct ast_device *ast);

/* ast_cursor.c */
long ast_cursor_vram_offset(struct ast_device *ast);
int ast_cursor_plane_init(struct ast_device *ast);

/* ast dp501 */
bool ast_backup_fw(struct ast_device *ast, u8 *addr, u32 size);
void ast_init_3rdtx(struct ast_device *ast);
int ast_dp501_output_init(struct ast_device *ast);

/* aspeed DP */
int ast_dp_launch(struct ast_device *ast);
int ast_astdp_output_init(struct ast_device *ast);

/* ast_mode.c */
int ast_mode_config_init(struct ast_device *ast);
int ast_plane_init(struct drm_device *dev, struct ast_plane *ast_plane,
		   u64 offset, unsigned long size,
		   uint32_t possible_crtcs,
		   const struct drm_plane_funcs *funcs,
		   const uint32_t *formats, unsigned int format_count,
		   const uint64_t *format_modifiers,
		   enum drm_plane_type type);
void __iomem *ast_plane_vaddr(struct ast_plane *ast);

#endif<|MERGE_RESOLUTION|>--- conflicted
+++ resolved
@@ -436,12 +436,8 @@
 		     enum ast_chip chip,
 		     enum ast_config_mode config_mode,
 		     void __iomem *regs,
-<<<<<<< HEAD
-		     void __iomem *ioregs);
-=======
 		     void __iomem *ioregs,
 		     const struct ast_device_quirks *quirks);
->>>>>>> 7ea04683
 void __ast_device_set_tx_chip(struct ast_device *ast, enum ast_tx_chip tx_chip);
 
 /* ast_2000.c */
