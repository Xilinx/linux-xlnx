/*
 * Copyright 2016 Advanced Micro Devices, Inc.
 *
 * Permission is hereby granted, free of charge, to any person obtaining a
 * copy of this software and associated documentation files (the "Software"),
 * to deal in the Software without restriction, including without limitation
 * the rights to use, copy, modify, merge, publish, distribute, sublicense,
 * and/or sell copies of the Software, and to permit persons to whom the
 * Software is furnished to do so, subject to the following conditions:
 *
 * The above copyright notice and this permission notice shall be included in
 * all copies or substantial portions of the Software.
 *
 * THE SOFTWARE IS PROVIDED "AS IS", WITHOUT WARRANTY OF ANY KIND, EXPRESS OR
 * IMPLIED, INCLUDING BUT NOT LIMITED TO THE WARRANTIES OF MERCHANTABILITY,
 * FITNESS FOR A PARTICULAR PURPOSE AND NONINFRINGEMENT.  IN NO EVENT SHALL
 * THE COPYRIGHT HOLDER(S) OR AUTHOR(S) BE LIABLE FOR ANY CLAIM, DAMAGES OR
 * OTHER LIABILITY, WHETHER IN AN ACTION OF CONTRACT, TORT OR OTHERWISE,
 * ARISING FROM, OUT OF OR IN CONNECTION WITH THE SOFTWARE OR THE USE OR
 * OTHER DEALINGS IN THE SOFTWARE.
 *
 * Authors: AMD
 *
 */

#include "dc.h"
#include "opp.h"
#include "color_gamma.h"


#define NUM_PTS_IN_REGION 16
#define NUM_REGIONS 32
#define MAX_HW_POINTS (NUM_PTS_IN_REGION*NUM_REGIONS)

static struct hw_x_point coordinates_x[MAX_HW_POINTS + 2];

static struct fixed31_32 pq_table[MAX_HW_POINTS + 2];
static struct fixed31_32 de_pq_table[MAX_HW_POINTS + 2];

static bool pq_initialized; /* = false; */
static bool de_pq_initialized; /* = false; */

/* one-time setup of X points */
void setup_x_points_distribution(void)
{
	struct fixed31_32 region_size = dc_fixpt_from_int(128);
	int32_t segment;
	uint32_t seg_offset;
	uint32_t index;
	struct fixed31_32 increment;

	coordinates_x[MAX_HW_POINTS].x = region_size;
	coordinates_x[MAX_HW_POINTS + 1].x = region_size;

	for (segment = 6; segment > (6 - NUM_REGIONS); segment--) {
		region_size = dc_fixpt_div_int(region_size, 2);
		increment = dc_fixpt_div_int(region_size,
						NUM_PTS_IN_REGION);
		seg_offset = (segment + (NUM_REGIONS - 7)) * NUM_PTS_IN_REGION;
		coordinates_x[seg_offset].x = region_size;

		for (index = seg_offset + 1;
				index < seg_offset + NUM_PTS_IN_REGION;
				index++) {
			coordinates_x[index].x = dc_fixpt_add
					(coordinates_x[index-1].x, increment);
		}
	}
}

static void compute_pq(struct fixed31_32 in_x, struct fixed31_32 *out_y)
{
	/* consts for PQ gamma formula. */
	const struct fixed31_32 m1 =
		dc_fixpt_from_fraction(159301758, 1000000000);
	const struct fixed31_32 m2 =
		dc_fixpt_from_fraction(7884375, 100000);
	const struct fixed31_32 c1 =
		dc_fixpt_from_fraction(8359375, 10000000);
	const struct fixed31_32 c2 =
		dc_fixpt_from_fraction(188515625, 10000000);
	const struct fixed31_32 c3 =
		dc_fixpt_from_fraction(186875, 10000);

	struct fixed31_32 l_pow_m1;
	struct fixed31_32 base;

	if (dc_fixpt_lt(in_x, dc_fixpt_zero))
		in_x = dc_fixpt_zero;

	l_pow_m1 = dc_fixpt_pow(in_x, m1);
	base = dc_fixpt_div(
			dc_fixpt_add(c1,
					(dc_fixpt_mul(c2, l_pow_m1))),
			dc_fixpt_add(dc_fixpt_one,
					(dc_fixpt_mul(c3, l_pow_m1))));
	*out_y = dc_fixpt_pow(base, m2);
}

static void compute_de_pq(struct fixed31_32 in_x, struct fixed31_32 *out_y)
{
	/* consts for dePQ gamma formula. */
	const struct fixed31_32 m1 =
		dc_fixpt_from_fraction(159301758, 1000000000);
	const struct fixed31_32 m2 =
		dc_fixpt_from_fraction(7884375, 100000);
	const struct fixed31_32 c1 =
		dc_fixpt_from_fraction(8359375, 10000000);
	const struct fixed31_32 c2 =
		dc_fixpt_from_fraction(188515625, 10000000);
	const struct fixed31_32 c3 =
		dc_fixpt_from_fraction(186875, 10000);

	struct fixed31_32 l_pow_m1;
	struct fixed31_32 base, div;


	if (dc_fixpt_lt(in_x, dc_fixpt_zero))
		in_x = dc_fixpt_zero;

	l_pow_m1 = dc_fixpt_pow(in_x,
			dc_fixpt_div(dc_fixpt_one, m2));
	base = dc_fixpt_sub(l_pow_m1, c1);

	if (dc_fixpt_lt(base, dc_fixpt_zero))
		base = dc_fixpt_zero;

	div = dc_fixpt_sub(c2, dc_fixpt_mul(c3, l_pow_m1));

	*out_y = dc_fixpt_pow(dc_fixpt_div(base, div),
			dc_fixpt_div(dc_fixpt_one, m1));

}

/*de gamma, none linear to linear*/
static void compute_hlg_oetf(struct fixed31_32 in_x, bool is_light0_12, struct fixed31_32 *out_y)
{
	struct fixed31_32 a;
	struct fixed31_32 b;
	struct fixed31_32 c;
	struct fixed31_32 threshold;
	struct fixed31_32 reference_white_level;

	a = dc_fixpt_from_fraction(17883277, 100000000);
	if (is_light0_12) {
		/*light 0-12*/
		b = dc_fixpt_from_fraction(28466892, 100000000);
		c = dc_fixpt_from_fraction(55991073, 100000000);
		threshold = dc_fixpt_one;
		reference_white_level = dc_fixpt_half;
	} else {
		/*light 0-1*/
		b = dc_fixpt_from_fraction(2372241, 100000000);
		c = dc_fixpt_add(dc_fixpt_one, dc_fixpt_from_fraction(429347, 100000000));
		threshold = dc_fixpt_from_fraction(1, 12);
		reference_white_level = dc_fixpt_pow(dc_fixpt_from_fraction(3, 1), dc_fixpt_half);
	}
	if (dc_fixpt_lt(threshold, in_x))
		*out_y = dc_fixpt_add(c, dc_fixpt_mul(a, dc_fixpt_log(dc_fixpt_sub(in_x, b))));
	else
		*out_y = dc_fixpt_mul(dc_fixpt_pow(in_x, dc_fixpt_half), reference_white_level);
}

/*re gamma, linear to none linear*/
static void compute_hlg_eotf(struct fixed31_32 in_x, bool is_light0_12, struct fixed31_32 *out_y)
{
	struct fixed31_32 a;
	struct fixed31_32 b;
	struct fixed31_32 c;
	struct fixed31_32 reference_white_level;

	a = dc_fixpt_from_fraction(17883277, 100000000);
	if (is_light0_12) {
		/*light 0-12*/
		b = dc_fixpt_from_fraction(28466892, 100000000);
		c = dc_fixpt_from_fraction(55991073, 100000000);
		reference_white_level = dc_fixpt_from_fraction(4, 1);
	} else {
		/*light 0-1*/
		b = dc_fixpt_from_fraction(2372241, 100000000);
		c = dc_fixpt_add(dc_fixpt_one, dc_fixpt_from_fraction(429347, 100000000));
		reference_white_level = dc_fixpt_from_fraction(1, 3);
	}
	if (dc_fixpt_lt(dc_fixpt_half, in_x))
		*out_y = dc_fixpt_add(dc_fixpt_exp(dc_fixpt_div(dc_fixpt_sub(in_x, c), a)), b);
	else
		*out_y = dc_fixpt_mul(dc_fixpt_pow(in_x, dc_fixpt_from_fraction(2, 1)), reference_white_level);
}


/* one-time pre-compute PQ values - only for sdr_white_level 80 */
void precompute_pq(void)
{
	int i;
	struct fixed31_32 x;
	const struct hw_x_point *coord_x = coordinates_x + 32;
	struct fixed31_32 scaling_factor =
			dc_fixpt_from_fraction(80, 10000);

	/* pow function has problems with arguments too small */
	for (i = 0; i < 32; i++)
		pq_table[i] = dc_fixpt_zero;

	for (i = 32; i <= MAX_HW_POINTS; i++) {
		x = dc_fixpt_mul(coord_x->x, scaling_factor);
		compute_pq(x, &pq_table[i]);
		++coord_x;
	}
}

/* one-time pre-compute dePQ values - only for max pixel value 125 FP16 */
void precompute_de_pq(void)
{
	int i;
	struct fixed31_32  y;
	uint32_t begin_index, end_index;

	struct fixed31_32 scaling_factor = dc_fixpt_from_int(125);

	/* X points is 2^-25 to 2^7
	 * De-gamma X is 2^-12 to 2^0 – we are skipping first -12-(-25) = 13 regions
	 */
	begin_index = 13 * NUM_PTS_IN_REGION;
	end_index = begin_index + 12 * NUM_PTS_IN_REGION;

	for (i = 0; i <= begin_index; i++)
		de_pq_table[i] = dc_fixpt_zero;

	for (; i <= end_index; i++) {
		compute_de_pq(coordinates_x[i].x, &y);
		de_pq_table[i] = dc_fixpt_mul(y, scaling_factor);
	}

	for (; i <= MAX_HW_POINTS; i++)
		de_pq_table[i] = de_pq_table[i-1];
}
struct dividers {
	struct fixed31_32 divider1;
	struct fixed31_32 divider2;
	struct fixed31_32 divider3;
};

static void build_coefficients(struct gamma_coefficients *coefficients, bool is_2_4)
{
	static const int32_t numerator01[] = { 31308, 180000};
	static const int32_t numerator02[] = { 12920, 4500};
	static const int32_t numerator03[] = { 55, 99};
	static const int32_t numerator04[] = { 55, 99};
	static const int32_t numerator05[] = { 2400, 2200};

	uint32_t i = 0;
	uint32_t index = is_2_4 == true ? 0:1;

	do {
		coefficients->a0[i] = dc_fixpt_from_fraction(
			numerator01[index], 10000000);
		coefficients->a1[i] = dc_fixpt_from_fraction(
			numerator02[index], 1000);
		coefficients->a2[i] = dc_fixpt_from_fraction(
			numerator03[index], 1000);
		coefficients->a3[i] = dc_fixpt_from_fraction(
			numerator04[index], 1000);
		coefficients->user_gamma[i] = dc_fixpt_from_fraction(
			numerator05[index], 1000);

		++i;
	} while (i != ARRAY_SIZE(coefficients->a0));
}

static struct fixed31_32 translate_from_linear_space(
	struct fixed31_32 arg,
	struct fixed31_32 a0,
	struct fixed31_32 a1,
	struct fixed31_32 a2,
	struct fixed31_32 a3,
	struct fixed31_32 gamma)
{
	const struct fixed31_32 one = dc_fixpt_from_int(1);

	if (dc_fixpt_lt(one, arg))
		return one;

	if (dc_fixpt_le(arg, dc_fixpt_neg(a0)))
		return dc_fixpt_sub(
			a2,
			dc_fixpt_mul(
				dc_fixpt_add(
					one,
					a3),
				dc_fixpt_pow(
					dc_fixpt_neg(arg),
					dc_fixpt_recip(gamma))));
	else if (dc_fixpt_le(a0, arg))
		return dc_fixpt_sub(
			dc_fixpt_mul(
				dc_fixpt_add(
					one,
					a3),
				dc_fixpt_pow(
					arg,
					dc_fixpt_recip(gamma))),
			a2);
	else
		return dc_fixpt_mul(
			arg,
			a1);
}

static struct fixed31_32 calculate_gamma22(struct fixed31_32 arg)
{
	struct fixed31_32 gamma = dc_fixpt_from_fraction(22, 10);

	return translate_from_linear_space(arg,
			dc_fixpt_zero,
			dc_fixpt_zero,
			dc_fixpt_zero,
			dc_fixpt_zero,
			gamma);
}

static struct fixed31_32 translate_to_linear_space(
	struct fixed31_32 arg,
	struct fixed31_32 a0,
	struct fixed31_32 a1,
	struct fixed31_32 a2,
	struct fixed31_32 a3,
	struct fixed31_32 gamma)
{
	struct fixed31_32 linear;

	a0 = dc_fixpt_mul(a0, a1);
	if (dc_fixpt_le(arg, dc_fixpt_neg(a0)))

		linear = dc_fixpt_neg(
				 dc_fixpt_pow(
				 dc_fixpt_div(
				 dc_fixpt_sub(a2, arg),
				 dc_fixpt_add(
				 dc_fixpt_one, a3)), gamma));

	else if (dc_fixpt_le(dc_fixpt_neg(a0), arg) &&
			 dc_fixpt_le(arg, a0))
		linear = dc_fixpt_div(arg, a1);
	else
		linear =  dc_fixpt_pow(
					dc_fixpt_div(
					dc_fixpt_add(a2, arg),
					dc_fixpt_add(
					dc_fixpt_one, a3)), gamma);

	return linear;
}

static inline struct fixed31_32 translate_from_linear_space_ex(
	struct fixed31_32 arg,
	struct gamma_coefficients *coeff,
	uint32_t color_index)
{
	return translate_from_linear_space(
		arg,
		coeff->a0[color_index],
		coeff->a1[color_index],
		coeff->a2[color_index],
		coeff->a3[color_index],
		coeff->user_gamma[color_index]);
}


static inline struct fixed31_32 translate_to_linear_space_ex(
	struct fixed31_32 arg,
	struct gamma_coefficients *coeff,
	uint32_t color_index)
{
	return translate_to_linear_space(
		arg,
		coeff->a0[color_index],
		coeff->a1[color_index],
		coeff->a2[color_index],
		coeff->a3[color_index],
		coeff->user_gamma[color_index]);
}


static bool find_software_points(
	const struct dc_gamma *ramp,
	const struct gamma_pixel *axis_x,
	struct fixed31_32 hw_point,
	enum channel_name channel,
	uint32_t *index_to_start,
	uint32_t *index_left,
	uint32_t *index_right,
	enum hw_point_position *pos)
{
	const uint32_t max_number = ramp->num_entries + 3;

	struct fixed31_32 left, right;

	uint32_t i = *index_to_start;

	while (i < max_number) {
		if (channel == CHANNEL_NAME_RED) {
			left = axis_x[i].r;

			if (i < max_number - 1)
				right = axis_x[i + 1].r;
			else
				right = axis_x[max_number - 1].r;
		} else if (channel == CHANNEL_NAME_GREEN) {
			left = axis_x[i].g;

			if (i < max_number - 1)
				right = axis_x[i + 1].g;
			else
				right = axis_x[max_number - 1].g;
		} else {
			left = axis_x[i].b;

			if (i < max_number - 1)
				right = axis_x[i + 1].b;
			else
				right = axis_x[max_number - 1].b;
		}

		if (dc_fixpt_le(left, hw_point) &&
			dc_fixpt_le(hw_point, right)) {
			*index_to_start = i;
			*index_left = i;

			if (i < max_number - 1)
				*index_right = i + 1;
			else
				*index_right = max_number - 1;

			*pos = HW_POINT_POSITION_MIDDLE;

			return true;
		} else if ((i == *index_to_start) &&
			dc_fixpt_le(hw_point, left)) {
			*index_to_start = i;
			*index_left = i;
			*index_right = i;

			*pos = HW_POINT_POSITION_LEFT;

			return true;
		} else if ((i == max_number - 1) &&
			dc_fixpt_le(right, hw_point)) {
			*index_to_start = i;
			*index_left = i;
			*index_right = i;

			*pos = HW_POINT_POSITION_RIGHT;

			return true;
		}

		++i;
	}

	return false;
}

static bool build_custom_gamma_mapping_coefficients_worker(
	const struct dc_gamma *ramp,
	struct pixel_gamma_point *coeff,
	const struct hw_x_point *coordinates_x,
	const struct gamma_pixel *axis_x,
	enum channel_name channel,
	uint32_t number_of_points)
{
	uint32_t i = 0;

	while (i <= number_of_points) {
		struct fixed31_32 coord_x;

		uint32_t index_to_start = 0;
		uint32_t index_left = 0;
		uint32_t index_right = 0;

		enum hw_point_position hw_pos;

		struct gamma_point *point;

		struct fixed31_32 left_pos;
		struct fixed31_32 right_pos;

		if (channel == CHANNEL_NAME_RED)
			coord_x = coordinates_x[i].regamma_y_red;
		else if (channel == CHANNEL_NAME_GREEN)
			coord_x = coordinates_x[i].regamma_y_green;
		else
			coord_x = coordinates_x[i].regamma_y_blue;

		if (!find_software_points(
			ramp, axis_x, coord_x, channel,
			&index_to_start, &index_left, &index_right, &hw_pos)) {
			BREAK_TO_DEBUGGER();
			return false;
		}

		if (index_left >= ramp->num_entries + 3) {
			BREAK_TO_DEBUGGER();
			return false;
		}

		if (index_right >= ramp->num_entries + 3) {
			BREAK_TO_DEBUGGER();
			return false;
		}

		if (channel == CHANNEL_NAME_RED) {
			point = &coeff[i].r;

			left_pos = axis_x[index_left].r;
			right_pos = axis_x[index_right].r;
		} else if (channel == CHANNEL_NAME_GREEN) {
			point = &coeff[i].g;

			left_pos = axis_x[index_left].g;
			right_pos = axis_x[index_right].g;
		} else {
			point = &coeff[i].b;

			left_pos = axis_x[index_left].b;
			right_pos = axis_x[index_right].b;
		}

		if (hw_pos == HW_POINT_POSITION_MIDDLE)
			point->coeff = dc_fixpt_div(
				dc_fixpt_sub(
					coord_x,
					left_pos),
				dc_fixpt_sub(
					right_pos,
					left_pos));
		else if (hw_pos == HW_POINT_POSITION_LEFT)
			point->coeff = dc_fixpt_zero;
		else if (hw_pos == HW_POINT_POSITION_RIGHT)
			point->coeff = dc_fixpt_from_int(2);
		else {
			BREAK_TO_DEBUGGER();
			return false;
		}

		point->left_index = index_left;
		point->right_index = index_right;
		point->pos = hw_pos;

		++i;
	}

	return true;
}

static struct fixed31_32 calculate_mapped_value(
	struct pwl_float_data *rgb,
	const struct pixel_gamma_point *coeff,
	enum channel_name channel,
	uint32_t max_index)
{
	const struct gamma_point *point;

	struct fixed31_32 result;

	if (channel == CHANNEL_NAME_RED)
		point = &coeff->r;
	else if (channel == CHANNEL_NAME_GREEN)
		point = &coeff->g;
	else
		point = &coeff->b;

	if ((point->left_index < 0) || (point->left_index > max_index)) {
		BREAK_TO_DEBUGGER();
		return dc_fixpt_zero;
	}

	if ((point->right_index < 0) || (point->right_index > max_index)) {
		BREAK_TO_DEBUGGER();
		return dc_fixpt_zero;
	}

	if (point->pos == HW_POINT_POSITION_MIDDLE)
		if (channel == CHANNEL_NAME_RED)
			result = dc_fixpt_add(
				dc_fixpt_mul(
					point->coeff,
					dc_fixpt_sub(
						rgb[point->right_index].r,
						rgb[point->left_index].r)),
				rgb[point->left_index].r);
		else if (channel == CHANNEL_NAME_GREEN)
			result = dc_fixpt_add(
				dc_fixpt_mul(
					point->coeff,
					dc_fixpt_sub(
						rgb[point->right_index].g,
						rgb[point->left_index].g)),
				rgb[point->left_index].g);
		else
			result = dc_fixpt_add(
				dc_fixpt_mul(
					point->coeff,
					dc_fixpt_sub(
						rgb[point->right_index].b,
						rgb[point->left_index].b)),
				rgb[point->left_index].b);
	else if (point->pos == HW_POINT_POSITION_LEFT) {
		BREAK_TO_DEBUGGER();
		result = dc_fixpt_zero;
	} else {
		BREAK_TO_DEBUGGER();
		result = dc_fixpt_one;
	}

	return result;
}

static void build_pq(struct pwl_float_data_ex *rgb_regamma,
		uint32_t hw_points_num,
		const struct hw_x_point *coordinate_x,
		uint32_t sdr_white_level)
{
	uint32_t i, start_index;

	struct pwl_float_data_ex *rgb = rgb_regamma;
	const struct hw_x_point *coord_x = coordinate_x;
	struct fixed31_32 x;
	struct fixed31_32 output;
	struct fixed31_32 scaling_factor =
			dc_fixpt_from_fraction(sdr_white_level, 10000);

	if (!pq_initialized && sdr_white_level == 80) {
		precompute_pq();
		pq_initialized = true;
	}

	/* TODO: start index is from segment 2^-24, skipping first segment
	 * due to x values too small for power calculations
	 */
	start_index = 32;
	rgb += start_index;
	coord_x += start_index;

	for (i = start_index; i <= hw_points_num; i++) {
		/* Multiply 0.008 as regamma is 0-1 and FP16 input is 0-125.
		 * FP 1.0 = 80nits
		 */
		if (sdr_white_level == 80) {
			output = pq_table[i];
		} else {
			x = dc_fixpt_mul(coord_x->x, scaling_factor);
			compute_pq(x, &output);
		}

		/* should really not happen? */
		if (dc_fixpt_lt(output, dc_fixpt_zero))
			output = dc_fixpt_zero;
		else if (dc_fixpt_lt(dc_fixpt_one, output))
			output = dc_fixpt_one;

		rgb->r = output;
		rgb->g = output;
		rgb->b = output;

		++coord_x;
		++rgb;
	}
}

static void build_de_pq(struct pwl_float_data_ex *de_pq,
		uint32_t hw_points_num,
		const struct hw_x_point *coordinate_x)
{
	uint32_t i;
	struct fixed31_32 output;

	struct fixed31_32 scaling_factor = dc_fixpt_from_int(125);

	if (!de_pq_initialized) {
		precompute_de_pq();
		de_pq_initialized = true;
	}


	for (i = 0; i <= hw_points_num; i++) {
		output = de_pq_table[i];
		/* should really not happen? */
		if (dc_fixpt_lt(output, dc_fixpt_zero))
			output = dc_fixpt_zero;
		else if (dc_fixpt_lt(scaling_factor, output))
			output = scaling_factor;
		de_pq[i].r = output;
		de_pq[i].g = output;
		de_pq[i].b = output;
	}
}

static void build_regamma(struct pwl_float_data_ex *rgb_regamma,
		uint32_t hw_points_num,
		const struct hw_x_point *coordinate_x, bool is_2_4)
{
	uint32_t i;

	struct gamma_coefficients coeff;
	struct pwl_float_data_ex *rgb = rgb_regamma;
	const struct hw_x_point *coord_x = coordinate_x;

	build_coefficients(&coeff, is_2_4);

	i = 0;

	while (i != hw_points_num + 1) {
		/*TODO use y vs r,g,b*/
		rgb->r = translate_from_linear_space_ex(
			coord_x->x, &coeff, 0);
		rgb->g = rgb->r;
		rgb->b = rgb->r;
		++coord_x;
		++rgb;
		++i;
	}
}

static void hermite_spline_eetf(struct fixed31_32 input_x,
				struct fixed31_32 max_display,
				struct fixed31_32 min_display,
				struct fixed31_32 max_content,
				struct fixed31_32 *out_x)
{
	struct fixed31_32 min_lum_pq;
	struct fixed31_32 max_lum_pq;
	struct fixed31_32 max_content_pq;
	struct fixed31_32 ks;
	struct fixed31_32 E1;
	struct fixed31_32 E2;
	struct fixed31_32 E3;
	struct fixed31_32 t;
	struct fixed31_32 t2;
	struct fixed31_32 t3;
	struct fixed31_32 two;
	struct fixed31_32 three;
	struct fixed31_32 temp1;
	struct fixed31_32 temp2;
	struct fixed31_32 a = dc_fixpt_from_fraction(15, 10);
	struct fixed31_32 b = dc_fixpt_from_fraction(5, 10);
	struct fixed31_32 epsilon = dc_fixpt_from_fraction(1, 1000000); // dc_fixpt_epsilon is a bit too small

	if (dc_fixpt_eq(max_content, dc_fixpt_zero)) {
		*out_x = dc_fixpt_zero;
		return;
	}

	compute_pq(input_x, &E1);
	compute_pq(dc_fixpt_div(min_display, max_content), &min_lum_pq);
	compute_pq(dc_fixpt_div(max_display, max_content), &max_lum_pq);
	compute_pq(dc_fixpt_one, &max_content_pq); // always 1? DAL2 code is weird
	a = dc_fixpt_div(dc_fixpt_add(dc_fixpt_one, b), max_content_pq); // (1+b)/maxContent
	ks = dc_fixpt_sub(dc_fixpt_mul(a, max_lum_pq), b); // a * max_lum_pq - b

	if (dc_fixpt_lt(E1, ks))
		E2 = E1;
	else if (dc_fixpt_le(ks, E1) && dc_fixpt_le(E1, dc_fixpt_one)) {
		if (dc_fixpt_lt(epsilon, dc_fixpt_sub(dc_fixpt_one, ks)))
			// t = (E1 - ks) / (1 - ks)
			t = dc_fixpt_div(dc_fixpt_sub(E1, ks),
					dc_fixpt_sub(dc_fixpt_one, ks));
		else
			t = dc_fixpt_zero;

		two = dc_fixpt_from_int(2);
		three = dc_fixpt_from_int(3);

		t2 = dc_fixpt_mul(t, t);
		t3 = dc_fixpt_mul(t2, t);
		temp1 = dc_fixpt_mul(two, t3);
		temp2 = dc_fixpt_mul(three, t2);

		// (2t^3 - 3t^2 + 1) * ks
		E2 = dc_fixpt_mul(ks, dc_fixpt_add(dc_fixpt_one,
				dc_fixpt_sub(temp1, temp2)));

		// (-2t^3 + 3t^2) * max_lum_pq
		E2 = dc_fixpt_add(E2, dc_fixpt_mul(max_lum_pq,
				dc_fixpt_sub(temp2, temp1)));

		temp1 = dc_fixpt_mul(two, t2);
		temp2 = dc_fixpt_sub(dc_fixpt_one, ks);

		// (t^3 - 2t^2 + t) * (1-ks)
		E2 = dc_fixpt_add(E2, dc_fixpt_mul(temp2,
				dc_fixpt_add(t, dc_fixpt_sub(t3, temp1))));
	} else
		E2 = dc_fixpt_one;

	temp1 = dc_fixpt_sub(dc_fixpt_one, E2);
	temp2 = dc_fixpt_mul(temp1, temp1);
	temp2 = dc_fixpt_mul(temp2, temp2);
	// temp2 = (1-E2)^4

	E3 =  dc_fixpt_add(E2, dc_fixpt_mul(min_lum_pq, temp2));
	compute_de_pq(E3, out_x);

	*out_x = dc_fixpt_div(*out_x, dc_fixpt_div(max_display, max_content));
}

static bool build_freesync_hdr(struct pwl_float_data_ex *rgb_regamma,
		uint32_t hw_points_num,
		const struct hw_x_point *coordinate_x,
		const struct freesync_hdr_tf_params *fs_params)
{
	uint32_t i;
	struct pwl_float_data_ex *rgb = rgb_regamma;
	const struct hw_x_point *coord_x = coordinate_x;
	struct fixed31_32 scaledX = dc_fixpt_zero;
	struct fixed31_32 scaledX1 = dc_fixpt_zero;
	struct fixed31_32 max_display;
	struct fixed31_32 min_display;
	struct fixed31_32 max_content;
	struct fixed31_32 min_content;
	struct fixed31_32 clip = dc_fixpt_one;
	struct fixed31_32 output;
	bool use_eetf = false;
	bool is_clipped = false;
	struct fixed31_32 sdr_white_level;

	if (fs_params->max_content == 0 ||
			fs_params->max_display == 0)
		return false;

	max_display = dc_fixpt_from_int(fs_params->max_display);
	min_display = dc_fixpt_from_fraction(fs_params->min_display, 10000);
	max_content = dc_fixpt_from_int(fs_params->max_content);
	min_content = dc_fixpt_from_fraction(fs_params->min_content, 10000);
	sdr_white_level = dc_fixpt_from_int(fs_params->sdr_white_level);

	if (fs_params->min_display > 1000) // cap at 0.1 at the bottom
		min_display = dc_fixpt_from_fraction(1, 10);
	if (fs_params->max_display < 100) // cap at 100 at the top
		max_display = dc_fixpt_from_int(100);

	if (fs_params->min_content < fs_params->min_display)
		use_eetf = true;
	else
		min_content = min_display;

	if (fs_params->max_content > fs_params->max_display)
		use_eetf = true;
	else
		max_content = max_display;

	rgb += 32; // first 32 points have problems with fixed point, too small
	coord_x += 32;
	for (i = 32; i <= hw_points_num; i++) {
		if (!is_clipped) {
			if (use_eetf) {
				/*max content is equal 1 */
				scaledX1 = dc_fixpt_div(coord_x->x,
						dc_fixpt_div(max_content, sdr_white_level));
				hermite_spline_eetf(scaledX1, max_display, min_display,
						max_content, &scaledX);
			} else
				scaledX = dc_fixpt_div(coord_x->x,
						dc_fixpt_div(max_display, sdr_white_level));

			if (dc_fixpt_lt(scaledX, clip)) {
				if (dc_fixpt_lt(scaledX, dc_fixpt_zero))
					output = dc_fixpt_zero;
				else
					output = calculate_gamma22(scaledX);

				rgb->r = output;
				rgb->g = output;
				rgb->b = output;
			} else {
				is_clipped = true;
				rgb->r = clip;
				rgb->g = clip;
				rgb->b = clip;
			}
		} else {
			rgb->r = clip;
			rgb->g = clip;
			rgb->b = clip;
		}

		++coord_x;
		++rgb;
	}

	return true;
}

static void build_degamma(struct pwl_float_data_ex *curve,
		uint32_t hw_points_num,
		const struct hw_x_point *coordinate_x, bool is_2_4)
{
	uint32_t i;
	struct gamma_coefficients coeff;
	uint32_t begin_index, end_index;

	build_coefficients(&coeff, is_2_4);
	i = 0;

	/* X points is 2^-25 to 2^7
	 * De-gamma X is 2^-12 to 2^0 – we are skipping first -12-(-25) = 13 regions
	 */
	begin_index = 13 * NUM_PTS_IN_REGION;
	end_index = begin_index + 12 * NUM_PTS_IN_REGION;

	while (i != begin_index) {
		curve[i].r = dc_fixpt_zero;
		curve[i].g = dc_fixpt_zero;
		curve[i].b = dc_fixpt_zero;
		i++;
	}

	while (i != end_index) {
		curve[i].r = translate_to_linear_space_ex(
				coordinate_x[i].x, &coeff, 0);
		curve[i].g = curve[i].r;
		curve[i].b = curve[i].r;
		i++;
	}
	while (i != hw_points_num + 1) {
		curve[i].r = dc_fixpt_one;
		curve[i].g = dc_fixpt_one;
		curve[i].b = dc_fixpt_one;
		i++;
	}
}

static void build_hlg_degamma(struct pwl_float_data_ex *degamma,
		uint32_t hw_points_num,
		const struct hw_x_point *coordinate_x, bool is_light0_12)
{
	uint32_t i;

	struct pwl_float_data_ex *rgb = degamma;
	const struct hw_x_point *coord_x = coordinate_x;

	i = 0;

	while (i != hw_points_num + 1) {
		compute_hlg_oetf(coord_x->x, is_light0_12, &rgb->r);
		rgb->g = rgb->r;
		rgb->b = rgb->r;
		++coord_x;
		++rgb;
		++i;
	}
}

static void build_hlg_regamma(struct pwl_float_data_ex *regamma,
		uint32_t hw_points_num,
		const struct hw_x_point *coordinate_x, bool is_light0_12)
{
	uint32_t i;

	struct pwl_float_data_ex *rgb = regamma;
	const struct hw_x_point *coord_x = coordinate_x;

	i = 0;

	while (i != hw_points_num + 1) {
		compute_hlg_eotf(coord_x->x, is_light0_12, &rgb->r);
		rgb->g = rgb->r;
		rgb->b = rgb->r;
		++coord_x;
		++rgb;
		++i;
	}
}

static void scale_gamma(struct pwl_float_data *pwl_rgb,
		const struct dc_gamma *ramp,
		struct dividers dividers)
{
	const struct fixed31_32 max_driver = dc_fixpt_from_int(0xFFFF);
	const struct fixed31_32 max_os = dc_fixpt_from_int(0xFF00);
	struct fixed31_32 scaler = max_os;
	uint32_t i;
	struct pwl_float_data *rgb = pwl_rgb;
	struct pwl_float_data *rgb_last = rgb + ramp->num_entries - 1;

	i = 0;

	do {
		if (dc_fixpt_lt(max_os, ramp->entries.red[i]) ||
			dc_fixpt_lt(max_os, ramp->entries.green[i]) ||
			dc_fixpt_lt(max_os, ramp->entries.blue[i])) {
			scaler = max_driver;
			break;
		}
		++i;
	} while (i != ramp->num_entries);

	i = 0;

	do {
		rgb->r = dc_fixpt_div(
			ramp->entries.red[i], scaler);
		rgb->g = dc_fixpt_div(
			ramp->entries.green[i], scaler);
		rgb->b = dc_fixpt_div(
			ramp->entries.blue[i], scaler);

		++rgb;
		++i;
	} while (i != ramp->num_entries);

	rgb->r = dc_fixpt_mul(rgb_last->r,
			dividers.divider1);
	rgb->g = dc_fixpt_mul(rgb_last->g,
			dividers.divider1);
	rgb->b = dc_fixpt_mul(rgb_last->b,
			dividers.divider1);

	++rgb;

	rgb->r = dc_fixpt_mul(rgb_last->r,
			dividers.divider2);
	rgb->g = dc_fixpt_mul(rgb_last->g,
			dividers.divider2);
	rgb->b = dc_fixpt_mul(rgb_last->b,
			dividers.divider2);

	++rgb;

	rgb->r = dc_fixpt_mul(rgb_last->r,
			dividers.divider3);
	rgb->g = dc_fixpt_mul(rgb_last->g,
			dividers.divider3);
	rgb->b = dc_fixpt_mul(rgb_last->b,
			dividers.divider3);
}

static void scale_gamma_dx(struct pwl_float_data *pwl_rgb,
		const struct dc_gamma *ramp,
		struct dividers dividers)
{
	uint32_t i;
	struct fixed31_32 min = dc_fixpt_zero;
	struct fixed31_32 max = dc_fixpt_one;

	struct fixed31_32 delta = dc_fixpt_zero;
	struct fixed31_32 offset = dc_fixpt_zero;

	for (i = 0 ; i < ramp->num_entries; i++) {
		if (dc_fixpt_lt(ramp->entries.red[i], min))
			min = ramp->entries.red[i];

		if (dc_fixpt_lt(ramp->entries.green[i], min))
			min = ramp->entries.green[i];

		if (dc_fixpt_lt(ramp->entries.blue[i], min))
			min = ramp->entries.blue[i];

		if (dc_fixpt_lt(max, ramp->entries.red[i]))
			max = ramp->entries.red[i];

		if (dc_fixpt_lt(max, ramp->entries.green[i]))
			max = ramp->entries.green[i];

		if (dc_fixpt_lt(max, ramp->entries.blue[i]))
			max = ramp->entries.blue[i];
	}

	if (dc_fixpt_lt(min, dc_fixpt_zero))
		delta = dc_fixpt_neg(min);

	offset = dc_fixpt_add(min, max);

	for (i = 0 ; i < ramp->num_entries; i++) {
		pwl_rgb[i].r = dc_fixpt_div(
			dc_fixpt_add(
				ramp->entries.red[i], delta), offset);
		pwl_rgb[i].g = dc_fixpt_div(
			dc_fixpt_add(
				ramp->entries.green[i], delta), offset);
		pwl_rgb[i].b = dc_fixpt_div(
			dc_fixpt_add(
				ramp->entries.blue[i], delta), offset);

	}

	pwl_rgb[i].r =  dc_fixpt_sub(dc_fixpt_mul_int(
				pwl_rgb[i-1].r, 2), pwl_rgb[i-2].r);
	pwl_rgb[i].g =  dc_fixpt_sub(dc_fixpt_mul_int(
				pwl_rgb[i-1].g, 2), pwl_rgb[i-2].g);
	pwl_rgb[i].b =  dc_fixpt_sub(dc_fixpt_mul_int(
				pwl_rgb[i-1].b, 2), pwl_rgb[i-2].b);
	++i;
	pwl_rgb[i].r =  dc_fixpt_sub(dc_fixpt_mul_int(
				pwl_rgb[i-1].r, 2), pwl_rgb[i-2].r);
	pwl_rgb[i].g =  dc_fixpt_sub(dc_fixpt_mul_int(
				pwl_rgb[i-1].g, 2), pwl_rgb[i-2].g);
	pwl_rgb[i].b =  dc_fixpt_sub(dc_fixpt_mul_int(
				pwl_rgb[i-1].b, 2), pwl_rgb[i-2].b);
}

/* todo: all these scale_gamma functions are inherently the same but
 *  take different structures as params or different format for ramp
 *  values. We could probably implement it in a more generic fashion
 */
static void scale_user_regamma_ramp(struct pwl_float_data *pwl_rgb,
		const struct regamma_ramp *ramp,
		struct dividers dividers)
{
	unsigned short max_driver = 0xFFFF;
	unsigned short max_os = 0xFF00;
	unsigned short scaler = max_os;
	uint32_t i;
	struct pwl_float_data *rgb = pwl_rgb;
	struct pwl_float_data *rgb_last = rgb + GAMMA_RGB_256_ENTRIES - 1;

	i = 0;
	do {
		if (ramp->gamma[i] > max_os ||
				ramp->gamma[i + 256] > max_os ||
				ramp->gamma[i + 512] > max_os) {
			scaler = max_driver;
			break;
		}
		i++;
	} while (i != GAMMA_RGB_256_ENTRIES);

	i = 0;
	do {
		rgb->r = dc_fixpt_from_fraction(
				ramp->gamma[i], scaler);
		rgb->g = dc_fixpt_from_fraction(
				ramp->gamma[i + 256], scaler);
		rgb->b = dc_fixpt_from_fraction(
				ramp->gamma[i + 512], scaler);

		++rgb;
		++i;
	} while (i != GAMMA_RGB_256_ENTRIES);

	rgb->r = dc_fixpt_mul(rgb_last->r,
			dividers.divider1);
	rgb->g = dc_fixpt_mul(rgb_last->g,
			dividers.divider1);
	rgb->b = dc_fixpt_mul(rgb_last->b,
			dividers.divider1);

	++rgb;

	rgb->r = dc_fixpt_mul(rgb_last->r,
			dividers.divider2);
	rgb->g = dc_fixpt_mul(rgb_last->g,
			dividers.divider2);
	rgb->b = dc_fixpt_mul(rgb_last->b,
			dividers.divider2);

	++rgb;

	rgb->r = dc_fixpt_mul(rgb_last->r,
			dividers.divider3);
	rgb->g = dc_fixpt_mul(rgb_last->g,
			dividers.divider3);
	rgb->b = dc_fixpt_mul(rgb_last->b,
			dividers.divider3);
}

/*
 * RS3+ color transform DDI - 1D LUT adjustment is composed with regamma here
 * Input is evenly distributed in the output color space as specified in
 * SetTimings
 *
 * Interpolation details:
 * 1D LUT has 4096 values which give curve correction in 0-1 float range
 * for evenly spaced points in 0-1 range. lut1D[index] gives correction
 * for index/4095.
 * First we find index for which:
 *	index/4095 < regamma_y < (index+1)/4095 =>
 *	index < 4095*regamma_y < index + 1
 * norm_y = 4095*regamma_y, and index is just truncating to nearest integer
 * lut1 = lut1D[index], lut2 = lut1D[index+1]
 *
 * adjustedY is then linearly interpolating regamma Y between lut1 and lut2
 *
 * Custom degamma on Linux uses the same interpolation math, so is handled here
 */
static void apply_lut_1d(
		const struct dc_gamma *ramp,
		uint32_t num_hw_points,
		struct dc_transfer_func_distributed_points *tf_pts)
{
	int i = 0;
	int color = 0;
	struct fixed31_32 *regamma_y;
	struct fixed31_32 norm_y;
	struct fixed31_32 lut1;
	struct fixed31_32 lut2;
	const int max_lut_index = 4095;
	const struct fixed31_32 max_lut_index_f =
			dc_fixpt_from_int(max_lut_index);
	int32_t index = 0, index_next = 0;
	struct fixed31_32 index_f;
	struct fixed31_32 delta_lut;
	struct fixed31_32 delta_index;

	if (ramp->type != GAMMA_CS_TFM_1D && ramp->type != GAMMA_CUSTOM)
		return; // this is not expected

	for (i = 0; i < num_hw_points; i++) {
		for (color = 0; color < 3; color++) {
			if (color == 0)
				regamma_y = &tf_pts->red[i];
			else if (color == 1)
				regamma_y = &tf_pts->green[i];
			else
				regamma_y = &tf_pts->blue[i];

			norm_y = dc_fixpt_mul(max_lut_index_f,
						   *regamma_y);
			index = dc_fixpt_floor(norm_y);
			index_f = dc_fixpt_from_int(index);

			if (index < 0 || index > max_lut_index)
				continue;

			index_next = (index == max_lut_index) ? index : index+1;

			if (color == 0) {
				lut1 = ramp->entries.red[index];
				lut2 = ramp->entries.red[index_next];
			} else if (color == 1) {
				lut1 = ramp->entries.green[index];
				lut2 = ramp->entries.green[index_next];
			} else {
				lut1 = ramp->entries.blue[index];
				lut2 = ramp->entries.blue[index_next];
			}

			// we have everything now, so interpolate
			delta_lut = dc_fixpt_sub(lut2, lut1);
			delta_index = dc_fixpt_sub(norm_y, index_f);

			*regamma_y = dc_fixpt_add(lut1,
				dc_fixpt_mul(delta_index, delta_lut));
		}
	}
}

static void build_evenly_distributed_points(
	struct gamma_pixel *points,
	uint32_t numberof_points,
	struct dividers dividers)
{
	struct gamma_pixel *p = points;
	struct gamma_pixel *p_last;

	uint32_t i = 0;

	// This function should not gets called with 0 as a parameter
	ASSERT(numberof_points > 0);
	p_last = p + numberof_points - 1;

	do {
		struct fixed31_32 value = dc_fixpt_from_fraction(i,
			numberof_points - 1);

		p->r = value;
		p->g = value;
		p->b = value;

		++p;
		++i;
	} while (i < numberof_points);

	p->r = dc_fixpt_div(p_last->r, dividers.divider1);
	p->g = dc_fixpt_div(p_last->g, dividers.divider1);
	p->b = dc_fixpt_div(p_last->b, dividers.divider1);

	++p;

	p->r = dc_fixpt_div(p_last->r, dividers.divider2);
	p->g = dc_fixpt_div(p_last->g, dividers.divider2);
	p->b = dc_fixpt_div(p_last->b, dividers.divider2);

	++p;

	p->r = dc_fixpt_div(p_last->r, dividers.divider3);
	p->g = dc_fixpt_div(p_last->g, dividers.divider3);
	p->b = dc_fixpt_div(p_last->b, dividers.divider3);
}

static inline void copy_rgb_regamma_to_coordinates_x(
		struct hw_x_point *coordinates_x,
		uint32_t hw_points_num,
		const struct pwl_float_data_ex *rgb_ex)
{
	struct hw_x_point *coords = coordinates_x;
	uint32_t i = 0;
	const struct pwl_float_data_ex *rgb_regamma = rgb_ex;

	while (i <= hw_points_num + 1) {
		coords->regamma_y_red = rgb_regamma->r;
		coords->regamma_y_green = rgb_regamma->g;
		coords->regamma_y_blue = rgb_regamma->b;

		++coords;
		++rgb_regamma;
		++i;
	}
}

static bool calculate_interpolated_hardware_curve(
	const struct dc_gamma *ramp,
	struct pixel_gamma_point *coeff128,
	struct pwl_float_data *rgb_user,
	const struct hw_x_point *coordinates_x,
	const struct gamma_pixel *axis_x,
	uint32_t number_of_points,
	struct dc_transfer_func_distributed_points *tf_pts)
{

	const struct pixel_gamma_point *coeff = coeff128;
	uint32_t max_entries = 3 - 1;

	uint32_t i = 0;

	for (i = 0; i < 3; i++) {
		if (!build_custom_gamma_mapping_coefficients_worker(
				ramp, coeff128, coordinates_x, axis_x, i,
				number_of_points))
			return false;
	}

	i = 0;
	max_entries += ramp->num_entries;

	/* TODO: float point case */

	while (i <= number_of_points) {
		tf_pts->red[i] = calculate_mapped_value(
			rgb_user, coeff, CHANNEL_NAME_RED, max_entries);
		tf_pts->green[i] = calculate_mapped_value(
			rgb_user, coeff, CHANNEL_NAME_GREEN, max_entries);
		tf_pts->blue[i] = calculate_mapped_value(
			rgb_user, coeff, CHANNEL_NAME_BLUE, max_entries);

		++coeff;
		++i;
	}

	return true;
}

/* The "old" interpolation uses a complicated scheme to build an array of
 * coefficients while also using an array of 0-255 normalized to 0-1
 * Then there's another loop using both of the above + new scaled user ramp
 * and we concatenate them. It also searches for points of interpolation and
 * uses enums for positions.
 *
 * This function uses a different approach:
 * user ramp is always applied on X with 0/255, 1/255, 2/255, ..., 255/255
 * To find index for hwX , we notice the following:
 * i/255 <= hwX < (i+1)/255  <=> i <= 255*hwX < i+1
 * See apply_lut_1d which is the same principle, but on 4K entry 1D LUT
 *
 * Once the index is known, combined Y is simply:
 * user_ramp(index) + (hwX-index/255)*(user_ramp(index+1) - user_ramp(index)
 *
 * We should switch to this method in all cases, it's simpler and faster
 * ToDo one day - for now this only applies to ADL regamma to avoid regression
 * for regular use cases (sRGB and PQ)
 */
static void interpolate_user_regamma(uint32_t hw_points_num,
		struct pwl_float_data *rgb_user,
		bool apply_degamma,
		struct dc_transfer_func_distributed_points *tf_pts)
{
	uint32_t i;
	uint32_t color = 0;
	int32_t index;
	int32_t index_next;
	struct fixed31_32 *tf_point;
	struct fixed31_32 hw_x;
	struct fixed31_32 norm_factor =
			dc_fixpt_from_int(255);
	struct fixed31_32 norm_x;
	struct fixed31_32 index_f;
	struct fixed31_32 lut1;
	struct fixed31_32 lut2;
	struct fixed31_32 delta_lut;
	struct fixed31_32 delta_index;

	i = 0;
	/* fixed_pt library has problems handling too small values */
	while (i != 32) {
		tf_pts->red[i] = dc_fixpt_zero;
		tf_pts->green[i] = dc_fixpt_zero;
		tf_pts->blue[i] = dc_fixpt_zero;
		++i;
	}
	while (i <= hw_points_num + 1) {
		for (color = 0; color < 3; color++) {
			if (color == 0)
				tf_point = &tf_pts->red[i];
			else if (color == 1)
				tf_point = &tf_pts->green[i];
			else
				tf_point = &tf_pts->blue[i];

			if (apply_degamma) {
				if (color == 0)
					hw_x = coordinates_x[i].regamma_y_red;
				else if (color == 1)
					hw_x = coordinates_x[i].regamma_y_green;
				else
					hw_x = coordinates_x[i].regamma_y_blue;
			} else
				hw_x = coordinates_x[i].x;

			norm_x = dc_fixpt_mul(norm_factor, hw_x);
			index = dc_fixpt_floor(norm_x);
			if (index < 0 || index > 255)
				continue;

			index_f = dc_fixpt_from_int(index);
			index_next = (index == 255) ? index : index + 1;

			if (color == 0) {
				lut1 = rgb_user[index].r;
				lut2 = rgb_user[index_next].r;
			} else if (color == 1) {
				lut1 = rgb_user[index].g;
				lut2 = rgb_user[index_next].g;
			} else {
				lut1 = rgb_user[index].b;
				lut2 = rgb_user[index_next].b;
			}

			// we have everything now, so interpolate
			delta_lut = dc_fixpt_sub(lut2, lut1);
			delta_index = dc_fixpt_sub(norm_x, index_f);

			*tf_point = dc_fixpt_add(lut1,
				dc_fixpt_mul(delta_index, delta_lut));
		}
		++i;
	}
}

static void build_new_custom_resulted_curve(
	uint32_t hw_points_num,
	struct dc_transfer_func_distributed_points *tf_pts)
{
	uint32_t i;

	i = 0;

	while (i != hw_points_num + 1) {
		tf_pts->red[i] = dc_fixpt_clamp(
			tf_pts->red[i], dc_fixpt_zero,
			dc_fixpt_one);
		tf_pts->green[i] = dc_fixpt_clamp(
			tf_pts->green[i], dc_fixpt_zero,
			dc_fixpt_one);
		tf_pts->blue[i] = dc_fixpt_clamp(
			tf_pts->blue[i], dc_fixpt_zero,
			dc_fixpt_one);

		++i;
	}
}

static void apply_degamma_for_user_regamma(struct pwl_float_data_ex *rgb_regamma,
		uint32_t hw_points_num)
{
	uint32_t i;

	struct gamma_coefficients coeff;
	struct pwl_float_data_ex *rgb = rgb_regamma;
	const struct hw_x_point *coord_x = coordinates_x;

	build_coefficients(&coeff, true);

	i = 0;
	while (i != hw_points_num + 1) {
		rgb->r = translate_from_linear_space_ex(
				coord_x->x, &coeff, 0);
		rgb->g = rgb->r;
		rgb->b = rgb->r;
		++coord_x;
		++rgb;
		++i;
	}
}

static bool map_regamma_hw_to_x_user(
	const struct dc_gamma *ramp,
	struct pixel_gamma_point *coeff128,
	struct pwl_float_data *rgb_user,
	struct hw_x_point *coords_x,
	const struct gamma_pixel *axis_x,
	const struct pwl_float_data_ex *rgb_regamma,
	uint32_t hw_points_num,
	struct dc_transfer_func_distributed_points *tf_pts,
	bool mapUserRamp)
{
	/* setup to spare calculated ideal regamma values */

	int i = 0;
	struct hw_x_point *coords = coords_x;
	const struct pwl_float_data_ex *regamma = rgb_regamma;

	if (ramp && mapUserRamp) {
		copy_rgb_regamma_to_coordinates_x(coords,
				hw_points_num,
				rgb_regamma);

		calculate_interpolated_hardware_curve(
			ramp, coeff128, rgb_user, coords, axis_x,
			hw_points_num, tf_pts);
	} else {
		/* just copy current rgb_regamma into  tf_pts */
		while (i <= hw_points_num) {
			tf_pts->red[i] = regamma->r;
			tf_pts->green[i] = regamma->g;
			tf_pts->blue[i] = regamma->b;

			++regamma;
			++i;
		}
	}

	/* this should be named differently, all it does is clamp to 0-1 */
	build_new_custom_resulted_curve(hw_points_num, tf_pts);

	return true;
}

#define _EXTRA_POINTS 3

bool mod_color_calculate_regamma_params(struct dc_transfer_func *output_tf,
		const struct dc_gamma *ramp, bool mapUserRamp, bool canRomBeUsed,
		const struct freesync_hdr_tf_params *fs_params)
{
	struct dc_transfer_func_distributed_points *tf_pts = &output_tf->tf_pts;
	struct dividers dividers;

	struct pwl_float_data *rgb_user = NULL;
	struct pwl_float_data_ex *rgb_regamma = NULL;
	struct gamma_pixel *axis_x = NULL;
	struct pixel_gamma_point *coeff = NULL;
	enum dc_transfer_func_predefined tf = TRANSFER_FUNCTION_SRGB;
	bool ret = false;

	if (output_tf->type == TF_TYPE_BYPASS)
		return false;

	/* we can use hardcoded curve for plain SRGB TF */
	if (output_tf->type == TF_TYPE_PREDEFINED && canRomBeUsed == true &&
			output_tf->tf == TRANSFER_FUNCTION_SRGB) {
		if (ramp == NULL)
			return true;
		if (ramp->is_identity || (!mapUserRamp && ramp->type == GAMMA_RGB_256))
			return true;
	}

	output_tf->type = TF_TYPE_DISTRIBUTED_POINTS;

	if (ramp && (mapUserRamp || ramp->type != GAMMA_RGB_256)) {
		rgb_user = kvcalloc(ramp->num_entries + _EXTRA_POINTS,
			    sizeof(*rgb_user),
			    GFP_KERNEL);
		if (!rgb_user)
			goto rgb_user_alloc_fail;

		axis_x = kvcalloc(ramp->num_entries + 3, sizeof(*axis_x),
				GFP_KERNEL);
		if (!axis_x)
			goto axis_x_alloc_fail;

		dividers.divider1 = dc_fixpt_from_fraction(3, 2);
		dividers.divider2 = dc_fixpt_from_int(2);
		dividers.divider3 = dc_fixpt_from_fraction(5, 2);

		build_evenly_distributed_points(
				axis_x,
				ramp->num_entries,
				dividers);

		if (ramp->type == GAMMA_RGB_256 && mapUserRamp)
			scale_gamma(rgb_user, ramp, dividers);
		else if (ramp->type == GAMMA_RGB_FLOAT_1024)
			scale_gamma_dx(rgb_user, ramp, dividers);
	}

	rgb_regamma = kvcalloc(MAX_HW_POINTS + _EXTRA_POINTS,
			       sizeof(*rgb_regamma),
			       GFP_KERNEL);
	if (!rgb_regamma)
		goto rgb_regamma_alloc_fail;

	coeff = kvcalloc(MAX_HW_POINTS + _EXTRA_POINTS, sizeof(*coeff),
			 GFP_KERNEL);
	if (!coeff)
		goto coeff_alloc_fail;

	tf = output_tf->tf;
	if (tf == TRANSFER_FUNCTION_PQ) {
		tf_pts->end_exponent = 7;
		tf_pts->x_point_at_y1_red = 125;
		tf_pts->x_point_at_y1_green = 125;
		tf_pts->x_point_at_y1_blue = 125;

		build_pq(rgb_regamma,
				MAX_HW_POINTS,
				coordinates_x,
				output_tf->sdr_ref_white_level);
	} else if (tf == TRANSFER_FUNCTION_GAMMA22 &&
			fs_params != NULL) {
		build_freesync_hdr(rgb_regamma,
				MAX_HW_POINTS,
				coordinates_x,
				fs_params);
	} else {
		tf_pts->end_exponent = 0;
		tf_pts->x_point_at_y1_red = 1;
		tf_pts->x_point_at_y1_green = 1;
		tf_pts->x_point_at_y1_blue = 1;

		build_regamma(rgb_regamma,
				MAX_HW_POINTS,
				coordinates_x, tf == TRANSFER_FUNCTION_SRGB ? true:false);
	}
	map_regamma_hw_to_x_user(ramp, coeff, rgb_user,
			coordinates_x, axis_x, rgb_regamma,
			MAX_HW_POINTS, tf_pts,
			(mapUserRamp || (ramp && ramp->type != GAMMA_RGB_256)) &&
			(ramp && ramp->type != GAMMA_CS_TFM_1D));

	if (ramp && ramp->type == GAMMA_CS_TFM_1D)
		apply_lut_1d(ramp, MAX_HW_POINTS, tf_pts);

	ret = true;

	kvfree(coeff);
coeff_alloc_fail:
	kvfree(rgb_regamma);
rgb_regamma_alloc_fail:
	kvfree(axis_x);
axis_x_alloc_fail:
	kvfree(rgb_user);
rgb_user_alloc_fail:
	return ret;
}

bool calculate_user_regamma_coeff(struct dc_transfer_func *output_tf,
		const struct regamma_lut *regamma)
{
	struct gamma_coefficients coeff;
	const struct hw_x_point *coord_x = coordinates_x;
	uint32_t i = 0;

	do {
		coeff.a0[i] = dc_fixpt_from_fraction(
				regamma->coeff.A0[i], 10000000);
		coeff.a1[i] = dc_fixpt_from_fraction(
				regamma->coeff.A1[i], 1000);
		coeff.a2[i] = dc_fixpt_from_fraction(
				regamma->coeff.A2[i], 1000);
		coeff.a3[i] = dc_fixpt_from_fraction(
				regamma->coeff.A3[i], 1000);
		coeff.user_gamma[i] = dc_fixpt_from_fraction(
				regamma->coeff.gamma[i], 1000);

		++i;
	} while (i != 3);

	i = 0;
	/* fixed_pt library has problems handling too small values */
	while (i != 32) {
		output_tf->tf_pts.red[i] = dc_fixpt_zero;
		output_tf->tf_pts.green[i] = dc_fixpt_zero;
		output_tf->tf_pts.blue[i] = dc_fixpt_zero;
		++coord_x;
		++i;
	}
	while (i != MAX_HW_POINTS + 1) {
		output_tf->tf_pts.red[i] = translate_from_linear_space_ex(
				coord_x->x, &coeff, 0);
		output_tf->tf_pts.green[i] = translate_from_linear_space_ex(
				coord_x->x, &coeff, 1);
		output_tf->tf_pts.blue[i] = translate_from_linear_space_ex(
				coord_x->x, &coeff, 2);
		++coord_x;
		++i;
	}

	// this function just clamps output to 0-1
	build_new_custom_resulted_curve(MAX_HW_POINTS, &output_tf->tf_pts);
	output_tf->type = TF_TYPE_DISTRIBUTED_POINTS;

	return true;
}

bool calculate_user_regamma_ramp(struct dc_transfer_func *output_tf,
		const struct regamma_lut *regamma)
{
	struct dc_transfer_func_distributed_points *tf_pts = &output_tf->tf_pts;
	struct dividers dividers;

	struct pwl_float_data *rgb_user = NULL;
	struct pwl_float_data_ex *rgb_regamma = NULL;
	bool ret = false;

	if (regamma == NULL)
		return false;

	output_tf->type = TF_TYPE_DISTRIBUTED_POINTS;

	rgb_user = kcalloc(GAMMA_RGB_256_ENTRIES + _EXTRA_POINTS,
			   sizeof(*rgb_user),
			   GFP_KERNEL);
	if (!rgb_user)
		goto rgb_user_alloc_fail;

	rgb_regamma = kcalloc(MAX_HW_POINTS + _EXTRA_POINTS,
			      sizeof(*rgb_regamma),
			      GFP_KERNEL);
	if (!rgb_regamma)
		goto rgb_regamma_alloc_fail;

	dividers.divider1 = dc_fixpt_from_fraction(3, 2);
	dividers.divider2 = dc_fixpt_from_int(2);
	dividers.divider3 = dc_fixpt_from_fraction(5, 2);

	scale_user_regamma_ramp(rgb_user, &regamma->ramp, dividers);

	if (regamma->flags.bits.applyDegamma == 1) {
		apply_degamma_for_user_regamma(rgb_regamma, MAX_HW_POINTS);
		copy_rgb_regamma_to_coordinates_x(coordinates_x,
				MAX_HW_POINTS, rgb_regamma);
	}

	interpolate_user_regamma(MAX_HW_POINTS, rgb_user,
			regamma->flags.bits.applyDegamma, tf_pts);

	// no custom HDR curves!
	tf_pts->end_exponent = 0;
	tf_pts->x_point_at_y1_red = 1;
	tf_pts->x_point_at_y1_green = 1;
	tf_pts->x_point_at_y1_blue = 1;

	// this function just clamps output to 0-1
	build_new_custom_resulted_curve(MAX_HW_POINTS, tf_pts);

	ret = true;

	kfree(rgb_regamma);
rgb_regamma_alloc_fail:
	kvfree(rgb_user);
rgb_user_alloc_fail:
	return ret;
}

bool mod_color_calculate_degamma_params(struct dc_transfer_func *input_tf,
		const struct dc_gamma *ramp, bool mapUserRamp)
{
	struct dc_transfer_func_distributed_points *tf_pts = &input_tf->tf_pts;
	struct dividers dividers;
	struct pwl_float_data *rgb_user = NULL;
	struct pwl_float_data_ex *curve = NULL;
	struct gamma_pixel *axis_x = NULL;
	struct pixel_gamma_point *coeff = NULL;
	enum dc_transfer_func_predefined tf = TRANSFER_FUNCTION_SRGB;
	uint32_t i;
	bool ret = false;

	if (input_tf->type == TF_TYPE_BYPASS)
		return false;

	/* we can use hardcoded curve for plain SRGB TF
	 * If linear, it's bypass if on user ramp
	 */
	if (input_tf->type == TF_TYPE_PREDEFINED &&
			(input_tf->tf == TRANSFER_FUNCTION_SRGB ||
					input_tf->tf == TRANSFER_FUNCTION_LINEAR) &&
					!mapUserRamp)
		return true;

	input_tf->type = TF_TYPE_DISTRIBUTED_POINTS;

	if (mapUserRamp && ramp && ramp->type == GAMMA_RGB_256) {
		rgb_user = kvcalloc(ramp->num_entries + _EXTRA_POINTS,
				sizeof(*rgb_user),
				GFP_KERNEL);
		if (!rgb_user)
			goto rgb_user_alloc_fail;

		axis_x = kvcalloc(ramp->num_entries + _EXTRA_POINTS, sizeof(*axis_x),
				GFP_KERNEL);
		if (!axis_x)
			goto axis_x_alloc_fail;

		dividers.divider1 = dc_fixpt_from_fraction(3, 2);
		dividers.divider2 = dc_fixpt_from_int(2);
		dividers.divider3 = dc_fixpt_from_fraction(5, 2);

		build_evenly_distributed_points(
				axis_x,
				ramp->num_entries,
				dividers);

		scale_gamma(rgb_user, ramp, dividers);
	}

	curve = kvcalloc(MAX_HW_POINTS + _EXTRA_POINTS, sizeof(*curve),
			GFP_KERNEL);
	if (!curve)
		goto curve_alloc_fail;

	coeff = kvcalloc(MAX_HW_POINTS + _EXTRA_POINTS, sizeof(*coeff),
			GFP_KERNEL);
	if (!coeff)
		goto coeff_alloc_fail;

	tf = input_tf->tf;

	if (tf == TRANSFER_FUNCTION_PQ)
		build_de_pq(curve,
				MAX_HW_POINTS,
				coordinates_x);
	else if (tf == TRANSFER_FUNCTION_SRGB ||
			tf == TRANSFER_FUNCTION_BT709)
		build_degamma(curve,
				MAX_HW_POINTS,
				coordinates_x,
				tf == TRANSFER_FUNCTION_SRGB ? true : false);
	else if (tf == TRANSFER_FUNCTION_LINEAR) {
		// just copy coordinates_x into curve
		i = 0;
		while (i != MAX_HW_POINTS + 1) {
			curve[i].r = coordinates_x[i].x;
			curve[i].g = curve[i].r;
			curve[i].b = curve[i].r;
			i++;
		}
	} else
		goto invalid_tf_fail;

	tf_pts->end_exponent = 0;
	tf_pts->x_point_at_y1_red = 1;
	tf_pts->x_point_at_y1_green = 1;
	tf_pts->x_point_at_y1_blue = 1;

	map_regamma_hw_to_x_user(ramp, coeff, rgb_user,
			coordinates_x, axis_x, curve,
			MAX_HW_POINTS, tf_pts,
			mapUserRamp && ramp && ramp->type == GAMMA_RGB_256);
<<<<<<< HEAD
=======
	if (ramp->type == GAMMA_CUSTOM)
		apply_lut_1d(ramp, MAX_HW_POINTS, tf_pts);
>>>>>>> 0ecfebd2

	ret = true;

invalid_tf_fail:
	kvfree(coeff);
coeff_alloc_fail:
	kvfree(curve);
curve_alloc_fail:
	kvfree(axis_x);
axis_x_alloc_fail:
	kvfree(rgb_user);
rgb_user_alloc_fail:

	return ret;
}


bool  mod_color_calculate_curve(enum dc_transfer_func_predefined trans,
				struct dc_transfer_func_distributed_points *points,
				uint32_t sdr_ref_white_level)
{
	uint32_t i;
	bool ret = false;
	struct pwl_float_data_ex *rgb_regamma = NULL;

	if (trans == TRANSFER_FUNCTION_UNITY ||
		trans == TRANSFER_FUNCTION_LINEAR) {
		points->end_exponent = 0;
		points->x_point_at_y1_red = 1;
		points->x_point_at_y1_green = 1;
		points->x_point_at_y1_blue = 1;

		for (i = 0; i <= MAX_HW_POINTS ; i++) {
			points->red[i]    = coordinates_x[i].x;
			points->green[i]  = coordinates_x[i].x;
			points->blue[i]   = coordinates_x[i].x;
		}
		ret = true;
	} else if (trans == TRANSFER_FUNCTION_PQ) {
		rgb_regamma = kvcalloc(MAX_HW_POINTS + _EXTRA_POINTS,
				       sizeof(*rgb_regamma),
				       GFP_KERNEL);
		if (!rgb_regamma)
			goto rgb_regamma_alloc_fail;
		points->end_exponent = 7;
		points->x_point_at_y1_red = 125;
		points->x_point_at_y1_green = 125;
		points->x_point_at_y1_blue = 125;


		build_pq(rgb_regamma,
				MAX_HW_POINTS,
				coordinates_x,
				sdr_ref_white_level);
		for (i = 0; i <= MAX_HW_POINTS ; i++) {
			points->red[i]    = rgb_regamma[i].r;
			points->green[i]  = rgb_regamma[i].g;
			points->blue[i]   = rgb_regamma[i].b;
		}
		ret = true;

		kvfree(rgb_regamma);
	} else if (trans == TRANSFER_FUNCTION_SRGB ||
			  trans == TRANSFER_FUNCTION_BT709) {
		rgb_regamma = kvcalloc(MAX_HW_POINTS + _EXTRA_POINTS,
				       sizeof(*rgb_regamma),
				       GFP_KERNEL);
		if (!rgb_regamma)
			goto rgb_regamma_alloc_fail;
		points->end_exponent = 0;
		points->x_point_at_y1_red = 1;
		points->x_point_at_y1_green = 1;
		points->x_point_at_y1_blue = 1;

		build_regamma(rgb_regamma,
				MAX_HW_POINTS,
				coordinates_x, trans == TRANSFER_FUNCTION_SRGB ? true:false);
		for (i = 0; i <= MAX_HW_POINTS ; i++) {
			points->red[i]    = rgb_regamma[i].r;
			points->green[i]  = rgb_regamma[i].g;
			points->blue[i]   = rgb_regamma[i].b;
		}
		ret = true;

		kvfree(rgb_regamma);
	} else if (trans == TRANSFER_FUNCTION_HLG ||
		trans == TRANSFER_FUNCTION_HLG12) {
		rgb_regamma = kvcalloc(MAX_HW_POINTS + _EXTRA_POINTS,
				       sizeof(*rgb_regamma),
				       GFP_KERNEL);
		if (!rgb_regamma)
			goto rgb_regamma_alloc_fail;

		build_hlg_regamma(rgb_regamma,
				MAX_HW_POINTS,
				coordinates_x,
				trans == TRANSFER_FUNCTION_HLG12 ? true:false);
		for (i = 0; i <= MAX_HW_POINTS ; i++) {
			points->red[i]    = rgb_regamma[i].r;
			points->green[i]  = rgb_regamma[i].g;
			points->blue[i]   = rgb_regamma[i].b;
		}
		ret = true;
		kvfree(rgb_regamma);
	}
rgb_regamma_alloc_fail:
	return ret;
}


bool  mod_color_calculate_degamma_curve(enum dc_transfer_func_predefined trans,
				struct dc_transfer_func_distributed_points *points)
{
	uint32_t i;
	bool ret = false;
	struct pwl_float_data_ex *rgb_degamma = NULL;

	if (trans == TRANSFER_FUNCTION_UNITY ||
		trans == TRANSFER_FUNCTION_LINEAR) {

		for (i = 0; i <= MAX_HW_POINTS ; i++) {
			points->red[i]    = coordinates_x[i].x;
			points->green[i]  = coordinates_x[i].x;
			points->blue[i]   = coordinates_x[i].x;
		}
		ret = true;
	} else if (trans == TRANSFER_FUNCTION_PQ) {
		rgb_degamma = kvcalloc(MAX_HW_POINTS + _EXTRA_POINTS,
				       sizeof(*rgb_degamma),
				       GFP_KERNEL);
		if (!rgb_degamma)
			goto rgb_degamma_alloc_fail;


		build_de_pq(rgb_degamma,
				MAX_HW_POINTS,
				coordinates_x);
		for (i = 0; i <= MAX_HW_POINTS ; i++) {
			points->red[i]    = rgb_degamma[i].r;
			points->green[i]  = rgb_degamma[i].g;
			points->blue[i]   = rgb_degamma[i].b;
		}
		ret = true;

		kvfree(rgb_degamma);
	} else if (trans == TRANSFER_FUNCTION_SRGB ||
			  trans == TRANSFER_FUNCTION_BT709) {
		rgb_degamma = kvcalloc(MAX_HW_POINTS + _EXTRA_POINTS,
				       sizeof(*rgb_degamma),
				       GFP_KERNEL);
		if (!rgb_degamma)
			goto rgb_degamma_alloc_fail;

		build_degamma(rgb_degamma,
				MAX_HW_POINTS,
				coordinates_x, trans == TRANSFER_FUNCTION_SRGB ? true:false);
		for (i = 0; i <= MAX_HW_POINTS ; i++) {
			points->red[i]    = rgb_degamma[i].r;
			points->green[i]  = rgb_degamma[i].g;
			points->blue[i]   = rgb_degamma[i].b;
		}
		ret = true;

		kvfree(rgb_degamma);
	} else if (trans == TRANSFER_FUNCTION_HLG ||
		trans == TRANSFER_FUNCTION_HLG12) {
		rgb_degamma = kvcalloc(MAX_HW_POINTS + _EXTRA_POINTS,
				       sizeof(*rgb_degamma),
				       GFP_KERNEL);
		if (!rgb_degamma)
			goto rgb_degamma_alloc_fail;

		build_hlg_degamma(rgb_degamma,
				MAX_HW_POINTS,
				coordinates_x,
				trans == TRANSFER_FUNCTION_HLG12 ? true:false);
		for (i = 0; i <= MAX_HW_POINTS ; i++) {
			points->red[i]    = rgb_degamma[i].r;
			points->green[i]  = rgb_degamma[i].g;
			points->blue[i]   = rgb_degamma[i].b;
		}
		ret = true;
		kvfree(rgb_degamma);
	}
	points->end_exponent = 0;
	points->x_point_at_y1_red = 1;
	points->x_point_at_y1_green = 1;
	points->x_point_at_y1_blue = 1;

rgb_degamma_alloc_fail:
	return ret;
}

<|MERGE_RESOLUTION|>--- conflicted
+++ resolved
@@ -1854,11 +1854,8 @@
 			coordinates_x, axis_x, curve,
 			MAX_HW_POINTS, tf_pts,
 			mapUserRamp && ramp && ramp->type == GAMMA_RGB_256);
-<<<<<<< HEAD
-=======
 	if (ramp->type == GAMMA_CUSTOM)
 		apply_lut_1d(ramp, MAX_HW_POINTS, tf_pts);
->>>>>>> 0ecfebd2
 
 	ret = true;
 
