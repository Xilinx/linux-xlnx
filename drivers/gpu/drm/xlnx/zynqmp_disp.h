/* SPDX-License-Identifier: GPL-2.0 */
/*
 * ZynqMP Display Driver
 *
 * Copyright (C) 2017 - 2020 Xilinx, Inc.
 *
 * Authors:
 * - Hyun Woo Kwon <hyun.kwon@xilinx.com>
 * - Laurent Pinchart <laurent.pinchart@ideasonboard.com>
 */

#ifndef _ZYNQMP_DISP_H_
#define _ZYNQMP_DISP_H_

struct zynqmp_disp;
<<<<<<< HEAD
=======
struct zynqmp_disp_layer;
struct zynqmp_dpsub;

/**
 * enum zynqmp_dpsub_layer_id - Layer identifier
 * @ZYNQMP_DPSUB_LAYER_VID: Video layer
 * @ZYNQMP_DPSUB_LAYER_GFX: Graphics layer
 */
enum zynqmp_dpsub_layer_id {
	ZYNQMP_DPSUB_LAYER_VID,
	ZYNQMP_DPSUB_LAYER_GFX,
};

void zynqmp_disp_enable(struct zynqmp_disp *disp);
void zynqmp_disp_disable(struct zynqmp_disp *disp);
int zynqmp_disp_setup_clock(struct zynqmp_disp *disp,
			    unsigned long mode_clock);
>>>>>>> a686015d

void zynqmp_disp_handle_vblank(struct zynqmp_disp *disp);
unsigned int zynqmp_disp_get_apb_clk_rate(struct zynqmp_disp *disp);
bool zynqmp_disp_aud_enabled(struct zynqmp_disp *disp);
unsigned int zynqmp_disp_get_aud_clk_rate(struct zynqmp_disp *disp);
uint32_t zynqmp_disp_get_crtc_mask(struct zynqmp_disp *disp);

<<<<<<< HEAD
int zynqmp_disp_bind(struct device *dev, struct device *master, void *data);
void zynqmp_disp_unbind(struct device *dev, struct device *master, void *data);
=======
u32 *zynqmp_disp_layer_drm_formats(struct zynqmp_disp_layer *layer,
				   unsigned int *num_formats);
u32 *zynqmp_disp_live_layer_formats(struct zynqmp_disp_layer *layer,
				    unsigned int *num_formats);
void zynqmp_disp_layer_enable(struct zynqmp_disp_layer *layer);
void zynqmp_disp_layer_disable(struct zynqmp_disp_layer *layer);
void zynqmp_disp_layer_set_format(struct zynqmp_disp_layer *layer,
				  const struct drm_format_info *info);
void zynqmp_disp_layer_set_live_format(struct zynqmp_disp_layer *layer,
				       u32 media_bus_format);
int zynqmp_disp_layer_update(struct zynqmp_disp_layer *layer,
			     struct drm_plane_state *state);
>>>>>>> a686015d

int zynqmp_disp_probe(struct platform_device *pdev);
int zynqmp_disp_remove(struct platform_device *pdev);

#endif /* _ZYNQMP_DISP_H_ */<|MERGE_RESOLUTION|>--- conflicted
+++ resolved
@@ -12,9 +12,23 @@
 #ifndef _ZYNQMP_DISP_H_
 #define _ZYNQMP_DISP_H_
 
+#include <linux/types.h>
+
+/*
+ * 3840x2160 is advertised as the maximum resolution, but almost any
+ * resolutions under a 300Mhz pixel rate would work. Pick 4096x4096.
+ */
+#define ZYNQMP_DISP_MAX_WIDTH				4096
+#define ZYNQMP_DISP_MAX_HEIGHT				4096
+
+/* The DPDMA is limited to 44 bit addressing. */
+#define ZYNQMP_DISP_MAX_DMA_BIT				44
+
+struct device;
+struct drm_format_info;
+struct drm_plane_state;
+struct platform_device;
 struct zynqmp_disp;
-<<<<<<< HEAD
-=======
 struct zynqmp_disp_layer;
 struct zynqmp_dpsub;
 
@@ -32,18 +46,10 @@
 void zynqmp_disp_disable(struct zynqmp_disp *disp);
 int zynqmp_disp_setup_clock(struct zynqmp_disp *disp,
 			    unsigned long mode_clock);
->>>>>>> a686015d
 
-void zynqmp_disp_handle_vblank(struct zynqmp_disp *disp);
-unsigned int zynqmp_disp_get_apb_clk_rate(struct zynqmp_disp *disp);
-bool zynqmp_disp_aud_enabled(struct zynqmp_disp *disp);
-unsigned int zynqmp_disp_get_aud_clk_rate(struct zynqmp_disp *disp);
-uint32_t zynqmp_disp_get_crtc_mask(struct zynqmp_disp *disp);
+void zynqmp_disp_blend_set_global_alpha(struct zynqmp_disp *disp,
+					bool enable, u32 alpha);
 
-<<<<<<< HEAD
-int zynqmp_disp_bind(struct device *dev, struct device *master, void *data);
-void zynqmp_disp_unbind(struct device *dev, struct device *master, void *data);
-=======
 u32 *zynqmp_disp_layer_drm_formats(struct zynqmp_disp_layer *layer,
 				   unsigned int *num_formats);
 u32 *zynqmp_disp_live_layer_formats(struct zynqmp_disp_layer *layer,
@@ -56,9 +62,8 @@
 				       u32 media_bus_format);
 int zynqmp_disp_layer_update(struct zynqmp_disp_layer *layer,
 			     struct drm_plane_state *state);
->>>>>>> a686015d
 
-int zynqmp_disp_probe(struct platform_device *pdev);
-int zynqmp_disp_remove(struct platform_device *pdev);
+int zynqmp_disp_probe(struct zynqmp_dpsub *dpsub);
+void zynqmp_disp_remove(struct zynqmp_dpsub *dpsub);
 
 #endif /* _ZYNQMP_DISP_H_ */