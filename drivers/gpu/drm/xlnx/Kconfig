--- conflicted
+++ resolved
@@ -5,9 +5,6 @@
 	depends on DMADEVICES
 	depends on PHY_XILINX_ZYNQMP
 	depends on XILINX_ZYNQMP_DPDMA
-	depends on DRM_XLNX
-	select VIDEOMODE_HELPERS
-	select XILINX_DMA_ENGINES
 	select DMA_ENGINE
 	select DRM_DISPLAY_DP_HELPER
 	select DRM_DISPLAY_HELPER
@@ -15,16 +12,11 @@
 	select DRM_GEM_DMA_HELPER
 	select DRM_KMS_HELPER
 	select GENERIC_PHY
-	select DRM_DISPLAY_HELPER
-	select DRM_DISPLAY_DP_HELPER
-	select MFD_SYSCON
 	help
 	  This is a DRM/KMS driver for ZynqMP DisplayPort controller. Choose
 	  this option if you have a Xilinx ZynqMP SoC with DisplayPort
 	  subsystem.
 
-<<<<<<< HEAD
-=======
 config DRM_ZYNQMP_DPSUB_AUDIO
 	bool "ZynqMP DisplayPort Audio Support"
 	depends on DRM_ZYNQMP_DPSUB
@@ -34,7 +26,6 @@
 	  Choose this option to enable DisplayPort audio support in the ZynqMP
 	  DisplayPort driver.
 
->>>>>>> a686015d
 config DRM_XLNX
 	tristate "Xilinx DRM KMS Driver"
 	depends on DRM && OF && SND
