// SPDX-License-Identifier: GPL-2.0
/*
 * ZynqMP DisplayPort Subsystem Driver
 *
 * Copyright (C) 2017 - 2020 Xilinx, Inc.
 *
 * Authors:
 * - Hyun Woo Kwon <hyun.kwon@xilinx.com>
 * - Laurent Pinchart <laurent.pinchart@ideasonboard.com>
 */

#include <linux/component.h>
#include <linux/module.h>
#include <linux/of_platform.h>
#include <linux/of_reserved_mem.h>
#include <linux/platform_device.h>
#include <linux/pm_runtime.h>

#include "xlnx_drv.h"

#include "zynqmp_disp.h"
#include "zynqmp_dp.h"
#include "zynqmp_dpsub.h"

<<<<<<< HEAD
#define DP_PCM_NAME_0 "zynqmp_dp_snd_pcm0"
#define DP_PCM_NAME_1 "zynqmp_dp_snd_pcm1"

static int
zynqmp_dpsub_bind(struct device *dev, struct device *master, void *data)
=======
/* -----------------------------------------------------------------------------
 * Power Management
 */

static int __maybe_unused zynqmp_dpsub_suspend(struct device *dev)
{
	struct zynqmp_dpsub *dpsub = dev_get_drvdata(dev);

	if (!dpsub->drm)
		return 0;

	return drm_mode_config_helper_suspend(&dpsub->drm->dev);
}

static int __maybe_unused zynqmp_dpsub_resume(struct device *dev)
{
	struct zynqmp_dpsub *dpsub = dev_get_drvdata(dev);

	if (!dpsub->drm)
		return 0;

	return drm_mode_config_helper_resume(&dpsub->drm->dev);
}

static const struct dev_pm_ops zynqmp_dpsub_pm_ops = {
	SET_SYSTEM_SLEEP_PM_OPS(zynqmp_dpsub_suspend, zynqmp_dpsub_resume)
};

/* -----------------------------------------------------------------------------
 * Probe & Remove
 */

static int zynqmp_dpsub_init_clocks(struct zynqmp_dpsub *dpsub)
>>>>>>> a686015d
{
	int ret;

	ret = zynqmp_disp_bind(dev, master, data);
	if (ret)
		return ret;

	/* zynqmp_disp should bind first, so zynqmp_dp encoder can find crtc */
	ret = zynqmp_dp_bind(dev, master, data);
	if (ret)
		return ret;

	return 0;
}

static void
zynqmp_dpsub_unbind(struct device *dev, struct device *master, void *data)
{
	zynqmp_dp_unbind(dev, master, data);
	zynqmp_disp_unbind(dev, master, data);
}

static const struct component_ops zynqmp_dpsub_component_ops = {
	.bind	= zynqmp_dpsub_bind,
	.unbind	= zynqmp_dpsub_unbind,
};

static struct of_dev_auxdata zynqmp_dpsub_auxdata_lookup[] = {
	OF_DEV_AUXDATA("xlnx,dp-snd-pcm0", 0, DP_PCM_NAME_0, NULL),
	OF_DEV_AUXDATA("xlnx,dp-snd-pcm1", 0, DP_PCM_NAME_1, NULL),
	{ /* end of table */ }
};

static int zynqmp_dpsub_probe(struct platform_device *pdev)
{
	struct zynqmp_dpsub *dpsub;
	int ret;

	dpsub = devm_kzalloc(&pdev->dev, sizeof(*dpsub), GFP_KERNEL);
	if (!dpsub)
		return -ENOMEM;

	/* Sub-driver will access dpsub from drvdata */
	platform_set_drvdata(pdev, dpsub);
<<<<<<< HEAD
=======

	ret = dma_set_mask(dpsub->dev, DMA_BIT_MASK(ZYNQMP_DISP_MAX_DMA_BIT));
	if (ret)
		return ret;

	dma_set_max_seg_size(&pdev->dev, DMA_BIT_MASK(32));

	/* Try the reserved memory. Proceed if there's none. */
	of_reserved_mem_device_init(&pdev->dev);

	ret = zynqmp_dpsub_init_clocks(dpsub);
	if (ret < 0)
		goto err_mem;

	ret = zynqmp_dpsub_parse_dt(dpsub);
	if (ret < 0)
		goto err_mem;

>>>>>>> a686015d
	pm_runtime_enable(&pdev->dev);

	/*
	 * DP should be probed first so that the zynqmp_disp can set the output
	 * format accordingly.
	 */
	ret = zynqmp_dp_probe(pdev);
	if (ret)
		goto err_pm;

	ret = zynqmp_disp_probe(pdev);
	if (ret)
		goto err_dp;

<<<<<<< HEAD
	ret = component_add(&pdev->dev, &zynqmp_dpsub_component_ops);
	if (ret)
		goto err_disp;

	/* Try the reserved memory. Proceed if there's none */
	of_reserved_mem_device_init(&pdev->dev);

	/* Populate the sound child nodes */
	ret = of_platform_populate(pdev->dev.of_node, NULL,
				   zynqmp_dpsub_auxdata_lookup, &pdev->dev);
	if (ret) {
		dev_err(&pdev->dev, "failed to populate child nodes\n");
		goto err_rmem;
	}

	if (!dpsub->external_crtc_attached) {
		dpsub->master = xlnx_drm_pipeline_init(pdev);
		if (IS_ERR(dpsub->master)) {
			dev_err(&pdev->dev, "failed to initialize the drm pipeline\n");
			goto err_populate;
		}
=======
	drm_bridge_add(dpsub->bridge);

	if (dpsub->dma_enabled) {
		ret = zynqmp_dpsub_drm_init(dpsub);
		if (ret)
			goto err_disp;
>>>>>>> a686015d
	}

	ret = zynqmp_audio_init(dpsub);
	if (ret)
		goto err_drm_cleanup;

	dev_info(&pdev->dev, "ZynqMP DisplayPort Subsystem driver probed");

	return 0;

<<<<<<< HEAD
err_populate:
	of_platform_depopulate(&pdev->dev);
err_rmem:
	of_reserved_mem_device_release(&pdev->dev);
	component_del(&pdev->dev, &zynqmp_dpsub_component_ops);
err_disp:
	zynqmp_disp_remove(pdev);
=======
err_drm_cleanup:
	if (dpsub->drm)
		zynqmp_dpsub_drm_cleanup(dpsub);
err_disp:
	drm_bridge_remove(dpsub->bridge);
	zynqmp_disp_remove(dpsub);
>>>>>>> a686015d
err_dp:
	zynqmp_dp_remove(pdev);
err_pm:
	pm_runtime_disable(&pdev->dev);
	return ret;
}

static int zynqmp_dpsub_remove(struct platform_device *pdev)
{
	struct zynqmp_dpsub *dpsub = platform_get_drvdata(pdev);
	int err, ret = 0;

<<<<<<< HEAD
	if (!dpsub->external_crtc_attached)
		xlnx_drm_pipeline_exit(dpsub->master);
	of_platform_depopulate(&pdev->dev);
	of_reserved_mem_device_release(&pdev->dev);
	component_del(&pdev->dev, &zynqmp_dpsub_component_ops);

	err = zynqmp_disp_remove(pdev);
	if (err)
		ret = -EIO;

	err = zynqmp_dp_remove(pdev);
	if (err)
		ret = -EIO;
=======
	zynqmp_audio_uninit(dpsub);

	if (dpsub->drm)
		zynqmp_dpsub_drm_cleanup(dpsub);

	drm_bridge_remove(dpsub->bridge);
	zynqmp_disp_remove(dpsub);
	zynqmp_dp_remove(dpsub);
>>>>>>> a686015d

	pm_runtime_disable(&pdev->dev);

	return ret;
}

static int __maybe_unused zynqmp_dpsub_pm_suspend(struct device *dev)
{
	struct platform_device *pdev =
		container_of(dev, struct platform_device, dev);
	struct zynqmp_dpsub *dpsub = platform_get_drvdata(pdev);

	zynqmp_dp_pm_suspend(dpsub->dp);

	return 0;
}

static int __maybe_unused zynqmp_dpsub_pm_resume(struct device *dev)
{
	struct platform_device *pdev =
		container_of(dev, struct platform_device, dev);
	struct zynqmp_dpsub *dpsub = platform_get_drvdata(pdev);

	zynqmp_dp_pm_resume(dpsub->dp);

	return 0;
}

static const struct dev_pm_ops zynqmp_dpsub_pm_ops = {
	SET_SYSTEM_SLEEP_PM_OPS(zynqmp_dpsub_pm_suspend,
				zynqmp_dpsub_pm_resume)
};

static const struct of_device_id zynqmp_dpsub_of_match[] = {
	{ .compatible = "xlnx,zynqmp-dpsub-1.7", },
	{ /* end of table */ },
};
MODULE_DEVICE_TABLE(of, zynqmp_dpsub_of_match);

static struct platform_driver zynqmp_dpsub_driver = {
	.probe			= zynqmp_dpsub_probe,
	.remove			= zynqmp_dpsub_remove,
	.driver			= {
		.name		= "zynqmp-display",
		.pm		= &zynqmp_dpsub_pm_ops,
		.of_match_table	= zynqmp_dpsub_of_match,
	},
};

module_platform_driver(zynqmp_dpsub_driver);

MODULE_AUTHOR("Xilinx, Inc.");
MODULE_DESCRIPTION("ZynqMP DP Subsystem Driver");
MODULE_LICENSE("GPL v2");<|MERGE_RESOLUTION|>--- conflicted
+++ resolved
@@ -9,26 +9,25 @@
  * - Laurent Pinchart <laurent.pinchart@ideasonboard.com>
  */
 
-#include <linux/component.h>
+#include <linux/clk.h>
+#include <linux/dma-mapping.h>
 #include <linux/module.h>
-#include <linux/of_platform.h>
+#include <linux/of_graph.h>
 #include <linux/of_reserved_mem.h>
 #include <linux/platform_device.h>
 #include <linux/pm_runtime.h>
-
-#include "xlnx_drv.h"
+#include <linux/slab.h>
+
+#include <drm/drm_atomic_helper.h>
+#include <drm/drm_bridge.h>
+#include <drm/drm_modeset_helper.h>
+#include <drm/drm_module.h>
 
 #include "zynqmp_disp.h"
 #include "zynqmp_dp.h"
 #include "zynqmp_dpsub.h"
-
-<<<<<<< HEAD
-#define DP_PCM_NAME_0 "zynqmp_dp_snd_pcm0"
-#define DP_PCM_NAME_1 "zynqmp_dp_snd_pcm1"
-
-static int
-zynqmp_dpsub_bind(struct device *dev, struct device *master, void *data)
-=======
+#include "zynqmp_kms.h"
+
 /* -----------------------------------------------------------------------------
  * Power Management
  */
@@ -62,53 +61,141 @@
  */
 
 static int zynqmp_dpsub_init_clocks(struct zynqmp_dpsub *dpsub)
->>>>>>> a686015d
 {
 	int ret;
 
-	ret = zynqmp_disp_bind(dev, master, data);
-	if (ret)
+	dpsub->apb_clk = devm_clk_get(dpsub->dev, "dp_apb_clk");
+	if (IS_ERR(dpsub->apb_clk))
+		return PTR_ERR(dpsub->apb_clk);
+
+	ret = clk_prepare_enable(dpsub->apb_clk);
+	if (ret) {
+		dev_err(dpsub->dev, "failed to enable the APB clock\n");
 		return ret;
-
-	/* zynqmp_disp should bind first, so zynqmp_dp encoder can find crtc */
-	ret = zynqmp_dp_bind(dev, master, data);
-	if (ret)
-		return ret;
-
+	}
+
+	/*
+	 * Try the live PL video clock, and fall back to the PS clock if the
+	 * live PL video clock isn't valid.
+	 */
+	dpsub->vid_clk = devm_clk_get(dpsub->dev, "dp_live_video_in_clk");
+	if (!IS_ERR(dpsub->vid_clk))
+		dpsub->vid_clk_from_ps = false;
+	else if (PTR_ERR(dpsub->vid_clk) == -EPROBE_DEFER)
+		return PTR_ERR(dpsub->vid_clk);
+
+	if (IS_ERR_OR_NULL(dpsub->vid_clk)) {
+		dpsub->vid_clk = devm_clk_get(dpsub->dev, "dp_vtc_pixel_clk_in");
+		if (IS_ERR(dpsub->vid_clk)) {
+			dev_err(dpsub->dev, "failed to init any video clock\n");
+			return PTR_ERR(dpsub->vid_clk);
+		}
+		dpsub->vid_clk_from_ps = true;
+	}
+
+	/*
+	 * Try the live PL audio clock, and fall back to the PS clock if the
+	 * live PL audio clock isn't valid. Missing audio clock disables audio
+	 * but isn't an error.
+	 */
+	dpsub->aud_clk = devm_clk_get(dpsub->dev, "dp_live_audio_aclk");
+	if (!IS_ERR(dpsub->aud_clk)) {
+		dpsub->aud_clk_from_ps = false;
+		return 0;
+	}
+
+	dpsub->aud_clk = devm_clk_get(dpsub->dev, "dp_aud_clk");
+	if (!IS_ERR(dpsub->aud_clk)) {
+		dpsub->aud_clk_from_ps = true;
+		return 0;
+	}
+
+	dev_info(dpsub->dev, "audio disabled due to missing clock\n");
 	return 0;
 }
 
-static void
-zynqmp_dpsub_unbind(struct device *dev, struct device *master, void *data)
-{
-	zynqmp_dp_unbind(dev, master, data);
-	zynqmp_disp_unbind(dev, master, data);
-}
-
-static const struct component_ops zynqmp_dpsub_component_ops = {
-	.bind	= zynqmp_dpsub_bind,
-	.unbind	= zynqmp_dpsub_unbind,
-};
-
-static struct of_dev_auxdata zynqmp_dpsub_auxdata_lookup[] = {
-	OF_DEV_AUXDATA("xlnx,dp-snd-pcm0", 0, DP_PCM_NAME_0, NULL),
-	OF_DEV_AUXDATA("xlnx,dp-snd-pcm1", 0, DP_PCM_NAME_1, NULL),
-	{ /* end of table */ }
-};
+static int zynqmp_dpsub_parse_dt(struct zynqmp_dpsub *dpsub)
+{
+	struct device_node *np;
+	unsigned int i;
+
+	/*
+	 * For backward compatibility with old device trees that don't contain
+	 * ports, consider that only the DP output port is connected if no
+	 * ports child no exists.
+	 */
+	np = of_get_child_by_name(dpsub->dev->of_node, "ports");
+	of_node_put(np);
+	if (!np) {
+		dev_warn(dpsub->dev, "missing ports, update DT bindings\n");
+		dpsub->connected_ports = BIT(ZYNQMP_DPSUB_PORT_OUT_DP);
+		dpsub->dma_enabled = true;
+		return 0;
+	}
+
+	/* Check which ports are connected. */
+	for (i = 0; i < ZYNQMP_DPSUB_NUM_PORTS; ++i) {
+		struct device_node *np;
+
+		np = of_graph_get_remote_node(dpsub->dev->of_node, i, -1);
+		if (np) {
+			dpsub->connected_ports |= BIT(i);
+			of_node_put(np);
+		}
+	}
+
+	/* Sanity checks. */
+	if ((dpsub->connected_ports & BIT(ZYNQMP_DPSUB_PORT_LIVE_VIDEO)) &&
+	    (dpsub->connected_ports & BIT(ZYNQMP_DPSUB_PORT_LIVE_GFX))) {
+		dev_err(dpsub->dev, "only one live video input is supported\n");
+		return -EINVAL;
+	}
+
+	if ((dpsub->connected_ports & BIT(ZYNQMP_DPSUB_PORT_LIVE_VIDEO)) ||
+	    (dpsub->connected_ports & BIT(ZYNQMP_DPSUB_PORT_LIVE_GFX))) {
+		if (dpsub->vid_clk_from_ps) {
+			dev_err(dpsub->dev,
+				"live video input requires PL clock\n");
+			return -EINVAL;
+		}
+	} else {
+		dpsub->dma_enabled = true;
+	}
+
+	if (dpsub->connected_ports & BIT(ZYNQMP_DPSUB_PORT_LIVE_AUDIO))
+		dev_warn(dpsub->dev, "live audio unsupported, ignoring\n");
+
+	if ((dpsub->connected_ports & BIT(ZYNQMP_DPSUB_PORT_OUT_VIDEO)) ||
+	    (dpsub->connected_ports & BIT(ZYNQMP_DPSUB_PORT_OUT_AUDIO)))
+		dev_warn(dpsub->dev, "output to PL unsupported, ignoring\n");
+
+	if (!(dpsub->connected_ports & BIT(ZYNQMP_DPSUB_PORT_OUT_DP))) {
+		dev_err(dpsub->dev, "DP output port not connected\n");
+		return -EINVAL;
+	}
+
+	return 0;
+}
+
+void zynqmp_dpsub_release(struct zynqmp_dpsub *dpsub)
+{
+	kfree(dpsub->disp);
+	kfree(dpsub->dp);
+	kfree(dpsub);
+}
 
 static int zynqmp_dpsub_probe(struct platform_device *pdev)
 {
 	struct zynqmp_dpsub *dpsub;
 	int ret;
 
-	dpsub = devm_kzalloc(&pdev->dev, sizeof(*dpsub), GFP_KERNEL);
+	/* Allocate private data. */
+	dpsub = kzalloc(sizeof(*dpsub), GFP_KERNEL);
 	if (!dpsub)
 		return -ENOMEM;
 
-	/* Sub-driver will access dpsub from drvdata */
+	dpsub->dev = &pdev->dev;
 	platform_set_drvdata(pdev, dpsub);
-<<<<<<< HEAD
-=======
 
 	ret = dma_set_mask(dpsub->dev, DMA_BIT_MASK(ZYNQMP_DISP_MAX_DMA_BIT));
 	if (ret)
@@ -127,51 +214,26 @@
 	if (ret < 0)
 		goto err_mem;
 
->>>>>>> a686015d
 	pm_runtime_enable(&pdev->dev);
 
 	/*
 	 * DP should be probed first so that the zynqmp_disp can set the output
 	 * format accordingly.
 	 */
-	ret = zynqmp_dp_probe(pdev);
+	ret = zynqmp_dp_probe(dpsub);
 	if (ret)
 		goto err_pm;
 
-	ret = zynqmp_disp_probe(pdev);
+	ret = zynqmp_disp_probe(dpsub);
 	if (ret)
 		goto err_dp;
 
-<<<<<<< HEAD
-	ret = component_add(&pdev->dev, &zynqmp_dpsub_component_ops);
-	if (ret)
-		goto err_disp;
-
-	/* Try the reserved memory. Proceed if there's none */
-	of_reserved_mem_device_init(&pdev->dev);
-
-	/* Populate the sound child nodes */
-	ret = of_platform_populate(pdev->dev.of_node, NULL,
-				   zynqmp_dpsub_auxdata_lookup, &pdev->dev);
-	if (ret) {
-		dev_err(&pdev->dev, "failed to populate child nodes\n");
-		goto err_rmem;
-	}
-
-	if (!dpsub->external_crtc_attached) {
-		dpsub->master = xlnx_drm_pipeline_init(pdev);
-		if (IS_ERR(dpsub->master)) {
-			dev_err(&pdev->dev, "failed to initialize the drm pipeline\n");
-			goto err_populate;
-		}
-=======
 	drm_bridge_add(dpsub->bridge);
 
 	if (dpsub->dma_enabled) {
 		ret = zynqmp_dpsub_drm_init(dpsub);
 		if (ret)
 			goto err_disp;
->>>>>>> a686015d
 	}
 
 	ret = zynqmp_audio_init(dpsub);
@@ -182,49 +244,28 @@
 
 	return 0;
 
-<<<<<<< HEAD
-err_populate:
-	of_platform_depopulate(&pdev->dev);
-err_rmem:
-	of_reserved_mem_device_release(&pdev->dev);
-	component_del(&pdev->dev, &zynqmp_dpsub_component_ops);
-err_disp:
-	zynqmp_disp_remove(pdev);
-=======
 err_drm_cleanup:
 	if (dpsub->drm)
 		zynqmp_dpsub_drm_cleanup(dpsub);
 err_disp:
 	drm_bridge_remove(dpsub->bridge);
 	zynqmp_disp_remove(dpsub);
->>>>>>> a686015d
 err_dp:
-	zynqmp_dp_remove(pdev);
+	zynqmp_dp_remove(dpsub);
 err_pm:
 	pm_runtime_disable(&pdev->dev);
+	clk_disable_unprepare(dpsub->apb_clk);
+err_mem:
+	of_reserved_mem_device_release(&pdev->dev);
+	if (!dpsub->drm)
+		zynqmp_dpsub_release(dpsub);
 	return ret;
 }
 
-static int zynqmp_dpsub_remove(struct platform_device *pdev)
+static void zynqmp_dpsub_remove(struct platform_device *pdev)
 {
 	struct zynqmp_dpsub *dpsub = platform_get_drvdata(pdev);
-	int err, ret = 0;
-
-<<<<<<< HEAD
-	if (!dpsub->external_crtc_attached)
-		xlnx_drm_pipeline_exit(dpsub->master);
-	of_platform_depopulate(&pdev->dev);
-	of_reserved_mem_device_release(&pdev->dev);
-	component_del(&pdev->dev, &zynqmp_dpsub_component_ops);
-
-	err = zynqmp_disp_remove(pdev);
-	if (err)
-		ret = -EIO;
-
-	err = zynqmp_dp_remove(pdev);
-	if (err)
-		ret = -EIO;
-=======
+
 	zynqmp_audio_uninit(dpsub);
 
 	if (dpsub->drm)
@@ -233,39 +274,24 @@
 	drm_bridge_remove(dpsub->bridge);
 	zynqmp_disp_remove(dpsub);
 	zynqmp_dp_remove(dpsub);
->>>>>>> a686015d
 
 	pm_runtime_disable(&pdev->dev);
-
-	return ret;
-}
-
-static int __maybe_unused zynqmp_dpsub_pm_suspend(struct device *dev)
-{
-	struct platform_device *pdev =
-		container_of(dev, struct platform_device, dev);
+	clk_disable_unprepare(dpsub->apb_clk);
+	of_reserved_mem_device_release(&pdev->dev);
+
+	if (!dpsub->drm)
+		zynqmp_dpsub_release(dpsub);
+}
+
+static void zynqmp_dpsub_shutdown(struct platform_device *pdev)
+{
 	struct zynqmp_dpsub *dpsub = platform_get_drvdata(pdev);
 
-	zynqmp_dp_pm_suspend(dpsub->dp);
-
-	return 0;
-}
-
-static int __maybe_unused zynqmp_dpsub_pm_resume(struct device *dev)
-{
-	struct platform_device *pdev =
-		container_of(dev, struct platform_device, dev);
-	struct zynqmp_dpsub *dpsub = platform_get_drvdata(pdev);
-
-	zynqmp_dp_pm_resume(dpsub->dp);
-
-	return 0;
-}
-
-static const struct dev_pm_ops zynqmp_dpsub_pm_ops = {
-	SET_SYSTEM_SLEEP_PM_OPS(zynqmp_dpsub_pm_suspend,
-				zynqmp_dpsub_pm_resume)
-};
+	if (!dpsub->drm)
+		return;
+
+	drm_atomic_helper_shutdown(&dpsub->drm->dev);
+}
 
 static const struct of_device_id zynqmp_dpsub_of_match[] = {
 	{ .compatible = "xlnx,zynqmp-dpsub-1.7", },
@@ -275,15 +301,16 @@
 
 static struct platform_driver zynqmp_dpsub_driver = {
 	.probe			= zynqmp_dpsub_probe,
-	.remove			= zynqmp_dpsub_remove,
+	.remove_new		= zynqmp_dpsub_remove,
+	.shutdown		= zynqmp_dpsub_shutdown,
 	.driver			= {
-		.name		= "zynqmp-display",
+		.name		= "zynqmp-dpsub",
 		.pm		= &zynqmp_dpsub_pm_ops,
 		.of_match_table	= zynqmp_dpsub_of_match,
 	},
 };
 
-module_platform_driver(zynqmp_dpsub_driver);
+drm_module_platform_driver(zynqmp_dpsub_driver);
 
 MODULE_AUTHOR("Xilinx, Inc.");
 MODULE_DESCRIPTION("ZynqMP DP Subsystem Driver");
