--- conflicted
+++ resolved
@@ -9,44 +9,21 @@
  * - Laurent Pinchart <laurent.pinchart@ideasonboard.com>
  */
 
-#include <drm/drm_atomic.h>
-#include <drm/drm_atomic_helper.h>
-#include <drm/drm_atomic_uapi.h>
-#include <drm/drm_crtc.h>
-#include <drm/drm_crtc_helper.h>
 #include <drm/drm_fb_dma_helper.h>
+#include <drm/drm_fourcc.h>
 #include <drm/drm_framebuffer.h>
-#include <drm/drm_fourcc.h>
-#include <drm/drm_plane_helper.h>
-#include <drm/drm_vblank.h>
+#include <drm/drm_plane.h>
 
 #include <linux/clk.h>
-#include <linux/delay.h>
-#include <linux/device.h>
+#include <linux/dma/xilinx_dpdma.h>
 #include <linux/dma-mapping.h>
 #include <linux/dmaengine.h>
-<<<<<<< HEAD
-#include <linux/interrupt.h>
-#include <linux/irqreturn.h>
-#include <linux/list.h>
-=======
->>>>>>> a686015d
 #include <linux/media-bus-format.h>
 #include <linux/module.h>
-#include <linux/mutex.h>
 #include <linux/of.h>
-#include <linux/of_dma.h>
 #include <linux/platform_device.h>
-#include <linux/pm_runtime.h>
-#include <linux/spinlock.h>
-#include <linux/uaccess.h>
-#include <video/videomode.h>
-#include <linux/mfd/syscon.h>
-#include <linux/regmap.h>
-
-#include "xlnx_bridge.h"
-#include "xlnx_crtc.h"
-#include "xlnx_fb.h"
+#include <linux/slab.h>
+
 #include "zynqmp_disp.h"
 #include "zynqmp_disp_regs.h"
 #include "zynqmp_dp.h"
@@ -56,84 +33,39 @@
  * Overview
  * --------
  *
- * The display part of ZynqMP DP subsystem. Internally, the device
- * is partitioned into 3 blocks: AV buffer manager, Blender, Audio.
- * The driver creates the DRM crtc and plane objectes and maps the DRM
- * interface into those 3 blocks. In high level, the driver is layered
- * in the following way:
- *
- * zynqmp_disp_crtc & zynqmp_disp_plane
- * |->zynqmp_disp
- *	|->zynqmp_disp_aud
- *	|->zynqmp_disp_blend
- *	|->zynqmp_disp_av_buf
- *
- * The driver APIs are used externally by
- * - zynqmp_dpsub: Top level ZynqMP DP subsystem driver
- * - zynqmp_dp: ZynqMP DP driver
- * - xlnx_crtc: Xilinx DRM specific crtc functions
- */
-
-/* The default value is ZYNQMP_DISP_AV_BUF_GFX_FMT_RGB565 */
-static uint zynqmp_disp_gfx_init_fmt;
-module_param_named(gfx_init_fmt, zynqmp_disp_gfx_init_fmt, uint, 0444);
-MODULE_PARM_DESC(gfx_init_fmt, "The initial format of the graphics layer\n"
-			       "\t\t0 = rgb565 (default)\n"
-			       "\t\t1 = rgb888\n"
-			       "\t\t2 = argb8888\n");
-/* These value should be mapped to index of av_buf_gfx_fmts[] */
-#define ZYNQMP_DISP_AV_BUF_GFX_FMT_RGB565		10
-#define ZYNQMP_DISP_AV_BUF_GFX_FMT_RGB888		5
-#define ZYNQMP_DISP_AV_BUF_GFX_FMT_ARGB8888		1
-static const u32 zynqmp_disp_gfx_init_fmts[] = {
-	ZYNQMP_DISP_AV_BUF_GFX_FMT_RGB565,
-	ZYNQMP_DISP_AV_BUF_GFX_FMT_RGB888,
-	ZYNQMP_DISP_AV_BUF_GFX_FMT_ARGB8888,
-};
+ * The display controller part of ZynqMP DP subsystem, made of the Audio/Video
+ * Buffer Manager, the Video Rendering Pipeline (blender) and the Audio Mixer.
+ *
+ *              +------------------------------------------------------------+
+ * +--------+   | +----------------+     +-----------+                       |
+ * | DPDMA  | --->|                | --> |   Video   | Video +-------------+ |
+ * | 4x vid |   | |                |     | Rendering | -+--> |             | |   +------+
+ * | 2x aud |   | |  Audio/Video   | --> | Pipeline  |  |    | DisplayPort |---> | PHY0 |
+ * +--------+   | | Buffer Manager |     +-----------+  |    |   Source    | |   +------+
+ *              | |    and STC     |     +-----------+  |    | Controller  | |   +------+
+ * Live Video --->|                | --> |   Audio   | Audio |             |---> | PHY1 |
+ *              | |                |     |   Mixer   | --+-> |             | |   +------+
+ * Live Audio --->|                | --> |           |  ||   +-------------+ |
+ *              | +----------------+     +-----------+  ||                   |
+ *              +---------------------------------------||-------------------+
+ *                                                      vv
+ *                                                Blended Video and
+ *                                                Mixed Audio to PL
+ *
+ * Only non-live input from the DPDMA and output to the DisplayPort Source
+ * Controller are currently supported. Interface with the programmable logic
+ * for live streams is not implemented.
+ *
+ * The display controller code creates planes for the DPDMA video and graphics
+ * layers, and a CRTC for the Video Rendering Pipeline.
+ */
 
 #define ZYNQMP_DISP_AV_BUF_NUM_VID_GFX_BUFFERS		4
 #define ZYNQMP_DISP_AV_BUF_NUM_BUFFERS			6
 
-#define ZYNQMP_DISP_NUM_LAYERS				2
 #define ZYNQMP_DISP_MAX_NUM_SUB_PLANES			3
-/*
- * 3840x2160 is advertised max resolution, but almost any resolutions under
- * 300Mhz pixel rate would work. Thus put 4096 as maximum width and height.
- */
-#define ZYNQMP_DISP_MAX_WIDTH				4096
-#define ZYNQMP_DISP_MAX_HEIGHT				4096
-/* 44 bit addressing. This is actually DPDMA limitation */
-#define ZYNQMP_DISP_MAX_DMA_BIT				44
-
-static struct regmap_config dpaud_regmap_config = {
-	.name = "regmap",
-	.reg_bits = 32,
-	.val_bits = 32,
-	.reg_stride = 4,
-	.max_register = 0xfff,
-	.cache_type = REGCACHE_NONE,
-};
-
-/**
-<<<<<<< HEAD
- * enum zynqmp_disp_layer_type - Layer type (can be used for hw ID)
- * @ZYNQMP_DISP_LAYER_VID: Video layer
- * @ZYNQMP_DISP_LAYER_GFX: Graphics layer
- */
-enum zynqmp_disp_layer_type {
-	ZYNQMP_DISP_LAYER_VID,
-	ZYNQMP_DISP_LAYER_GFX
-};
-
-/**
- * enum zynqmp_disp_layer_mode - Layer mode
- * @ZYNQMP_DISP_LAYER_NONLIVE: non-live (memory) mode
- * @ZYNQMP_DISP_LAYER_LIVE: live (stream) mode
- */
-enum zynqmp_disp_layer_mode {
-	ZYNQMP_DISP_LAYER_NONLIVE,
-	ZYNQMP_DISP_LAYER_LIVE
-=======
+
+/**
  * enum zynqmp_dpsub_layer_mode - Layer mode
  * @ZYNQMP_DPSUB_LAYER_NONLIVE: non-live (memory) mode
  * @ZYNQMP_DPSUB_LAYER_LIVE: live (stream) mode
@@ -157,488 +89,94 @@
 	u32 buf_fmt;
 	bool swap;
 	const u32 *sf;
->>>>>>> a686015d
-};
-
-/**
- * struct zynqmp_disp_layer_dma - struct for DMA engine
+};
+
+/**
+ * struct zynqmp_disp_layer_dma - DMA channel for one data plane of a layer
  * @chan: DMA channel
- * @is_active: flag if the DMA is active
- * @xt: Interleaved desc config container
+ * @xt: Interleaved DMA descriptor template
  * @sgl: Data chunk for dma_interleaved_template
  */
 struct zynqmp_disp_layer_dma {
 	struct dma_chan *chan;
-	bool is_active;
 	struct dma_interleaved_template xt;
-	struct data_chunk sgl[1];
-};
-
-/**
- * struct zynqmp_disp_layer - Display subsystem layer
- * @plane: DRM plane
- * @bridge: Xlnx bridge
- * @dma: struct for DMA engine
- * @num_chan: Number of DMA channel
+	struct data_chunk sgl;
+};
+
+/**
+ * struct zynqmp_disp_layer_info - Static layer information
+ * @formats: Array of supported formats
+ * @num_formats: Number of formats in @formats array
+ * @num_channels: Number of DMA channels
+ */
+struct zynqmp_disp_layer_info {
+	const struct zynqmp_disp_format *formats;
+	unsigned int num_formats;
+	unsigned int num_channels;
+};
+
+/**
+ * struct zynqmp_disp_layer - Display layer
  * @id: Layer ID
- * @offset: Layer offset in the register space
- * @enabled: flag if enabled
- * @fmt: Current format descriptor
- * @drm_fmts: Array of supported DRM formats
- * @num_fmts: Number of supported DRM formats
- * @bus_fmts: Array of supported bus formats
- * @num_bus_fmts: Number of supported bus formats
- * @w: Width
- * @h: Height
- * @mode: the operation mode
- * @other: other layer
- * @disp: back pointer to struct zynqmp_disp
+ * @disp: Back pointer to struct zynqmp_disp
+ * @info: Static layer information
+ * @dmas: DMA channels
+ * @disp_fmt: Current format information
+ * @drm_fmt: Current DRM format information
+ * @mode: Current operation mode
  */
 struct zynqmp_disp_layer {
-	struct drm_plane plane;
-	struct xlnx_bridge bridge;
-	struct zynqmp_disp_layer_dma dma[ZYNQMP_DISP_MAX_NUM_SUB_PLANES];
-	unsigned int num_chan;
-	enum zynqmp_disp_layer_type id;
-	u32 offset;
-	u8 enabled;
-	const struct zynqmp_disp_fmt *fmt;
-	u32 *drm_fmts;
-	unsigned int num_fmts;
-	u32 *bus_fmts;
-	unsigned int num_bus_fmts;
-	u32 w;
-	u32 h;
-	enum zynqmp_disp_layer_mode mode;
-	struct zynqmp_disp_layer *other;
+	enum zynqmp_dpsub_layer_id id;
 	struct zynqmp_disp *disp;
-};
-
-/**
- * struct zynqmp_disp_blend - Blender
- * @base: Base address offset
- */
-struct zynqmp_disp_blend {
-	void __iomem *base;
-};
-
-/**
- * struct zynqmp_disp_av_buf - AV buffer manager
- * @base: Base address offset
- */
-struct zynqmp_disp_av_buf {
-	void __iomem *base;
-};
-
-/**
- * struct zynqmp_disp_aud - Audio
- * @base: Base address offset
- */
-struct zynqmp_disp_aud {
-	struct regmap *base;
-};
-
-/**
- * struct zynqmp_disp - Display subsystem
- * @xlnx_crtc: Xilinx DRM crtc
- * @dev: device structure
+	const struct zynqmp_disp_layer_info *info;
+
+	struct zynqmp_disp_layer_dma dmas[ZYNQMP_DISP_MAX_NUM_SUB_PLANES];
+
+	const struct zynqmp_disp_format *disp_fmt;
+	const struct drm_format_info *drm_fmt;
+	enum zynqmp_dpsub_layer_mode mode;
+};
+
+/**
+ * struct zynqmp_disp - Display controller
+ * @dev: Device structure
  * @dpsub: Display subsystem
-<<<<<<< HEAD
- * @drm: DRM core
- * @enabled: flag if enabled
- * @blend: Blender block
- * @av_buf: AV buffer manager block
- * @aud:Audio block
- * @layers: layers
- * @g_alpha_prop: global alpha property
- * @alpha: current global alpha value
- * @g_alpha_en_prop: the global alpha enable property
- * @alpha_en: flag if the global alpha is enabled
- * @color_prop: output color format property
- * @color: current output color value
- * @bg_c0_prop: 1st component of background color property
- * @bg_c0: current value of 1st background color component
- * @bg_c1_prop: 2nd component of background color property
- * @bg_c1: current value of 2nd background color component
- * @bg_c2_prop: 3rd component of background color property
- * @bg_c2: current value of 3rd background color component
- * @tpg_prop: Test Pattern Generation mode property
- * @tpg_on: current TPG mode state
- * @event: pending vblank event request
- * @_ps_pclk: Pixel clock from PS
- * @_pl_pclk: Pixel clock from PL
- * @pclk: Pixel clock
- * @pclk_en: Flag if the pixel clock is enabled
- * @_ps_audclk: Audio clock from PS
- * @_pl_audclk: Audio clock from PL
- * @audclk: Audio clock
- * @audclk_en: Flag if the audio clock is enabled
- * @aclk: APB clock
- * @aclk_en: Flag if the APB clock is enabled
- * @vtc_bridge: vtc_bridge structure
-=======
  * @blend: Register I/O base address for the blender
  * @avbuf: Register I/O base address for the audio/video buffer manager
  * @layers: Layers (planes)
->>>>>>> a686015d
  */
 struct zynqmp_disp {
-	struct xlnx_crtc xlnx_crtc;
 	struct device *dev;
 	struct zynqmp_dpsub *dpsub;
-	struct drm_device *drm;
-	bool enabled;
-	struct zynqmp_disp_blend blend;
-	struct zynqmp_disp_av_buf av_buf;
-	struct zynqmp_disp_aud aud;
-	struct zynqmp_disp_layer layers[ZYNQMP_DISP_NUM_LAYERS];
-	struct drm_property *g_alpha_prop;
-	u32 alpha;
-	struct drm_property *g_alpha_en_prop;
-	bool alpha_en;
-	struct drm_property *color_prop;
-	unsigned int color;
-	struct drm_property *bg_c0_prop;
-	u32 bg_c0;
-	struct drm_property *bg_c1_prop;
-	u32 bg_c1;
-	struct drm_property *bg_c2_prop;
-	u32 bg_c2;
-	struct drm_property *tpg_prop;
-	bool tpg_on;
-	struct drm_pending_vblank_event *event;
-	/* Don't operate directly on _ps_ */
-	struct clk *_ps_pclk;
-	struct clk *_pl_pclk;
-	struct clk *pclk;
-	bool pclk_en;
-	struct clk *_ps_audclk;
-	struct clk *_pl_audclk;
-	struct clk *audclk;
-	bool audclk_en;
-	struct clk *aclk;
-	bool aclk_en;
-	struct xlnx_bridge *vtc_bridge;
-};
-
-<<<<<<< HEAD
-/**
- * struct zynqmp_disp_fmt - Display subsystem format mapping
- * @drm_fmt: drm format
- * @disp_fmt: Display subsystem format
- * @bus_fmt: Bus formats (live formats)
- * @rgb: flag for RGB formats
- * @swap: flag to swap r & b for rgb formats, and u & v for yuv formats
- * @chroma_sub: flag for chroma subsampled formats
- * @sf: scaling factors for up to 3 color components
- */
-struct zynqmp_disp_fmt {
-	u32 drm_fmt;
-	u32 disp_fmt;
-	u32 bus_fmt;
-	bool rgb;
-	bool swap;
-	bool chroma_sub;
-	u32 sf[3];
-=======
+
 	void __iomem *blend;
 	void __iomem *avbuf;
 
 	struct zynqmp_disp_layer layers[ZYNQMP_DPSUB_NUM_LAYERS];
->>>>>>> a686015d
-};
-
-static void zynqmp_disp_write(void __iomem *base, int offset, u32 val)
-{
-	writel(val, base + offset);
-}
-
-static u32 zynqmp_disp_read(void __iomem *base, int offset)
-{
-	return readl(base + offset);
-}
-
-static void zynqmp_disp_clr(void __iomem *base, int offset, u32 clr)
-{
-	zynqmp_disp_write(base, offset, zynqmp_disp_read(base, offset) & ~clr);
-}
-
-static void zynqmp_disp_set(void __iomem *base, int offset, u32 set)
-{
-	zynqmp_disp_write(base, offset, zynqmp_disp_read(base, offset) | set);
-}
-
-/*
- * Clock functions
- */
-
-/**
- * zynqmp_disp_clk_enable - Enable the clock if needed
- * @clk: clk device
- * @flag: flag if the clock is enabled
- *
- * Enable the clock only if it's not enabled @flag.
- *
- * Return: value from clk_prepare_enable().
- */
-static int zynqmp_disp_clk_enable(struct clk *clk, bool *flag)
-{
-	int ret = 0;
-
-	if (!*flag) {
-		ret = clk_prepare_enable(clk);
-		if (!ret)
-			*flag = true;
-	}
-
-	return ret;
-}
-
-<<<<<<< HEAD
-/**
- * zynqmp_disp_clk_disable - Disable the clock if needed
- * @clk: clk device
- * @flag: flag if the clock is enabled
- *
- * Disable the clock only if it's enabled @flag.
- */
-static void zynqmp_disp_clk_disable(struct clk *clk, bool *flag)
-{
-	if (*flag) {
-		clk_disable_unprepare(clk);
-		*flag = false;
-	}
-}
-
-/*
- * Blender functions
- */
-
-/**
- * zynqmp_disp_blend_set_output_fmt - Set the output format of the blend
- * @blend: blend object
- * @fmt: output format
- *
- * Set the output format to @fmt.
- */
-static void
-zynqmp_disp_blend_set_output_fmt(struct zynqmp_disp_blend *blend, u32 fmt)
-{
-	u16 reset_coeffs[] = { 0x1000, 0x0, 0x0,
-			       0x0, 0x1000, 0x0,
-			       0x0, 0x0, 0x1000 };
-	u32 reset_offsets[] = { 0x0, 0x0, 0x0 };
-	u16 sdtv_coeffs[] = { 0x4c9, 0x864, 0x1d3,
-			      0x7d4d, 0x7ab3, 0x800,
-			      0x800, 0x794d, 0x7eb3 };
-	u32 full_range_offsets[] = { 0x0, 0x8000000, 0x8000000 };
-	u16 *coeffs;
-	u32 *offsets;
-	u32 offset, i;
-
-	zynqmp_disp_write(blend->base, ZYNQMP_DISP_V_BLEND_OUTPUT_VID_FMT, fmt);
-	if (fmt == ZYNQMP_DISP_V_BLEND_OUTPUT_VID_FMT_RGB) {
-		coeffs = reset_coeffs;
-		offsets = reset_offsets;
-	} else {
-		/* Hardcode Full-range SDTV values. Can be runtime config */
-		coeffs = sdtv_coeffs;
-		offsets = full_range_offsets;
-	}
-
-	offset = ZYNQMP_DISP_V_BLEND_RGB2YCBCR_COEFF0;
-	for (i = 0; i < ZYNQMP_DISP_V_BLEND_NUM_COEFF; i++)
-		zynqmp_disp_write(blend->base, offset + i * 4, coeffs[i]);
-
-	offset = ZYNQMP_DISP_V_BLEND_LUMA_OUTCSC_OFFSET;
-	for (i = 0; i < ZYNQMP_DISP_V_BLEND_NUM_OFFSET; i++)
-		zynqmp_disp_write(blend->base, offset + i * 4, offsets[i]);
-}
-
-/**
- * zynqmp_disp_blend_layer_coeff - Set the coefficients for @layer
- * @blend: blend object
- * @layer: layer to set the coefficients for
- * @on: if layer is on / off
- *
- * Depending on the format (rgb / yuv and swap), and the status (on / off),
- * this function sets the coefficients for the given layer @layer accordingly.
- */
-static void zynqmp_disp_blend_layer_coeff(struct zynqmp_disp_blend *blend,
-					  struct zynqmp_disp_layer *layer,
-					  bool on)
-{
-	u32 offset, i, s0, s1;
-	u16 sdtv_coeffs[] = { 0x1000, 0x166f, 0x0,
-			      0x1000, 0x7483, 0x7a7f,
-			      0x1000, 0x0, 0x1c5a };
-	u16 sdtv_coeffs_yonly[] = { 0x0, 0x0, 0x1000,
-				    0x0, 0x0, 0x1000,
-				    0x0, 0x0, 0x1000 };
-	u16 swap_coeffs[] = { 0x1000, 0x0, 0x0,
-			      0x0, 0x1000, 0x0,
-			      0x0, 0x0, 0x1000 };
-	u16 null_coeffs[] = { 0x0, 0x0, 0x0,
-			      0x0, 0x0, 0x0,
-			      0x0, 0x0, 0x0 };
-	u16 *coeffs;
-	u32 sdtv_offsets[] = { 0x0, 0x1800, 0x1800 };
-	u32 sdtv_offsets_yonly[] = { 0x1800, 0x1800, 0x0 };
-	u32 null_offsets[] = { 0x0, 0x0, 0x0 };
-	u32 *offsets;
-	struct zynqmp_disp *display = layer->disp;
-
-	if (layer->id == ZYNQMP_DISP_LAYER_VID)
-		offset = ZYNQMP_DISP_V_BLEND_IN1CSC_COEFF0;
-	else
-		offset = ZYNQMP_DISP_V_BLEND_IN2CSC_COEFF0;
-
-	if (!on) {
-		coeffs = null_coeffs;
-		offsets = null_offsets;
-	} else {
-		if ((!layer->fmt->rgb) && (!display->tpg_on)) {
-			/*
-			 * In case of Y_ONLY formats, pixels are unpacked
-			 * differently compared to YCbCr
-			 */
-			if (layer->fmt->drm_fmt == DRM_FORMAT_Y8 ||
-			    layer->fmt->drm_fmt == DRM_FORMAT_Y10) {
-				coeffs = sdtv_coeffs_yonly;
-				offsets = sdtv_offsets_yonly;
-			} else {
-				coeffs = sdtv_coeffs;
-				offsets = sdtv_offsets;
-			}
-
-			s0 = 1;
-			s1 = 2;
-		} else {
-			coeffs = swap_coeffs;
-			s0 = 0;
-			s1 = 2;
-
-			/* No offset for RGB formats */
-			offsets = null_offsets;
-		}
-
-		if (layer->fmt->swap) {
-			for (i = 0; i < 3; i++) {
-				coeffs[i * 3 + s0] ^= coeffs[i * 3 + s1];
-				coeffs[i * 3 + s1] ^= coeffs[i * 3 + s0];
-				coeffs[i * 3 + s0] ^= coeffs[i * 3 + s1];
-			}
-		}
-	}
-
-	/* Program coefficients. Can be runtime configurable */
-	for (i = 0; i < ZYNQMP_DISP_V_BLEND_NUM_COEFF; i++)
-		zynqmp_disp_write(blend->base, offset + i * 4, coeffs[i]);
-
-	if (layer->id == ZYNQMP_DISP_LAYER_VID)
-		offset = ZYNQMP_DISP_V_BLEND_LUMA_IN1CSC_OFFSET;
-	else
-		offset = ZYNQMP_DISP_V_BLEND_LUMA_IN2CSC_OFFSET;
-
-	/* Program offsets. Can be runtime configurable */
-	for (i = 0; i < ZYNQMP_DISP_V_BLEND_NUM_OFFSET; i++)
-		zynqmp_disp_write(blend->base, offset + i * 4, offsets[i]);
-}
-
-/**
- * zynqmp_disp_blend_layer_enable - Enable a layer
- * @blend: blend object
- * @layer: layer to enable
- *
- * Enable a layer @layer.
- */
-static void zynqmp_disp_blend_layer_enable(struct zynqmp_disp_blend *blend,
-					   struct zynqmp_disp_layer *layer)
-{
-	u32 reg;
-
-	reg = layer->fmt->rgb ? ZYNQMP_DISP_V_BLEND_LAYER_CONTROL_RGB : 0;
-	reg |= layer->fmt->chroma_sub ?
-	       ZYNQMP_DISP_V_BLEND_LAYER_CONTROL_EN_US : 0;
-
-	zynqmp_disp_write(blend->base,
-			  ZYNQMP_DISP_V_BLEND_LAYER_CONTROL + layer->offset,
-			  reg);
-
-	zynqmp_disp_blend_layer_coeff(blend, layer, true);
-}
-
-/**
- * zynqmp_disp_blend_layer_disable - Disable a layer
- * @blend: blend object
- * @layer: layer to disable
- *
- * Disable a layer @layer.
- */
-static void zynqmp_disp_blend_layer_disable(struct zynqmp_disp_blend *blend,
-					    struct zynqmp_disp_layer *layer)
-{
-	zynqmp_disp_write(blend->base,
-			  ZYNQMP_DISP_V_BLEND_LAYER_CONTROL + layer->offset, 0);
-
-	zynqmp_disp_blend_layer_coeff(blend, layer, false);
-}
-
-/**
- * zynqmp_disp_blend_set_bg_color - Set the background color
- * @blend: blend object
- * @c0: color component 0
- * @c1: color component 1
- * @c2: color component 2
- *
- * Set the background color.
- */
-static void zynqmp_disp_blend_set_bg_color(struct zynqmp_disp_blend *blend,
-					   u32 c0, u32 c1, u32 c2)
-{
-	zynqmp_disp_write(blend->base, ZYNQMP_DISP_V_BLEND_BG_CLR_0, c0);
-	zynqmp_disp_write(blend->base, ZYNQMP_DISP_V_BLEND_BG_CLR_1, c1);
-	zynqmp_disp_write(blend->base, ZYNQMP_DISP_V_BLEND_BG_CLR_2, c2);
-}
-
-/**
- * zynqmp_disp_blend_set_alpha - Set the alpha for blending
- * @blend: blend object
- * @alpha: alpha value to be used
- *
- * Set the alpha for blending.
- */
-static void
-zynqmp_disp_blend_set_alpha(struct zynqmp_disp_blend *blend, u32 alpha)
-{
-	u32 reg;
-
-	reg = zynqmp_disp_read(blend->base,
-			       ZYNQMP_DISP_V_BLEND_SET_GLOBAL_ALPHA);
-	reg &= ~ZYNQMP_DISP_V_BLEND_SET_GLOBAL_ALPHA_MASK;
-	reg |= alpha << 1;
-	zynqmp_disp_write(blend->base, ZYNQMP_DISP_V_BLEND_SET_GLOBAL_ALPHA,
-			  reg);
-}
-
-/**
- * zynqmp_disp_blend_enable_alpha - Enable/disable the global alpha
- * @blend: blend object
- * @enable: flag to enable or disable alpha blending
- *
- * Enable/disable the global alpha blending based on @enable.
- */
-static void
-zynqmp_disp_blend_enable_alpha(struct zynqmp_disp_blend *blend, bool enable)
-{
-	if (enable)
-		zynqmp_disp_set(blend->base,
-				ZYNQMP_DISP_V_BLEND_SET_GLOBAL_ALPHA, BIT(0));
-	else
-		zynqmp_disp_clr(blend->base,
-				ZYNQMP_DISP_V_BLEND_SET_GLOBAL_ALPHA, BIT(0));
-}
-=======
+};
+
+/* -----------------------------------------------------------------------------
+ * Audio/Video Buffer Manager
+ */
+
+static const u32 scaling_factors_444[] = {
+	ZYNQMP_DISP_AV_BUF_4BIT_SF,
+	ZYNQMP_DISP_AV_BUF_4BIT_SF,
+	ZYNQMP_DISP_AV_BUF_4BIT_SF,
+};
+
+static const u32 scaling_factors_555[] = {
+	ZYNQMP_DISP_AV_BUF_5BIT_SF,
+	ZYNQMP_DISP_AV_BUF_5BIT_SF,
+	ZYNQMP_DISP_AV_BUF_5BIT_SF,
+};
+
+static const u32 scaling_factors_565[] = {
+	ZYNQMP_DISP_AV_BUF_5BIT_SF,
+	ZYNQMP_DISP_AV_BUF_6BIT_SF,
+	ZYNQMP_DISP_AV_BUF_5BIT_SF,
+};
+
 static const u32 scaling_factors_666[] = {
 	ZYNQMP_DISP_AV_BUF_6BIT_SF,
 	ZYNQMP_DISP_AV_BUF_6BIT_SF,
@@ -650,257 +188,114 @@
 	ZYNQMP_DISP_AV_BUF_8BIT_SF,
 	ZYNQMP_DISP_AV_BUF_8BIT_SF,
 };
->>>>>>> a686015d
-
-/* List of blend output formats */
-/* The id / order should be aligned with zynqmp_disp_color_enum */
-static const struct zynqmp_disp_fmt blend_output_fmts[] = {
-	{
-		.disp_fmt	= ZYNQMP_DISP_V_BLEND_OUTPUT_VID_FMT_RGB,
-	}, {
-		.disp_fmt	= ZYNQMP_DISP_V_BLEND_OUTPUT_VID_FMT_YCBCR444,
-	}, {
-		.disp_fmt	= ZYNQMP_DISP_V_BLEND_OUTPUT_VID_FMT_YCBCR422,
-	}, {
-		.disp_fmt	= ZYNQMP_DISP_V_BLEND_OUTPUT_VID_FMT_YONLY,
-	}
-};
-
-/*
- * AV buffer manager functions
- */
+
+static const u32 scaling_factors_101010[] = {
+	ZYNQMP_DISP_AV_BUF_10BIT_SF,
+	ZYNQMP_DISP_AV_BUF_10BIT_SF,
+	ZYNQMP_DISP_AV_BUF_10BIT_SF,
+};
 
 /* List of video layer formats */
-#define ZYNQMP_DISP_AV_BUF_VID_FMT_YUYV	2
-static const struct zynqmp_disp_fmt av_buf_vid_fmts[] = {
+static const struct zynqmp_disp_format avbuf_vid_fmts[] = {
 	{
 		.drm_fmt	= DRM_FORMAT_VYUY,
-		.disp_fmt	= ZYNQMP_DISP_AV_BUF_FMT_NL_VID_VYUY,
-		.rgb		= false,
+		.buf_fmt	= ZYNQMP_DISP_AV_BUF_FMT_NL_VID_VYUY,
 		.swap		= true,
-		.chroma_sub	= true,
-		.sf[0]		= ZYNQMP_DISP_AV_BUF_8BIT_SF,
-		.sf[1]		= ZYNQMP_DISP_AV_BUF_8BIT_SF,
-		.sf[2]		= ZYNQMP_DISP_AV_BUF_8BIT_SF,
+		.sf		= scaling_factors_888,
 	}, {
 		.drm_fmt	= DRM_FORMAT_UYVY,
-		.disp_fmt	= ZYNQMP_DISP_AV_BUF_FMT_NL_VID_VYUY,
-		.rgb		= false,
-		.swap		= false,
-		.chroma_sub	= true,
-		.sf[0]		= ZYNQMP_DISP_AV_BUF_8BIT_SF,
-		.sf[1]		= ZYNQMP_DISP_AV_BUF_8BIT_SF,
-		.sf[2]		= ZYNQMP_DISP_AV_BUF_8BIT_SF,
+		.buf_fmt	= ZYNQMP_DISP_AV_BUF_FMT_NL_VID_VYUY,
+		.swap		= false,
+		.sf		= scaling_factors_888,
 	}, {
 		.drm_fmt	= DRM_FORMAT_YUYV,
-		.disp_fmt	= ZYNQMP_DISP_AV_BUF_FMT_NL_VID_YUYV,
-		.rgb		= false,
-		.swap		= false,
-		.chroma_sub	= true,
-		.sf[0]		= ZYNQMP_DISP_AV_BUF_8BIT_SF,
-		.sf[1]		= ZYNQMP_DISP_AV_BUF_8BIT_SF,
-		.sf[2]		= ZYNQMP_DISP_AV_BUF_8BIT_SF,
+		.buf_fmt	= ZYNQMP_DISP_AV_BUF_FMT_NL_VID_YUYV,
+		.swap		= false,
+		.sf		= scaling_factors_888,
 	}, {
 		.drm_fmt	= DRM_FORMAT_YVYU,
-		.disp_fmt	= ZYNQMP_DISP_AV_BUF_FMT_NL_VID_YUYV,
-		.rgb		= false,
+		.buf_fmt	= ZYNQMP_DISP_AV_BUF_FMT_NL_VID_YUYV,
 		.swap		= true,
-		.chroma_sub	= true,
-		.sf[0]		= ZYNQMP_DISP_AV_BUF_8BIT_SF,
-		.sf[1]		= ZYNQMP_DISP_AV_BUF_8BIT_SF,
-		.sf[2]		= ZYNQMP_DISP_AV_BUF_8BIT_SF,
+		.sf		= scaling_factors_888,
 	}, {
 		.drm_fmt	= DRM_FORMAT_YUV422,
-		.disp_fmt	= ZYNQMP_DISP_AV_BUF_FMT_NL_VID_YV16,
-		.rgb		= false,
-		.swap		= false,
-		.chroma_sub	= true,
-		.sf[0]		= ZYNQMP_DISP_AV_BUF_8BIT_SF,
-		.sf[1]		= ZYNQMP_DISP_AV_BUF_8BIT_SF,
-		.sf[2]		= ZYNQMP_DISP_AV_BUF_8BIT_SF,
+		.buf_fmt	= ZYNQMP_DISP_AV_BUF_FMT_NL_VID_YV16,
+		.swap		= false,
+		.sf		= scaling_factors_888,
 	}, {
 		.drm_fmt	= DRM_FORMAT_YVU422,
-		.disp_fmt	= ZYNQMP_DISP_AV_BUF_FMT_NL_VID_YV16,
-		.rgb		= false,
+		.buf_fmt	= ZYNQMP_DISP_AV_BUF_FMT_NL_VID_YV16,
 		.swap		= true,
-		.chroma_sub	= true,
-		.sf[0]		= ZYNQMP_DISP_AV_BUF_8BIT_SF,
-		.sf[1]		= ZYNQMP_DISP_AV_BUF_8BIT_SF,
-		.sf[2]		= ZYNQMP_DISP_AV_BUF_8BIT_SF,
+		.sf		= scaling_factors_888,
 	}, {
 		.drm_fmt	= DRM_FORMAT_YUV444,
-		.disp_fmt	= ZYNQMP_DISP_AV_BUF_FMT_NL_VID_YV24,
-		.rgb		= false,
-		.swap		= false,
-		.chroma_sub	= false,
-		.sf[0]		= ZYNQMP_DISP_AV_BUF_8BIT_SF,
-		.sf[1]		= ZYNQMP_DISP_AV_BUF_8BIT_SF,
-		.sf[2]		= ZYNQMP_DISP_AV_BUF_8BIT_SF,
+		.buf_fmt	= ZYNQMP_DISP_AV_BUF_FMT_NL_VID_YV24,
+		.swap		= false,
+		.sf		= scaling_factors_888,
 	}, {
 		.drm_fmt	= DRM_FORMAT_YVU444,
-		.disp_fmt	= ZYNQMP_DISP_AV_BUF_FMT_NL_VID_YV24,
-		.rgb		= false,
+		.buf_fmt	= ZYNQMP_DISP_AV_BUF_FMT_NL_VID_YV24,
 		.swap		= true,
-		.chroma_sub	= false,
-		.sf[0]		= ZYNQMP_DISP_AV_BUF_8BIT_SF,
-		.sf[1]		= ZYNQMP_DISP_AV_BUF_8BIT_SF,
-		.sf[2]		= ZYNQMP_DISP_AV_BUF_8BIT_SF,
+		.sf		= scaling_factors_888,
 	}, {
 		.drm_fmt	= DRM_FORMAT_NV16,
-		.disp_fmt	= ZYNQMP_DISP_AV_BUF_FMT_NL_VID_YV16CI,
-		.rgb		= false,
-		.swap		= false,
-		.chroma_sub	= true,
-		.sf[0]		= ZYNQMP_DISP_AV_BUF_8BIT_SF,
-		.sf[1]		= ZYNQMP_DISP_AV_BUF_8BIT_SF,
-		.sf[2]		= ZYNQMP_DISP_AV_BUF_8BIT_SF,
+		.buf_fmt	= ZYNQMP_DISP_AV_BUF_FMT_NL_VID_YV16CI,
+		.swap		= false,
+		.sf		= scaling_factors_888,
 	}, {
 		.drm_fmt	= DRM_FORMAT_NV61,
-		.disp_fmt	= ZYNQMP_DISP_AV_BUF_FMT_NL_VID_YV16CI,
-		.rgb		= false,
+		.buf_fmt	= ZYNQMP_DISP_AV_BUF_FMT_NL_VID_YV16CI,
 		.swap		= true,
-		.chroma_sub	= true,
-		.sf[0]		= ZYNQMP_DISP_AV_BUF_8BIT_SF,
-		.sf[1]		= ZYNQMP_DISP_AV_BUF_8BIT_SF,
-		.sf[2]		= ZYNQMP_DISP_AV_BUF_8BIT_SF,
-	}, {
-		.drm_fmt	= DRM_FORMAT_Y8,
-		.disp_fmt	= ZYNQMP_DISP_AV_BUF_FMT_NL_VID_MONO,
-		.rgb		= false,
-		.swap		= false,
-		.chroma_sub	= false,
-		.sf[0]		= ZYNQMP_DISP_AV_BUF_8BIT_SF,
-		.sf[1]		= ZYNQMP_DISP_AV_BUF_8BIT_SF,
-		.sf[2]		= ZYNQMP_DISP_AV_BUF_8BIT_SF,
-	}, {
-		.drm_fmt	= DRM_FORMAT_Y10,
-		.disp_fmt	= ZYNQMP_DISP_AV_BUF_FMT_NL_VID_YONLY_10,
-		.rgb		= false,
-		.swap		= false,
-		.chroma_sub	= false,
-		.sf[0]		= ZYNQMP_DISP_AV_BUF_10BIT_SF,
-		.sf[1]		= ZYNQMP_DISP_AV_BUF_10BIT_SF,
-		.sf[2]		= ZYNQMP_DISP_AV_BUF_10BIT_SF,
+		.sf		= scaling_factors_888,
 	}, {
 		.drm_fmt	= DRM_FORMAT_BGR888,
-		.disp_fmt	= ZYNQMP_DISP_AV_BUF_FMT_NL_VID_RGB888,
-		.rgb		= true,
-		.swap		= false,
-		.chroma_sub	= false,
-		.sf[0]		= ZYNQMP_DISP_AV_BUF_8BIT_SF,
-		.sf[1]		= ZYNQMP_DISP_AV_BUF_8BIT_SF,
-		.sf[2]		= ZYNQMP_DISP_AV_BUF_8BIT_SF,
+		.buf_fmt	= ZYNQMP_DISP_AV_BUF_FMT_NL_VID_RGB888,
+		.swap		= false,
+		.sf		= scaling_factors_888,
 	}, {
 		.drm_fmt	= DRM_FORMAT_RGB888,
-		.disp_fmt	= ZYNQMP_DISP_AV_BUF_FMT_NL_VID_RGB888,
-		.rgb		= true,
+		.buf_fmt	= ZYNQMP_DISP_AV_BUF_FMT_NL_VID_RGB888,
 		.swap		= true,
-		.chroma_sub	= false,
-		.sf[0]		= ZYNQMP_DISP_AV_BUF_8BIT_SF,
-		.sf[1]		= ZYNQMP_DISP_AV_BUF_8BIT_SF,
-		.sf[2]		= ZYNQMP_DISP_AV_BUF_8BIT_SF,
+		.sf		= scaling_factors_888,
 	}, {
 		.drm_fmt	= DRM_FORMAT_XBGR8888,
-		.disp_fmt	= ZYNQMP_DISP_AV_BUF_FMT_NL_VID_RGBA8880,
-		.rgb		= true,
-		.swap		= false,
-		.chroma_sub	= false,
-		.sf[0]		= ZYNQMP_DISP_AV_BUF_8BIT_SF,
-		.sf[1]		= ZYNQMP_DISP_AV_BUF_8BIT_SF,
-		.sf[2]		= ZYNQMP_DISP_AV_BUF_8BIT_SF,
+		.buf_fmt	= ZYNQMP_DISP_AV_BUF_FMT_NL_VID_RGBA8880,
+		.swap		= false,
+		.sf		= scaling_factors_888,
 	}, {
 		.drm_fmt	= DRM_FORMAT_XRGB8888,
-		.disp_fmt	= ZYNQMP_DISP_AV_BUF_FMT_NL_VID_RGBA8880,
-		.rgb		= true,
+		.buf_fmt	= ZYNQMP_DISP_AV_BUF_FMT_NL_VID_RGBA8880,
 		.swap		= true,
-		.chroma_sub	= false,
-		.sf[0]		= ZYNQMP_DISP_AV_BUF_8BIT_SF,
-		.sf[1]		= ZYNQMP_DISP_AV_BUF_8BIT_SF,
-		.sf[2]		= ZYNQMP_DISP_AV_BUF_8BIT_SF,
+		.sf		= scaling_factors_888,
 	}, {
 		.drm_fmt	= DRM_FORMAT_XBGR2101010,
-		.disp_fmt	= ZYNQMP_DISP_AV_BUF_FMT_NL_VID_RGB888_10,
-		.rgb		= true,
-		.swap		= false,
-		.chroma_sub	= false,
-		.sf[0]		= ZYNQMP_DISP_AV_BUF_10BIT_SF,
-		.sf[1]		= ZYNQMP_DISP_AV_BUF_10BIT_SF,
-		.sf[2]		= ZYNQMP_DISP_AV_BUF_10BIT_SF,
+		.buf_fmt	= ZYNQMP_DISP_AV_BUF_FMT_NL_VID_RGB888_10,
+		.swap		= false,
+		.sf		= scaling_factors_101010,
 	}, {
 		.drm_fmt	= DRM_FORMAT_XRGB2101010,
-		.disp_fmt	= ZYNQMP_DISP_AV_BUF_FMT_NL_VID_RGB888_10,
-		.rgb		= true,
+		.buf_fmt	= ZYNQMP_DISP_AV_BUF_FMT_NL_VID_RGB888_10,
 		.swap		= true,
-		.chroma_sub	= false,
-		.sf[0]		= ZYNQMP_DISP_AV_BUF_10BIT_SF,
-		.sf[1]		= ZYNQMP_DISP_AV_BUF_10BIT_SF,
-		.sf[2]		= ZYNQMP_DISP_AV_BUF_10BIT_SF,
+		.sf		= scaling_factors_101010,
 	}, {
 		.drm_fmt	= DRM_FORMAT_YUV420,
-		.disp_fmt	= ZYNQMP_DISP_AV_BUF_FMT_NL_VID_YV16_420,
-		.rgb		= false,
-		.swap		= false,
-		.chroma_sub	= true,
-		.sf[0]		= ZYNQMP_DISP_AV_BUF_8BIT_SF,
-		.sf[1]		= ZYNQMP_DISP_AV_BUF_8BIT_SF,
-		.sf[2]		= ZYNQMP_DISP_AV_BUF_8BIT_SF,
+		.buf_fmt	= ZYNQMP_DISP_AV_BUF_FMT_NL_VID_YV16_420,
+		.swap		= false,
+		.sf		= scaling_factors_888,
 	}, {
 		.drm_fmt	= DRM_FORMAT_YVU420,
-		.disp_fmt	= ZYNQMP_DISP_AV_BUF_FMT_NL_VID_YV16_420,
-		.rgb		= false,
+		.buf_fmt	= ZYNQMP_DISP_AV_BUF_FMT_NL_VID_YV16_420,
 		.swap		= true,
-		.chroma_sub	= true,
-		.sf[0]		= ZYNQMP_DISP_AV_BUF_8BIT_SF,
-		.sf[1]		= ZYNQMP_DISP_AV_BUF_8BIT_SF,
-		.sf[2]		= ZYNQMP_DISP_AV_BUF_8BIT_SF,
+		.sf		= scaling_factors_888,
 	}, {
 		.drm_fmt	= DRM_FORMAT_NV12,
-		.disp_fmt	= ZYNQMP_DISP_AV_BUF_FMT_NL_VID_YV16CI_420,
-		.rgb		= false,
-		.swap		= false,
-		.chroma_sub	= true,
-		.sf[0]		= ZYNQMP_DISP_AV_BUF_8BIT_SF,
-		.sf[1]		= ZYNQMP_DISP_AV_BUF_8BIT_SF,
-		.sf[2]		= ZYNQMP_DISP_AV_BUF_8BIT_SF,
+		.buf_fmt	= ZYNQMP_DISP_AV_BUF_FMT_NL_VID_YV16CI_420,
+		.swap		= false,
+		.sf		= scaling_factors_888,
 	}, {
 		.drm_fmt	= DRM_FORMAT_NV21,
-		.disp_fmt	= ZYNQMP_DISP_AV_BUF_FMT_NL_VID_YV16CI_420,
-		.rgb		= false,
+		.buf_fmt	= ZYNQMP_DISP_AV_BUF_FMT_NL_VID_YV16CI_420,
 		.swap		= true,
-<<<<<<< HEAD
-		.chroma_sub	= true,
-		.sf[0]		= ZYNQMP_DISP_AV_BUF_8BIT_SF,
-		.sf[1]		= ZYNQMP_DISP_AV_BUF_8BIT_SF,
-		.sf[2]		= ZYNQMP_DISP_AV_BUF_8BIT_SF,
-	}, {
-		.drm_fmt	= DRM_FORMAT_XV15,
-		.disp_fmt	= ZYNQMP_DISP_AV_BUF_FMT_NL_VID_YV16CI_420_10,
-		.rgb		= false,
-		.swap		= false,
-		.chroma_sub	= true,
-		.sf[0]		= ZYNQMP_DISP_AV_BUF_10BIT_SF,
-		.sf[1]		= ZYNQMP_DISP_AV_BUF_10BIT_SF,
-		.sf[2]		= ZYNQMP_DISP_AV_BUF_10BIT_SF,
-	}, {
-		.drm_fmt	= DRM_FORMAT_XV20,
-		.disp_fmt	= ZYNQMP_DISP_AV_BUF_FMT_NL_VID_YV16CI_10,
-		.rgb		= false,
-		.swap		= false,
-		.chroma_sub	= true,
-		.sf[0]		= ZYNQMP_DISP_AV_BUF_10BIT_SF,
-		.sf[1]		= ZYNQMP_DISP_AV_BUF_10BIT_SF,
-		.sf[2]		= ZYNQMP_DISP_AV_BUF_10BIT_SF,
-	}, {
-		.drm_fmt	= DRM_FORMAT_X403,
-		.disp_fmt	= ZYNQMP_DISP_AV_BUF_FMT_NL_VID_YV24_10,
-		.rgb		= false,
-		.swap		= false,
-		.chroma_sub	= false,
-		.sf[0]		= ZYNQMP_DISP_AV_BUF_10BIT_SF,
-		.sf[1]		= ZYNQMP_DISP_AV_BUF_10BIT_SF,
-		.sf[2]		= ZYNQMP_DISP_AV_BUF_10BIT_SF,
-	}
-=======
 		.sf		= scaling_factors_888,
 	}, {
 		.drm_fmt	= DRM_FORMAT_XV15,
@@ -928,197 +323,73 @@
 		.swap		= false,
 		.sf		= scaling_factors_101010,
 	},
->>>>>>> a686015d
 };
 
 /* List of graphics layer formats */
-static const struct zynqmp_disp_fmt av_buf_gfx_fmts[] = {
+static const struct zynqmp_disp_format avbuf_gfx_fmts[] = {
 	{
 		.drm_fmt	= DRM_FORMAT_ABGR8888,
-		.disp_fmt	= ZYNQMP_DISP_AV_BUF_FMT_NL_GFX_RGBA8888,
-		.rgb		= true,
-		.swap		= false,
-		.chroma_sub	= false,
-		.sf[0]		= ZYNQMP_DISP_AV_BUF_8BIT_SF,
-		.sf[1]		= ZYNQMP_DISP_AV_BUF_8BIT_SF,
-		.sf[2]		= ZYNQMP_DISP_AV_BUF_8BIT_SF,
+		.buf_fmt	= ZYNQMP_DISP_AV_BUF_FMT_NL_GFX_RGBA8888,
+		.swap		= false,
+		.sf		= scaling_factors_888,
 	}, {
 		.drm_fmt	= DRM_FORMAT_ARGB8888,
-		.disp_fmt	= ZYNQMP_DISP_AV_BUF_FMT_NL_GFX_RGBA8888,
-		.rgb		= true,
+		.buf_fmt	= ZYNQMP_DISP_AV_BUF_FMT_NL_GFX_RGBA8888,
 		.swap		= true,
-		.chroma_sub	= false,
-		.sf[0]		= ZYNQMP_DISP_AV_BUF_8BIT_SF,
-		.sf[1]		= ZYNQMP_DISP_AV_BUF_8BIT_SF,
-		.sf[2]		= ZYNQMP_DISP_AV_BUF_8BIT_SF,
+		.sf		= scaling_factors_888,
 	}, {
 		.drm_fmt	= DRM_FORMAT_RGBA8888,
-		.disp_fmt	= ZYNQMP_DISP_AV_BUF_FMT_NL_GFX_ABGR8888,
-		.rgb		= true,
-		.swap		= false,
-		.chroma_sub	= false,
-		.sf[0]		= ZYNQMP_DISP_AV_BUF_8BIT_SF,
-		.sf[1]		= ZYNQMP_DISP_AV_BUF_8BIT_SF,
-		.sf[2]		= ZYNQMP_DISP_AV_BUF_8BIT_SF,
+		.buf_fmt	= ZYNQMP_DISP_AV_BUF_FMT_NL_GFX_ABGR8888,
+		.swap		= false,
+		.sf		= scaling_factors_888,
 	}, {
 		.drm_fmt	= DRM_FORMAT_BGRA8888,
-		.disp_fmt	= ZYNQMP_DISP_AV_BUF_FMT_NL_GFX_ABGR8888,
-		.rgb		= true,
+		.buf_fmt	= ZYNQMP_DISP_AV_BUF_FMT_NL_GFX_ABGR8888,
 		.swap		= true,
-		.chroma_sub	= false,
-		.sf[0]		= ZYNQMP_DISP_AV_BUF_8BIT_SF,
-		.sf[1]		= ZYNQMP_DISP_AV_BUF_8BIT_SF,
-		.sf[2]		= ZYNQMP_DISP_AV_BUF_8BIT_SF,
+		.sf		= scaling_factors_888,
 	}, {
 		.drm_fmt	= DRM_FORMAT_BGR888,
-		.disp_fmt	= ZYNQMP_DISP_AV_BUF_FMT_NL_GFX_RGB888,
-		.rgb		= true,
-		.swap		= false,
-		.chroma_sub	= false,
-		.sf[0]		= ZYNQMP_DISP_AV_BUF_8BIT_SF,
-		.sf[1]		= ZYNQMP_DISP_AV_BUF_8BIT_SF,
-		.sf[2]		= ZYNQMP_DISP_AV_BUF_8BIT_SF,
+		.buf_fmt	= ZYNQMP_DISP_AV_BUF_FMT_NL_GFX_RGB888,
+		.swap		= false,
+		.sf		= scaling_factors_888,
 	}, {
 		.drm_fmt	= DRM_FORMAT_RGB888,
-		.disp_fmt	= ZYNQMP_DISP_AV_BUF_FMT_NL_GFX_BGR888,
-		.rgb		= true,
-		.swap		= false,
-		.chroma_sub	= false,
-		.sf[0]		= ZYNQMP_DISP_AV_BUF_8BIT_SF,
-		.sf[1]		= ZYNQMP_DISP_AV_BUF_8BIT_SF,
-		.sf[2]		= ZYNQMP_DISP_AV_BUF_8BIT_SF,
+		.buf_fmt	= ZYNQMP_DISP_AV_BUF_FMT_NL_GFX_BGR888,
+		.swap		= false,
+		.sf		= scaling_factors_888,
 	}, {
 		.drm_fmt	= DRM_FORMAT_RGBA5551,
-		.disp_fmt	= ZYNQMP_DISP_AV_BUF_FMT_NL_GFX_RGBA5551,
-		.rgb		= true,
-		.swap		= false,
-		.chroma_sub	= false,
-		.sf[0]		= ZYNQMP_DISP_AV_BUF_5BIT_SF,
-		.sf[1]		= ZYNQMP_DISP_AV_BUF_5BIT_SF,
-		.sf[2]		= ZYNQMP_DISP_AV_BUF_5BIT_SF,
+		.buf_fmt	= ZYNQMP_DISP_AV_BUF_FMT_NL_GFX_RGBA5551,
+		.swap		= false,
+		.sf		= scaling_factors_555,
 	}, {
 		.drm_fmt	= DRM_FORMAT_BGRA5551,
-		.disp_fmt	= ZYNQMP_DISP_AV_BUF_FMT_NL_GFX_RGBA5551,
-		.rgb		= true,
+		.buf_fmt	= ZYNQMP_DISP_AV_BUF_FMT_NL_GFX_RGBA5551,
 		.swap		= true,
-		.chroma_sub	= false,
-		.sf[0]		= ZYNQMP_DISP_AV_BUF_5BIT_SF,
-		.sf[1]		= ZYNQMP_DISP_AV_BUF_5BIT_SF,
-		.sf[2]		= ZYNQMP_DISP_AV_BUF_5BIT_SF,
+		.sf		= scaling_factors_555,
 	}, {
 		.drm_fmt	= DRM_FORMAT_RGBA4444,
-		.disp_fmt	= ZYNQMP_DISP_AV_BUF_FMT_NL_GFX_RGBA4444,
-		.rgb		= true,
-		.swap		= false,
-		.chroma_sub	= false,
-		.sf[0]		= ZYNQMP_DISP_AV_BUF_4BIT_SF,
-		.sf[1]		= ZYNQMP_DISP_AV_BUF_4BIT_SF,
-		.sf[2]		= ZYNQMP_DISP_AV_BUF_4BIT_SF,
+		.buf_fmt	= ZYNQMP_DISP_AV_BUF_FMT_NL_GFX_RGBA4444,
+		.swap		= false,
+		.sf		= scaling_factors_444,
 	}, {
 		.drm_fmt	= DRM_FORMAT_BGRA4444,
-		.disp_fmt	= ZYNQMP_DISP_AV_BUF_FMT_NL_GFX_RGBA4444,
-		.rgb		= true,
+		.buf_fmt	= ZYNQMP_DISP_AV_BUF_FMT_NL_GFX_RGBA4444,
 		.swap		= true,
-		.chroma_sub	= false,
-		.sf[0]		= ZYNQMP_DISP_AV_BUF_4BIT_SF,
-		.sf[1]		= ZYNQMP_DISP_AV_BUF_4BIT_SF,
-		.sf[2]		= ZYNQMP_DISP_AV_BUF_4BIT_SF,
+		.sf		= scaling_factors_444,
 	}, {
 		.drm_fmt	= DRM_FORMAT_RGB565,
-		.disp_fmt	= ZYNQMP_DISP_AV_BUF_FMT_NL_GFX_RGB565,
-		.rgb		= true,
-		.swap		= false,
-		.chroma_sub	= false,
-		.sf[0]		= ZYNQMP_DISP_AV_BUF_5BIT_SF,
-		.sf[1]		= ZYNQMP_DISP_AV_BUF_6BIT_SF,
-		.sf[2]		= ZYNQMP_DISP_AV_BUF_5BIT_SF,
+		.buf_fmt	= ZYNQMP_DISP_AV_BUF_FMT_NL_GFX_RGB565,
+		.swap		= false,
+		.sf		= scaling_factors_565,
 	}, {
 		.drm_fmt	= DRM_FORMAT_BGR565,
-		.disp_fmt	= ZYNQMP_DISP_AV_BUF_FMT_NL_GFX_RGB565,
-		.rgb		= true,
+		.buf_fmt	= ZYNQMP_DISP_AV_BUF_FMT_NL_GFX_RGB565,
 		.swap		= true,
-		.chroma_sub	= false,
-		.sf[0]		= ZYNQMP_DISP_AV_BUF_5BIT_SF,
-		.sf[1]		= ZYNQMP_DISP_AV_BUF_6BIT_SF,
-		.sf[2]		= ZYNQMP_DISP_AV_BUF_5BIT_SF,
-	}
-};
-
-/* List of live formats */
-/* Format can be combination of color, bpc, and cb-cr order.
- * - Color: RGB / YUV444 / YUV422 / Y only
- * - BPC: 6, 8, 10, 12
- * - Swap: Cb and Cr swap
- * which can be 32 bus formats. Only list the subset of those for now.
- */
-static const struct zynqmp_disp_fmt av_buf_live_fmts[] = {
-	{
-		.bus_fmt	= MEDIA_BUS_FMT_RGB666_1X18,
-		.disp_fmt	= ZYNQMP_DISP_AV_BUF_LIVE_CONFIG_BPC_6 |
-				  ZYNQMP_DISP_AV_BUF_LIVE_CONFIG_FMT_RGB,
-		.rgb		= true,
-		.swap		= false,
-		.chroma_sub	= false,
-		.sf[0]		= ZYNQMP_DISP_AV_BUF_6BIT_SF,
-		.sf[1]		= ZYNQMP_DISP_AV_BUF_6BIT_SF,
-		.sf[2]		= ZYNQMP_DISP_AV_BUF_6BIT_SF,
-	}, {
-		.bus_fmt	= MEDIA_BUS_FMT_RBG888_1X24,
-		.disp_fmt	= ZYNQMP_DISP_AV_BUF_LIVE_CONFIG_BPC_8 |
-				  ZYNQMP_DISP_AV_BUF_LIVE_CONFIG_FMT_RGB,
-		.rgb		= true,
-		.swap		= false,
-		.chroma_sub	= false,
-		.sf[0]		= ZYNQMP_DISP_AV_BUF_8BIT_SF,
-		.sf[1]		= ZYNQMP_DISP_AV_BUF_8BIT_SF,
-		.sf[2]		= ZYNQMP_DISP_AV_BUF_8BIT_SF,
-	}, {
-		.bus_fmt	= MEDIA_BUS_FMT_UYVY8_1X16,
-		.disp_fmt	= ZYNQMP_DISP_AV_BUF_LIVE_CONFIG_BPC_8 |
-				  ZYNQMP_DISP_AV_BUF_LIVE_CONFIG_FMT_YUV422,
-		.rgb		= false,
-		.swap		= false,
-		.chroma_sub	= true,
-		.sf[0]		= ZYNQMP_DISP_AV_BUF_8BIT_SF,
-		.sf[1]		= ZYNQMP_DISP_AV_BUF_8BIT_SF,
-		.sf[2]		= ZYNQMP_DISP_AV_BUF_8BIT_SF,
-	}, {
-		.bus_fmt	= MEDIA_BUS_FMT_VUY8_1X24,
-		.disp_fmt	= ZYNQMP_DISP_AV_BUF_LIVE_CONFIG_BPC_8 |
-				  ZYNQMP_DISP_AV_BUF_LIVE_CONFIG_FMT_YUV444,
-		.rgb		= false,
-		.swap		= false,
-		.chroma_sub	= false,
-		.sf[0]		= ZYNQMP_DISP_AV_BUF_8BIT_SF,
-		.sf[1]		= ZYNQMP_DISP_AV_BUF_8BIT_SF,
-		.sf[2]		= ZYNQMP_DISP_AV_BUF_8BIT_SF,
-	}, {
-		.bus_fmt	= MEDIA_BUS_FMT_UYVY10_1X20,
-		.disp_fmt	= ZYNQMP_DISP_AV_BUF_LIVE_CONFIG_BPC_10 |
-				  ZYNQMP_DISP_AV_BUF_LIVE_CONFIG_FMT_YUV422,
-		.rgb		= false,
-		.swap		= false,
-		.chroma_sub	= true,
-		.sf[0]		= ZYNQMP_DISP_AV_BUF_10BIT_SF,
-		.sf[1]		= ZYNQMP_DISP_AV_BUF_10BIT_SF,
-		.sf[2]		= ZYNQMP_DISP_AV_BUF_10BIT_SF,
-	}
-};
-
-<<<<<<< HEAD
-/**
- * zynqmp_disp_av_buf_set_fmt - Set the input formats
- * @av_buf: av buffer manager
- * @fmt: formats
- *
- * Set the av buffer manager format to @fmt. @fmt should have valid values
- * for both video and graphics layer.
- */
-static void
-zynqmp_disp_av_buf_set_fmt(struct zynqmp_disp_av_buf *av_buf, u32 fmt)
-{
-	zynqmp_disp_write(av_buf->base, ZYNQMP_DISP_AV_BUF_FMT, fmt);
-=======
+		.sf		= scaling_factors_565,
+	},
+};
+
 /* List of live video layer formats */
 static const struct zynqmp_disp_format avbuf_live_fmts[] = {
 	{
@@ -1157,84 +428,30 @@
 static u32 zynqmp_disp_avbuf_read(struct zynqmp_disp *disp, int reg)
 {
 	return readl(disp->avbuf + reg);
->>>>>>> a686015d
-}
-
-/**
- * zynqmp_disp_av_buf_get_fmt - Get the input formats
- * @av_buf: av buffer manager
- *
- * Get the input formats (which include video and graphics) of
- * av buffer manager.
- *
- * Return: value of ZYNQMP_DISP_AV_BUF_FMT register.
- */
-static u32
-zynqmp_disp_av_buf_get_fmt(struct zynqmp_disp_av_buf *av_buf)
-{
-<<<<<<< HEAD
-	return zynqmp_disp_read(av_buf->base, ZYNQMP_DISP_AV_BUF_FMT);
-=======
+}
+
+static void zynqmp_disp_avbuf_write(struct zynqmp_disp *disp, int reg, u32 val)
+{
 	writel(val, disp->avbuf + reg);
->>>>>>> a686015d
-}
-
-/**
- * zynqmp_disp_av_buf_set_live_fmt - Set the live_input format
- * @av_buf: av buffer manager
- * @fmt: format
- * @is_vid: if it's for video layer
- *
- * Set the live input format to @fmt. @fmt should have valid values.
- * @vid will determine if it's for video layer or graphics layer
- * @fmt should be a valid hardware value.
- */
-static void zynqmp_disp_av_buf_set_live_fmt(struct zynqmp_disp_av_buf *av_buf,
-					    u32 fmt, bool is_vid)
-{
-	u32 offset;
-
-	if (is_vid)
-		offset = ZYNQMP_DISP_AV_BUF_LIVE_VID_CONFIG;
-	else
-		offset = ZYNQMP_DISP_AV_BUF_LIVE_GFX_CONFIG;
-
-	zynqmp_disp_write(av_buf->base, offset, fmt);
-}
-
-/**
- * zynqmp_disp_av_buf_set_vid_clock_src - Set the video clock source
- * @av_buf: av buffer manager
- * @from_ps: flag if the video clock is from ps
- *
- * Set the video clock source based on @from_ps. It can come from either PS or
- * PL.
- */
-static void
-zynqmp_disp_av_buf_set_vid_clock_src(struct zynqmp_disp_av_buf *av_buf,
-				     bool from_ps)
-{
-<<<<<<< HEAD
-	u32 reg = zynqmp_disp_read(av_buf->base, ZYNQMP_DISP_AV_BUF_CLK_SRC);
-
-	if (from_ps)
-		reg |= ZYNQMP_DISP_AV_BUF_CLK_SRC_VID_FROM_PS;
-	else
-		reg &= ~ZYNQMP_DISP_AV_BUF_CLK_SRC_VID_FROM_PS;
-	zynqmp_disp_write(av_buf->base, ZYNQMP_DISP_AV_BUF_CLK_SRC, reg);
-}
-
-/**
- * zynqmp_disp_av_buf_vid_clock_src_is_ps - if ps clock is used
- * @av_buf: av buffer manager
- *
- * Return: if ps clock is used
- */
-static bool
-zynqmp_disp_av_buf_vid_clock_src_is_ps(struct zynqmp_disp_av_buf *av_buf)
-{
-	u32 reg = zynqmp_disp_read(av_buf->base, ZYNQMP_DISP_AV_BUF_CLK_SRC);
-=======
+}
+
+static bool zynqmp_disp_layer_is_video(const struct zynqmp_disp_layer *layer)
+{
+	return layer->id == ZYNQMP_DPSUB_LAYER_VID;
+}
+
+/**
+ * zynqmp_disp_avbuf_set_format - Set the input format for a layer
+ * @disp: Display controller
+ * @layer: The layer
+ * @fmt: The format information
+ *
+ * Set the video buffer manager format for @layer to @fmt.
+ */
+static void zynqmp_disp_avbuf_set_format(struct zynqmp_disp *disp,
+					 struct zynqmp_disp_layer *layer,
+					 const struct zynqmp_disp_format *fmt)
+{
 	unsigned int i;
 	u32 val, reg;
 
@@ -1259,315 +476,241 @@
 		reg = zynqmp_disp_layer_is_video(layer)
 		    ? ZYNQMP_DISP_AV_BUF_VID_COMP_SF(i)
 		    : ZYNQMP_DISP_AV_BUF_GFX_COMP_SF(i);
->>>>>>> a686015d
-
-	return !!(reg & ZYNQMP_DISP_AV_BUF_CLK_SRC_VID_FROM_PS);
-}
-
-/**
- * zynqmp_disp_av_buf_set_vid_timing_src - Set the video timing source
- * @av_buf: av buffer manager
- * @internal: flag if the video timing is generated internally
- *
- * Set the video timing source based on @internal. It can come externally or
- * be generated internally.
+
+		zynqmp_disp_avbuf_write(disp, reg, fmt->sf[i]);
+	}
+}
+
+/**
+ * zynqmp_disp_avbuf_set_clocks_sources - Set the clocks sources
+ * @disp: Display controller
+ * @video_from_ps: True if the video clock originates from the PS
+ * @audio_from_ps: True if the audio clock originates from the PS
+ * @timings_internal: True if video timings are generated internally
+ *
+ * Set the source for the video and audio clocks, as well as for the video
+ * timings. Clocks can originate from the PS or PL, and timings can be
+ * generated internally or externally.
  */
 static void
-zynqmp_disp_av_buf_set_vid_timing_src(struct zynqmp_disp_av_buf *av_buf,
-				      bool internal)
-{
-	u32 reg = zynqmp_disp_read(av_buf->base, ZYNQMP_DISP_AV_BUF_CLK_SRC);
-
-	if (internal)
-		reg |= ZYNQMP_DISP_AV_BUF_CLK_SRC_VID_INTERNAL_TIMING;
-	else
-		reg &= ~ZYNQMP_DISP_AV_BUF_CLK_SRC_VID_INTERNAL_TIMING;
-	zynqmp_disp_write(av_buf->base, ZYNQMP_DISP_AV_BUF_CLK_SRC, reg);
-}
-
-/**
- * zynqmp_disp_av_buf_vid_timing_src_is_int - if internal timing is used
- * @av_buf: av buffer manager
- *
- * Return: if the internal timing is used
- */
-static bool
-zynqmp_disp_av_buf_vid_timing_src_is_int(struct zynqmp_disp_av_buf *av_buf)
-{
-	u32 reg = zynqmp_disp_read(av_buf->base, ZYNQMP_DISP_AV_BUF_CLK_SRC);
-
-	return !!(reg & ZYNQMP_DISP_AV_BUF_CLK_SRC_VID_INTERNAL_TIMING);
-}
-
-/**
- * zynqmp_disp_av_buf_set_aud_clock_src - Set the audio clock source
- * @av_buf: av buffer manager
- * @from_ps: flag if the video clock is from ps
- *
- * Set the audio clock source based on @from_ps. It can come from either PS or
- * PL.
- */
-static void
-zynqmp_disp_av_buf_set_aud_clock_src(struct zynqmp_disp_av_buf *av_buf,
-				     bool from_ps)
-{
-	u32 reg = zynqmp_disp_read(av_buf->base, ZYNQMP_DISP_AV_BUF_CLK_SRC);
-
-	if (from_ps)
-		reg |= ZYNQMP_DISP_AV_BUF_CLK_SRC_AUD_FROM_PS;
-	else
-		reg &= ~ZYNQMP_DISP_AV_BUF_CLK_SRC_AUD_FROM_PS;
-	zynqmp_disp_write(av_buf->base, ZYNQMP_DISP_AV_BUF_CLK_SRC, reg);
-}
-
-/**
- * zynqmp_disp_av_buf_enable_buf - Enable buffers
- * @av_buf: av buffer manager
- *
- * Enable all (video and audio) buffers.
- */
-static void
-zynqmp_disp_av_buf_enable_buf(struct zynqmp_disp_av_buf *av_buf)
-{
-	u32 reg, i;
-
-	reg = ZYNQMP_DISP_AV_BUF_CHBUF_EN;
-	reg |= ZYNQMP_DISP_AV_BUF_CHBUF_BURST_LEN_MAX <<
-	       ZYNQMP_DISP_AV_BUF_CHBUF_BURST_LEN_SHIFT;
+zynqmp_disp_avbuf_set_clocks_sources(struct zynqmp_disp *disp,
+				     bool video_from_ps, bool audio_from_ps,
+				     bool timings_internal)
+{
+	u32 val = 0;
+
+	if (video_from_ps)
+		val |= ZYNQMP_DISP_AV_BUF_CLK_SRC_VID_FROM_PS;
+	if (audio_from_ps)
+		val |= ZYNQMP_DISP_AV_BUF_CLK_SRC_AUD_FROM_PS;
+	if (timings_internal)
+		val |= ZYNQMP_DISP_AV_BUF_CLK_SRC_VID_INTERNAL_TIMING;
+
+	zynqmp_disp_avbuf_write(disp, ZYNQMP_DISP_AV_BUF_CLK_SRC, val);
+}
+
+/**
+ * zynqmp_disp_avbuf_enable_channels - Enable buffer channels
+ * @disp: Display controller
+ *
+ * Enable all (video and audio) buffer channels.
+ */
+static void zynqmp_disp_avbuf_enable_channels(struct zynqmp_disp *disp)
+{
+	unsigned int i;
+	u32 val;
+
+	val = ZYNQMP_DISP_AV_BUF_CHBUF_EN |
+	      (ZYNQMP_DISP_AV_BUF_CHBUF_BURST_LEN_MAX <<
+	       ZYNQMP_DISP_AV_BUF_CHBUF_BURST_LEN_SHIFT);
 
 	for (i = 0; i < ZYNQMP_DISP_AV_BUF_NUM_VID_GFX_BUFFERS; i++)
-		zynqmp_disp_write(av_buf->base,
-				  ZYNQMP_DISP_AV_BUF_CHBUF + i * 4, reg);
-
-	reg = ZYNQMP_DISP_AV_BUF_CHBUF_EN;
-	reg |= ZYNQMP_DISP_AV_BUF_CHBUF_BURST_LEN_AUD_MAX <<
-	       ZYNQMP_DISP_AV_BUF_CHBUF_BURST_LEN_SHIFT;
+		zynqmp_disp_avbuf_write(disp, ZYNQMP_DISP_AV_BUF_CHBUF(i),
+					val);
+
+	val = ZYNQMP_DISP_AV_BUF_CHBUF_EN |
+	      (ZYNQMP_DISP_AV_BUF_CHBUF_BURST_LEN_AUD_MAX <<
+	       ZYNQMP_DISP_AV_BUF_CHBUF_BURST_LEN_SHIFT);
 
 	for (; i < ZYNQMP_DISP_AV_BUF_NUM_BUFFERS; i++)
-		zynqmp_disp_write(av_buf->base,
-				  ZYNQMP_DISP_AV_BUF_CHBUF + i * 4, reg);
-}
-
-/**
- * zynqmp_disp_av_buf_disable_buf - Disable buffers
- * @av_buf: av buffer manager
- *
- * Disable all (video and audio) buffers.
- */
-static void
-zynqmp_disp_av_buf_disable_buf(struct zynqmp_disp_av_buf *av_buf)
-{
-	u32 reg, i;
-
-	reg = ZYNQMP_DISP_AV_BUF_CHBUF_FLUSH & ~ZYNQMP_DISP_AV_BUF_CHBUF_EN;
+		zynqmp_disp_avbuf_write(disp, ZYNQMP_DISP_AV_BUF_CHBUF(i),
+					val);
+}
+
+/**
+ * zynqmp_disp_avbuf_disable_channels - Disable buffer channels
+ * @disp: Display controller
+ *
+ * Disable all (video and audio) buffer channels.
+ */
+static void zynqmp_disp_avbuf_disable_channels(struct zynqmp_disp *disp)
+{
+	unsigned int i;
+
 	for (i = 0; i < ZYNQMP_DISP_AV_BUF_NUM_BUFFERS; i++)
-		zynqmp_disp_write(av_buf->base,
-				  ZYNQMP_DISP_AV_BUF_CHBUF + i * 4, reg);
-}
-
-/**
- * zynqmp_disp_av_buf_enable_aud - Enable audio
- * @av_buf: av buffer manager
- *
- * Enable all audio buffers.
- */
-static void
-zynqmp_disp_av_buf_enable_aud(struct zynqmp_disp_av_buf *av_buf)
-{
-	u32 reg;
-
-	reg = zynqmp_disp_read(av_buf->base, ZYNQMP_DISP_AV_BUF_OUTPUT);
-	reg &= ~ZYNQMP_DISP_AV_BUF_OUTPUT_AUD1_MASK;
-	reg |= ZYNQMP_DISP_AV_BUF_OUTPUT_AUD1_MEM;
-	reg |= ZYNQMP_DISP_AV_BUF_OUTPUT_AUD2_EN;
-	zynqmp_disp_write(av_buf->base, ZYNQMP_DISP_AV_BUF_OUTPUT, reg);
-}
-
-/**
- * zynqmp_disp_av_buf_enable - Enable the video pipe
- * @av_buf: av buffer manager
- *
- * De-assert the video pipe reset
- */
-static void
-zynqmp_disp_av_buf_enable(struct zynqmp_disp_av_buf *av_buf)
-{
-	zynqmp_disp_write(av_buf->base, ZYNQMP_DISP_AV_BUF_SRST_REG, 0);
-}
-
-/**
- * zynqmp_disp_av_buf_disable - Disable the video pipe
- * @av_buf: av buffer manager
- *
- * Assert the video pipe reset
- */
-static void
-zynqmp_disp_av_buf_disable(struct zynqmp_disp_av_buf *av_buf)
-{
-	zynqmp_disp_write(av_buf->base, ZYNQMP_DISP_AV_BUF_SRST_REG,
-			  ZYNQMP_DISP_AV_BUF_SRST_REG_VID_RST);
-}
-
-/**
- * zynqmp_disp_av_buf_disable_aud - Disable audio
- * @av_buf: av buffer manager
+		zynqmp_disp_avbuf_write(disp, ZYNQMP_DISP_AV_BUF_CHBUF(i),
+					ZYNQMP_DISP_AV_BUF_CHBUF_FLUSH);
+}
+
+/**
+ * zynqmp_disp_avbuf_enable_audio - Enable audio
+ * @disp: Display controller
+ *
+ * Enable all audio buffers with a non-live (memory) source.
+ */
+static void zynqmp_disp_avbuf_enable_audio(struct zynqmp_disp *disp)
+{
+	u32 val;
+
+	val = zynqmp_disp_avbuf_read(disp, ZYNQMP_DISP_AV_BUF_OUTPUT);
+	val &= ~ZYNQMP_DISP_AV_BUF_OUTPUT_AUD1_MASK;
+	val |= ZYNQMP_DISP_AV_BUF_OUTPUT_AUD1_MEM;
+	val |= ZYNQMP_DISP_AV_BUF_OUTPUT_AUD2_EN;
+	zynqmp_disp_avbuf_write(disp, ZYNQMP_DISP_AV_BUF_OUTPUT, val);
+}
+
+/**
+ * zynqmp_disp_avbuf_disable_audio - Disable audio
+ * @disp: Display controller
  *
  * Disable all audio buffers.
  */
-static void
-zynqmp_disp_av_buf_disable_aud(struct zynqmp_disp_av_buf *av_buf)
-{
-	u32 reg;
-
-	reg = zynqmp_disp_read(av_buf->base, ZYNQMP_DISP_AV_BUF_OUTPUT);
-	reg &= ~ZYNQMP_DISP_AV_BUF_OUTPUT_AUD1_MASK;
-	reg |= ZYNQMP_DISP_AV_BUF_OUTPUT_AUD1_DISABLE;
-	reg &= ~ZYNQMP_DISP_AV_BUF_OUTPUT_AUD2_EN;
-	zynqmp_disp_write(av_buf->base, ZYNQMP_DISP_AV_BUF_OUTPUT, reg);
-}
-
-/**
- * zynqmp_disp_av_buf_set_tpg - Set TPG mode
- * @av_buf: av buffer manager
- * @tpg_on: if TPG should be on
- *
- * Set the TPG mode based on @tpg_on.
- */
-static void zynqmp_disp_av_buf_set_tpg(struct zynqmp_disp_av_buf *av_buf,
-				       bool tpg_on)
-{
-	u32 reg;
-
-	reg = zynqmp_disp_read(av_buf->base, ZYNQMP_DISP_AV_BUF_OUTPUT);
-	reg &= ~ZYNQMP_DISP_AV_BUF_OUTPUT_VID1_MASK;
-	if (tpg_on)
-		reg |= ZYNQMP_DISP_AV_BUF_OUTPUT_VID1_PATTERN;
-	else
-		reg &= ~ZYNQMP_DISP_AV_BUF_OUTPUT_VID1_PATTERN;
-	zynqmp_disp_write(av_buf->base, ZYNQMP_DISP_AV_BUF_OUTPUT, reg);
-}
-
-/**
- * zynqmp_disp_av_buf_enable_vid - Enable the video layer buffer
- * @av_buf: av buffer manager
- * @layer: layer to enable
- * @mode: operation mode of layer
+static void zynqmp_disp_avbuf_disable_audio(struct zynqmp_disp *disp)
+{
+	u32 val;
+
+	val = zynqmp_disp_avbuf_read(disp, ZYNQMP_DISP_AV_BUF_OUTPUT);
+	val &= ~ZYNQMP_DISP_AV_BUF_OUTPUT_AUD1_MASK;
+	val |= ZYNQMP_DISP_AV_BUF_OUTPUT_AUD1_DISABLE;
+	val &= ~ZYNQMP_DISP_AV_BUF_OUTPUT_AUD2_EN;
+	zynqmp_disp_avbuf_write(disp, ZYNQMP_DISP_AV_BUF_OUTPUT, val);
+}
+
+/**
+ * zynqmp_disp_avbuf_enable_video - Enable a video layer
+ * @disp: Display controller
+ * @layer: The layer
  *
  * Enable the video/graphics buffer for @layer.
  */
-static void zynqmp_disp_av_buf_enable_vid(struct zynqmp_disp_av_buf *av_buf,
-					  struct zynqmp_disp_layer *layer,
-					  enum zynqmp_disp_layer_mode mode)
-{
-	u32 reg;
-
-	reg = zynqmp_disp_read(av_buf->base, ZYNQMP_DISP_AV_BUF_OUTPUT);
-	if (layer->id == ZYNQMP_DISP_LAYER_VID) {
-		reg &= ~ZYNQMP_DISP_AV_BUF_OUTPUT_VID1_MASK;
-		if (mode == ZYNQMP_DISP_LAYER_NONLIVE)
-			reg |= ZYNQMP_DISP_AV_BUF_OUTPUT_VID1_MEM;
+static void zynqmp_disp_avbuf_enable_video(struct zynqmp_disp *disp,
+					   struct zynqmp_disp_layer *layer)
+{
+	u32 val;
+
+	val = zynqmp_disp_avbuf_read(disp, ZYNQMP_DISP_AV_BUF_OUTPUT);
+	if (zynqmp_disp_layer_is_video(layer)) {
+		val &= ~ZYNQMP_DISP_AV_BUF_OUTPUT_VID1_MASK;
+		if (layer->mode == ZYNQMP_DPSUB_LAYER_NONLIVE)
+			val |= ZYNQMP_DISP_AV_BUF_OUTPUT_VID1_MEM;
 		else
-			reg |= ZYNQMP_DISP_AV_BUF_OUTPUT_VID1_LIVE;
+			val |= ZYNQMP_DISP_AV_BUF_OUTPUT_VID1_LIVE;
 	} else {
-		reg &= ~ZYNQMP_DISP_AV_BUF_OUTPUT_VID2_MASK;
-		reg |= ZYNQMP_DISP_AV_BUF_OUTPUT_VID2_MEM;
-		if (mode == ZYNQMP_DISP_LAYER_NONLIVE)
-			reg |= ZYNQMP_DISP_AV_BUF_OUTPUT_VID2_MEM;
+		val &= ~ZYNQMP_DISP_AV_BUF_OUTPUT_VID2_MASK;
+		val |= ZYNQMP_DISP_AV_BUF_OUTPUT_VID2_MEM;
+		if (layer->mode == ZYNQMP_DPSUB_LAYER_NONLIVE)
+			val |= ZYNQMP_DISP_AV_BUF_OUTPUT_VID2_MEM;
 		else
-			reg |= ZYNQMP_DISP_AV_BUF_OUTPUT_VID2_LIVE;
-	}
-	zynqmp_disp_write(av_buf->base, ZYNQMP_DISP_AV_BUF_OUTPUT, reg);
-}
-
-/**
- * zynqmp_disp_av_buf_disable_vid - Disable the video layer buffer
- * @av_buf: av buffer manager
- * @layer: layer to disable
+			val |= ZYNQMP_DISP_AV_BUF_OUTPUT_VID2_LIVE;
+	}
+	zynqmp_disp_avbuf_write(disp, ZYNQMP_DISP_AV_BUF_OUTPUT, val);
+}
+
+/**
+ * zynqmp_disp_avbuf_disable_video - Disable a video layer
+ * @disp: Display controller
+ * @layer: The layer
  *
  * Disable the video/graphics buffer for @layer.
  */
-static void
-zynqmp_disp_av_buf_disable_vid(struct zynqmp_disp_av_buf *av_buf,
-			       struct zynqmp_disp_layer *layer)
-{
-	u32 reg;
-
-	reg = zynqmp_disp_read(av_buf->base, ZYNQMP_DISP_AV_BUF_OUTPUT);
-	if (layer->id == ZYNQMP_DISP_LAYER_VID) {
-		reg &= ~ZYNQMP_DISP_AV_BUF_OUTPUT_VID1_MASK;
-		reg |= ZYNQMP_DISP_AV_BUF_OUTPUT_VID1_NONE;
+static void zynqmp_disp_avbuf_disable_video(struct zynqmp_disp *disp,
+					    struct zynqmp_disp_layer *layer)
+{
+	u32 val;
+
+	val = zynqmp_disp_avbuf_read(disp, ZYNQMP_DISP_AV_BUF_OUTPUT);
+	if (zynqmp_disp_layer_is_video(layer)) {
+		val &= ~ZYNQMP_DISP_AV_BUF_OUTPUT_VID1_MASK;
+		val |= ZYNQMP_DISP_AV_BUF_OUTPUT_VID1_NONE;
 	} else {
-		reg &= ~ZYNQMP_DISP_AV_BUF_OUTPUT_VID2_MASK;
-		reg |= ZYNQMP_DISP_AV_BUF_OUTPUT_VID2_DISABLE;
-	}
-	zynqmp_disp_write(av_buf->base, ZYNQMP_DISP_AV_BUF_OUTPUT, reg);
-}
-
-/**
- * zynqmp_disp_av_buf_init_sf - Initialize scaling factors
- * @av_buf: av buffer manager
- * @vid_fmt: video format descriptor
- * @gfx_fmt: graphics format descriptor
- *
- * Initialize scaling factors for both video and graphics layers.
- * If the format descriptor is NULL, the function skips the programming.
- */
-static void zynqmp_disp_av_buf_init_sf(struct zynqmp_disp_av_buf *av_buf,
-				       const struct zynqmp_disp_fmt *vid_fmt,
-				       const struct zynqmp_disp_fmt *gfx_fmt)
-{
-	unsigned int i;
-	u32 offset;
-
-	if (gfx_fmt) {
-		offset = ZYNQMP_DISP_AV_BUF_GFX_COMP0_SF;
-		for (i = 0; i < ZYNQMP_DISP_AV_BUF_NUM_SF; i++)
-			zynqmp_disp_write(av_buf->base, offset + i * 4,
-					  gfx_fmt->sf[i]);
-	}
-
-	if (vid_fmt) {
-		offset = ZYNQMP_DISP_AV_BUF_VID_COMP0_SF;
-		for (i = 0; i < ZYNQMP_DISP_AV_BUF_NUM_SF; i++)
-			zynqmp_disp_write(av_buf->base, offset + i * 4,
-					  vid_fmt->sf[i]);
-	}
-}
-
-/**
- * zynqmp_disp_av_buf_init_live_sf - Initialize scaling factors for live source
- * @av_buf: av buffer manager
- * @fmt: format descriptor
- * @is_vid: flag if this is for video layer
- *
- * Initialize scaling factors for live source.
- */
-static void zynqmp_disp_av_buf_init_live_sf(struct zynqmp_disp_av_buf *av_buf,
-					    const struct zynqmp_disp_fmt *fmt,
-					    bool is_vid)
-{
-	unsigned int i;
-	u32 offset;
-
-	if (is_vid)
-		offset = ZYNQMP_DISP_AV_BUF_LIVE_VID_COMP0_SF;
-	else
-		offset = ZYNQMP_DISP_AV_BUF_LIVE_GFX_COMP0_SF;
-
-<<<<<<< HEAD
-	for (i = 0; i < ZYNQMP_DISP_AV_BUF_NUM_SF; i++)
-		zynqmp_disp_write(av_buf->base, offset + i * 4,
-				  fmt->sf[i]);
-=======
+		val &= ~ZYNQMP_DISP_AV_BUF_OUTPUT_VID2_MASK;
+		val |= ZYNQMP_DISP_AV_BUF_OUTPUT_VID2_DISABLE;
+	}
+	zynqmp_disp_avbuf_write(disp, ZYNQMP_DISP_AV_BUF_OUTPUT, val);
+}
+
+/**
+ * zynqmp_disp_avbuf_enable - Enable the video pipe
+ * @disp: Display controller
+ *
+ * De-assert the video pipe reset.
+ */
+static void zynqmp_disp_avbuf_enable(struct zynqmp_disp *disp)
+{
+	zynqmp_disp_avbuf_write(disp, ZYNQMP_DISP_AV_BUF_SRST_REG, 0);
+}
+
+/**
+ * zynqmp_disp_avbuf_disable - Disable the video pipe
+ * @disp: Display controller
+ *
+ * Assert the video pipe reset.
+ */
+static void zynqmp_disp_avbuf_disable(struct zynqmp_disp *disp)
+{
+	zynqmp_disp_avbuf_write(disp, ZYNQMP_DISP_AV_BUF_SRST_REG,
+				ZYNQMP_DISP_AV_BUF_SRST_REG_VID_RST);
+}
+
+/* -----------------------------------------------------------------------------
+ * Blender (Video Pipeline)
+ */
+
 static void zynqmp_disp_blend_write(struct zynqmp_disp *disp, int reg, u32 val)
 {
 	writel(val, disp->blend + reg);
->>>>>>> a686015d
 }
 
 /*
- * Audio functions
- */
+ * Colorspace conversion matrices.
+ *
+ * Hardcode RGB <-> YUV conversion to full-range SDTV for now.
+ */
+static const u16 csc_zero_matrix[] = {
+	0x0,    0x0,    0x0,
+	0x0,    0x0,    0x0,
+	0x0,    0x0,    0x0
+};
+
+static const u16 csc_identity_matrix[] = {
+	0x1000, 0x0,    0x0,
+	0x0,    0x1000, 0x0,
+	0x0,    0x0,    0x1000
+};
+
+static const u32 csc_zero_offsets[] = {
+	0, 0, 0
+};
+
+static const u16 csc_rgb_to_sdtv_matrix[] = {
+	0x4c9,  0x864,  0x1d3,
+	0x7d4d, 0x7ab3, 0x800,
+	0x800,  0x794d, 0x7eb3
+};
+
+static const u32 csc_rgb_to_sdtv_offsets[] = {
+	0x0, 0x8000000, 0x8000000
+};
+
+static const u16 csc_sdtv_to_rgb_matrix[] = {
+	0x1000, 0x166f, 0x0,
+	0x1000, 0x7483, 0x7a7f,
+	0x1000, 0x0,    0x1c5a
+};
+
+static const u32 csc_sdtv_to_rgb_offsets[] = {
+	0x0, 0x1800, 0x1800
+};
 
 static const u16 csc_sdtv_to_rgb_yonly_matrix[] = {
 	0x0, 0x0, 0x1000,
@@ -1580,91 +723,154 @@
 };
 
 /**
- * zynqmp_disp_aud_init - Initialize the audio
- * @aud: audio
- *
- * Initialize the audio with default mixer volume. The de-assertion will
- * initialize the audio states.
- */
-static void zynqmp_disp_aud_init(struct zynqmp_disp_aud *aud)
-{
-	/* Clear the audio soft reset register as it's an non-reset flop */
-	regmap_write(aud->base, ZYNQMP_DISP_AUD_SOFT_RESET, 0);
-	regmap_write(aud->base, ZYNQMP_DISP_AUD_MIXER_VOLUME,
-		     ZYNQMP_DISP_AUD_MIXER_VOLUME_NO_SCALE);
-}
-
-/**
- * zynqmp_disp_aud_deinit - De-initialize the audio
- * @aud: audio
- *
- * Put the audio in reset.
- */
-static void zynqmp_disp_aud_deinit(struct zynqmp_disp_aud *aud)
-{
-	regmap_write_bits(aud->base, ZYNQMP_DISP_AUD_SOFT_RESET,
-			  ZYNQMP_DISP_AUD_SOFT_RESET_AUD_SRST,
-			  ZYNQMP_DISP_AUD_SOFT_RESET_AUD_SRST);
-}
-
-/*
- * ZynqMP Display layer functions
- */
-
-/**
- * zynqmp_disp_layer_check_size - Verify width and height for the layer
- * @disp: Display subsystem
- * @layer: layer
- * @width: width
- * @height: height
- *
- * The Display subsystem has the limitation that both layers should have
- * identical size. This function stores width and height of @layer, and verifies
- * if the size (width and height) is valid.
- *
- * Return: 0 on success, or -EINVAL if width or/and height is invalid.
- */
-static int zynqmp_disp_layer_check_size(struct zynqmp_disp *disp,
-					struct zynqmp_disp_layer *layer,
-					u32 width, u32 height)
-{
-	struct zynqmp_disp_layer *other = layer->other;
-
-	if (other->enabled && (other->w != width || other->h != height)) {
-		dev_err(disp->dev, "Layer width:height must be %d:%d\n",
-			other->w, other->h);
-		return -EINVAL;
-	}
-
-	layer->w = width;
-	layer->h = height;
-
-	return 0;
-}
-
-/**
- * zynqmp_disp_map_fmt - Find the Display subsystem format for given drm format
- * @fmts: format table to look up
- * @size: size of the table @fmts
- * @drm_fmt: DRM format to search
- *
- * Search a Display subsystem format corresponding to the given DRM format
- * @drm_fmt, and return the format descriptor which contains the Display
- * subsystem format value.
- *
- * Return: a Display subsystem format descriptor on success, or NULL.
- */
-static const struct zynqmp_disp_fmt *
-zynqmp_disp_map_fmt(const struct zynqmp_disp_fmt fmts[],
-		    unsigned int size, uint32_t drm_fmt)
-{
-	unsigned int i;
-
-<<<<<<< HEAD
-	for (i = 0; i < size; i++)
-		if (fmts[i].drm_fmt == drm_fmt)
-			return &fmts[i];
-=======
+ * zynqmp_disp_blend_set_output_format - Set the output format of the blender
+ * @disp: Display controller
+ * @format: Output format
+ *
+ * Set the output format of the blender to @format.
+ */
+static void zynqmp_disp_blend_set_output_format(struct zynqmp_disp *disp,
+						enum zynqmp_dpsub_format format)
+{
+	static const unsigned int blend_output_fmts[] = {
+		[ZYNQMP_DPSUB_FORMAT_RGB] = ZYNQMP_DISP_V_BLEND_OUTPUT_VID_FMT_RGB,
+		[ZYNQMP_DPSUB_FORMAT_YCRCB444] = ZYNQMP_DISP_V_BLEND_OUTPUT_VID_FMT_YCBCR444,
+		[ZYNQMP_DPSUB_FORMAT_YCRCB422] = ZYNQMP_DISP_V_BLEND_OUTPUT_VID_FMT_YCBCR422
+					       | ZYNQMP_DISP_V_BLEND_OUTPUT_VID_FMT_EN_DOWNSAMPLE,
+		[ZYNQMP_DPSUB_FORMAT_YONLY] = ZYNQMP_DISP_V_BLEND_OUTPUT_VID_FMT_YONLY,
+	};
+
+	u32 fmt = blend_output_fmts[format];
+	const u16 *coeffs;
+	const u32 *offsets;
+	unsigned int i;
+
+	zynqmp_disp_blend_write(disp, ZYNQMP_DISP_V_BLEND_OUTPUT_VID_FMT, fmt);
+	if (fmt == ZYNQMP_DISP_V_BLEND_OUTPUT_VID_FMT_RGB) {
+		coeffs = csc_identity_matrix;
+		offsets = csc_zero_offsets;
+	} else {
+		coeffs = csc_rgb_to_sdtv_matrix;
+		offsets = csc_rgb_to_sdtv_offsets;
+	}
+
+	for (i = 0; i < ZYNQMP_DISP_V_BLEND_NUM_COEFF; i++)
+		zynqmp_disp_blend_write(disp,
+					ZYNQMP_DISP_V_BLEND_RGB2YCBCR_COEFF(i),
+					coeffs[i]);
+
+	for (i = 0; i < ZYNQMP_DISP_V_BLEND_NUM_OFFSET; i++)
+		zynqmp_disp_blend_write(disp,
+					ZYNQMP_DISP_V_BLEND_OUTCSC_OFFSET(i),
+					offsets[i]);
+}
+
+/**
+ * zynqmp_disp_blend_set_bg_color - Set the background color
+ * @disp: Display controller
+ * @rcr: Red/Cr color component
+ * @gy: Green/Y color component
+ * @bcb: Blue/Cb color component
+ *
+ * Set the background color to (@rcr, @gy, @bcb), corresponding to the R, G and
+ * B or Cr, Y and Cb components respectively depending on the selected output
+ * format.
+ */
+static void zynqmp_disp_blend_set_bg_color(struct zynqmp_disp *disp,
+					   u32 rcr, u32 gy, u32 bcb)
+{
+	zynqmp_disp_blend_write(disp, ZYNQMP_DISP_V_BLEND_BG_CLR_0, rcr);
+	zynqmp_disp_blend_write(disp, ZYNQMP_DISP_V_BLEND_BG_CLR_1, gy);
+	zynqmp_disp_blend_write(disp, ZYNQMP_DISP_V_BLEND_BG_CLR_2, bcb);
+}
+
+/**
+ * zynqmp_disp_blend_set_global_alpha - Configure global alpha blending
+ * @disp: Display controller
+ * @enable: True to enable global alpha blending
+ * @alpha: Global alpha value (ignored if @enabled is false)
+ */
+void zynqmp_disp_blend_set_global_alpha(struct zynqmp_disp *disp,
+					bool enable, u32 alpha)
+{
+	zynqmp_disp_blend_write(disp, ZYNQMP_DISP_V_BLEND_SET_GLOBAL_ALPHA,
+				ZYNQMP_DISP_V_BLEND_SET_GLOBAL_ALPHA_VALUE(alpha) |
+				(enable ? ZYNQMP_DISP_V_BLEND_SET_GLOBAL_ALPHA_EN : 0));
+}
+
+/**
+ * zynqmp_disp_blend_layer_set_csc - Configure colorspace conversion for layer
+ * @disp: Display controller
+ * @layer: The layer
+ * @coeffs: Colorspace conversion matrix
+ * @offsets: Colorspace conversion offsets
+ *
+ * Configure the input colorspace conversion matrix and offsets for the @layer.
+ * Columns of the matrix are automatically swapped based on the input format to
+ * handle RGB and YCrCb components permutations.
+ */
+static void zynqmp_disp_blend_layer_set_csc(struct zynqmp_disp *disp,
+					    struct zynqmp_disp_layer *layer,
+					    const u16 *coeffs,
+					    const u32 *offsets)
+{
+	unsigned int swap[3] = { 0, 1, 2 };
+	unsigned int reg;
+	unsigned int i;
+
+	if (layer->disp_fmt->swap) {
+		if (layer->drm_fmt->is_yuv) {
+			/* Swap U and V. */
+			swap[1] = 2;
+			swap[2] = 1;
+		} else {
+			/* Swap R and B. */
+			swap[0] = 2;
+			swap[2] = 0;
+		}
+	}
+
+	if (zynqmp_disp_layer_is_video(layer))
+		reg = ZYNQMP_DISP_V_BLEND_IN1CSC_COEFF(0);
+	else
+		reg = ZYNQMP_DISP_V_BLEND_IN2CSC_COEFF(0);
+
+	for (i = 0; i < ZYNQMP_DISP_V_BLEND_NUM_COEFF; i += 3, reg += 12) {
+		zynqmp_disp_blend_write(disp, reg + 0, coeffs[i + swap[0]]);
+		zynqmp_disp_blend_write(disp, reg + 4, coeffs[i + swap[1]]);
+		zynqmp_disp_blend_write(disp, reg + 8, coeffs[i + swap[2]]);
+	}
+
+	if (zynqmp_disp_layer_is_video(layer))
+		reg = ZYNQMP_DISP_V_BLEND_IN1CSC_OFFSET(0);
+	else
+		reg = ZYNQMP_DISP_V_BLEND_IN2CSC_OFFSET(0);
+
+	for (i = 0; i < ZYNQMP_DISP_V_BLEND_NUM_OFFSET; i++)
+		zynqmp_disp_blend_write(disp, reg + i * 4, offsets[i]);
+}
+
+/**
+ * zynqmp_disp_blend_layer_enable - Enable a layer
+ * @disp: Display controller
+ * @layer: The layer
+ */
+static void zynqmp_disp_blend_layer_enable(struct zynqmp_disp *disp,
+					   struct zynqmp_disp_layer *layer)
+{
+	const u16 *coeffs;
+	const u32 *offsets;
+	u32 val;
+
+	val = (layer->drm_fmt->is_yuv ?
+	       0 : ZYNQMP_DISP_V_BLEND_LAYER_CONTROL_RGB) |
+	      (layer->drm_fmt->hsub > 1 ?
+	       ZYNQMP_DISP_V_BLEND_LAYER_CONTROL_EN_US : 0);
+
+	zynqmp_disp_blend_write(disp,
+				ZYNQMP_DISP_V_BLEND_LAYER_CONTROL(layer->id),
+				val);
+
 	if (layer->drm_fmt->format == DRM_FORMAT_Y8 ||
 	    layer->drm_fmt->format == DRM_FORMAT_Y10_LE32) {
 		coeffs = csc_sdtv_to_rgb_yonly_matrix;
@@ -1676,159 +882,56 @@
 		coeffs = csc_identity_matrix;
 		offsets = csc_zero_offsets;
 	}
->>>>>>> a686015d
-
-	return NULL;
-}
-
-/**
- * zynqmp_disp_layer_set_fmt - Set the format of the layer
- * @disp: Display subsystem
- * @layer: layer to set the format
- * @drm_fmt: DRM format to set
- *
- * Set the format of the given layer to @drm_fmt.
- *
- * Return: 0 on success. -EINVAL if @drm_fmt is not supported by the layer.
- */
-static int zynqmp_disp_layer_set_fmt(struct zynqmp_disp *disp,
-				     struct zynqmp_disp_layer *layer,
-				     uint32_t drm_fmt)
-{
-	const struct zynqmp_disp_fmt *fmt;
-	const struct zynqmp_disp_fmt *vid_fmt = NULL, *gfx_fmt = NULL;
-	u32 size, fmts, mask;
-
-	if (layer->id == ZYNQMP_DISP_LAYER_VID) {
-		size = ARRAY_SIZE(av_buf_vid_fmts);
-		mask = ~ZYNQMP_DISP_AV_BUF_FMT_NL_VID_MASK;
-		fmt = zynqmp_disp_map_fmt(av_buf_vid_fmts, size, drm_fmt);
-		vid_fmt = fmt;
-	} else {
-		size = ARRAY_SIZE(av_buf_gfx_fmts);
-		mask = ~ZYNQMP_DISP_AV_BUF_FMT_NL_GFX_MASK;
-		fmt = zynqmp_disp_map_fmt(av_buf_gfx_fmts, size, drm_fmt);
-		gfx_fmt = fmt;
-	}
-
-	if (!fmt)
-		return -EINVAL;
-
-<<<<<<< HEAD
-	fmts = zynqmp_disp_av_buf_get_fmt(&disp->av_buf);
-	fmts &= mask;
-	fmts |= fmt->disp_fmt;
-	zynqmp_disp_av_buf_set_fmt(&disp->av_buf, fmts);
-	zynqmp_disp_av_buf_init_sf(&disp->av_buf, vid_fmt, gfx_fmt);
-	layer->fmt = fmt;
-
-	return 0;
-}
-
-/**
- * zynqmp_disp_map_live_fmt - Find the hardware format for given bus format
- * @fmts: format table to look up
- * @size: size of the table @fmts
- * @bus_fmt: bus format to search
- *
- * Search a Display subsystem format corresponding to the given bus format
- * @bus_fmt, and return the format descriptor which contains the Display
- * subsystem format value.
- *
- * Return: a Display subsystem format descriptor on success, or NULL.
- */
-static const struct zynqmp_disp_fmt *
-zynqmp_disp_map_live_fmt(const struct zynqmp_disp_fmt fmts[],
-			 unsigned int size, uint32_t bus_fmt)
-{
-	unsigned int i;
-
-	for (i = 0; i < size; i++)
-		if (fmts[i].bus_fmt == bus_fmt)
-			return &fmts[i];
-
-	return NULL;
-}
-
-/**
- * zynqmp_disp_layer_set_live_fmt - Set the live format of the layer
- * @disp: Display subsystem
- * @layer: layer to set the format
- * @bus_fmt: bus format to set
- *
- * Set the live format of the given layer to @live_fmt.
- *
- * Return: 0 on success. -EINVAL if @bus_fmt is not supported by the layer.
- */
-static int zynqmp_disp_layer_set_live_fmt(struct zynqmp_disp *disp,
-					  struct zynqmp_disp_layer *layer,
-					  uint32_t bus_fmt)
-{
-	const struct zynqmp_disp_fmt *fmt;
-	u32 size;
-	bool is_vid = layer->id == ZYNQMP_DISP_LAYER_VID;
-
-	size = ARRAY_SIZE(av_buf_live_fmts);
-	fmt = zynqmp_disp_map_live_fmt(av_buf_live_fmts, size, bus_fmt);
-	if (!fmt)
-		return -EINVAL;
-
-	zynqmp_disp_av_buf_set_live_fmt(&disp->av_buf, fmt->disp_fmt, is_vid);
-	zynqmp_disp_av_buf_init_live_sf(&disp->av_buf, fmt, is_vid);
-	layer->fmt = fmt;
-
-	return 0;
-}
-=======
+
+	zynqmp_disp_blend_layer_set_csc(disp, layer, coeffs, offsets);
+}
+
+/**
+ * zynqmp_disp_blend_layer_disable - Disable a layer
+ * @disp: Display controller
+ * @layer: The layer
+ */
+static void zynqmp_disp_blend_layer_disable(struct zynqmp_disp *disp,
+					    struct zynqmp_disp_layer *layer)
+{
+	zynqmp_disp_blend_write(disp,
+				ZYNQMP_DISP_V_BLEND_LAYER_CONTROL(layer->id),
+				0);
+
+	zynqmp_disp_blend_layer_set_csc(disp, layer, csc_zero_matrix,
+					csc_zero_offsets);
+}
+
 /* -----------------------------------------------------------------------------
  * ZynqMP Display Layer & DRM Plane
  */
->>>>>>> a686015d
-
-/**
- * zynqmp_disp_layer_set_tpg - Enable or disable TPG
- * @disp: Display subsystem
- * @layer: Video layer
- * @tpg_on: flag if TPG needs to be enabled or disabled
- *
- * Enable / disable the TPG mode on the video layer @layer depending on
- * @tpg_on. The video layer should be disabled prior to enable request.
- *
- * Return: 0 on success. -ENODEV if it's not video layer. -EIO if
- * the video layer is enabled.
- */
-static int zynqmp_disp_layer_set_tpg(struct zynqmp_disp *disp,
-				     struct zynqmp_disp_layer *layer,
-				     bool tpg_on)
-{
-	if (layer->id != ZYNQMP_DISP_LAYER_VID) {
-		dev_err(disp->dev,
-			"only the video layer has the tpg mode\n");
-		return -ENODEV;
-	}
-
-	if (layer->enabled) {
-		dev_err(disp->dev,
-			"the video layer should be disabled for tpg mode\n");
-		return -EIO;
-	}
-
-	disp->tpg_on = tpg_on;
-	zynqmp_disp_av_buf_set_tpg(&disp->av_buf, tpg_on);
-
-	return 0;
-}
-
-/**
-<<<<<<< HEAD
- * zynqmp_disp_layer_get_tpg - Get the TPG mode status
- * @disp: Display subsystem
- * @layer: Video layer
- *
- * Return if the TPG is enabled or not.
- *
- * Return: true if TPG is on, otherwise false
-=======
+
+/**
+ * zynqmp_disp_layer_find_format - Find format information for a DRM format
+ * @layer: The layer
+ * @drm_fmt: DRM format to search
+ *
+ * Search display subsystem format information corresponding to the given DRM
+ * format @drm_fmt for the @layer, and return a pointer to the format
+ * descriptor.
+ *
+ * Return: A pointer to the format descriptor if found, NULL otherwise
+ */
+static const struct zynqmp_disp_format *
+zynqmp_disp_layer_find_format(struct zynqmp_disp_layer *layer,
+			      u32 drm_fmt)
+{
+	unsigned int i;
+
+	for (i = 0; i < layer->info->num_formats; i++) {
+		if (layer->info->formats[i].drm_fmt == drm_fmt)
+			return &layer->info->formats[i];
+	}
+
+	return NULL;
+}
+
+/**
  * zynqmp_disp_layer_find_live_format - Find format information for given
  * media bus format
  * @layer: The layer
@@ -1866,22 +969,10 @@
  * Return: A newly allocated u32 array that stores all the DRM formats
  * supported by the layer. The number of formats in the array is returned
  * through the num_formats argument.
->>>>>>> a686015d
- */
-static bool zynqmp_disp_layer_get_tpg(struct zynqmp_disp *disp,
-				      struct zynqmp_disp_layer *layer)
-{
-<<<<<<< HEAD
-	return disp->tpg_on;
-}
-
-/**
- * zynqmp_disp_layer_get_fmts - Get the supported DRM formats of the layer
- * @disp: Display subsystem
- * @layer: layer to get the formats
- * @drm_fmts: pointer to array of DRM format strings
- * @num_fmts: pointer to number of returned DRM formats
-=======
+ */
+u32 *zynqmp_disp_layer_drm_formats(struct zynqmp_disp_layer *layer,
+				   unsigned int *num_formats)
+{
 	unsigned int i;
 	u32 *formats;
 
@@ -1944,115 +1035,51 @@
 /**
  * zynqmp_disp_layer_enable - Enable a layer
  * @layer: The layer
->>>>>>> a686015d
- *
- * Get the supported DRM formats of the given layer.
- */
-<<<<<<< HEAD
-static void zynqmp_disp_layer_get_fmts(struct zynqmp_disp *disp,
-				       struct zynqmp_disp_layer *layer,
-				       u32 **drm_fmts, unsigned int *num_fmts)
-{
-	*drm_fmts = layer->drm_fmts;
-	*num_fmts = layer->num_fmts;
-=======
+ *
+ * Enable the @layer in the audio/video buffer manager and the blender. DMA
+ * channels are started separately by zynqmp_disp_layer_update().
+ */
 void zynqmp_disp_layer_enable(struct zynqmp_disp_layer *layer)
 {
 	zynqmp_disp_avbuf_enable_video(layer->disp, layer);
 	zynqmp_disp_blend_layer_enable(layer->disp, layer);
->>>>>>> a686015d
-}
-
-/**
- * zynqmp_disp_layer_enable - Enable the layer
- * @disp: Display subsystem
- * @layer: layer to esable
- * @mode: operation mode
- *
- * Enable the layer @layer.
- *
- * Return: 0 on success, otherwise error code.
- */
-static int zynqmp_disp_layer_enable(struct zynqmp_disp *disp,
-				    struct zynqmp_disp_layer *layer,
-				    enum zynqmp_disp_layer_mode mode)
-{
-	struct device *dev = disp->dev;
-	struct dma_async_tx_descriptor *desc;
-	unsigned long flags;
-	unsigned int i;
-
-<<<<<<< HEAD
-	if (layer->enabled && layer->mode != mode) {
-		dev_err(dev, "layer is already enabled in different mode\n");
-		return -EBUSY;
-	}
-
-	zynqmp_disp_av_buf_enable_vid(&disp->av_buf, layer, mode);
-	zynqmp_disp_blend_layer_enable(&disp->blend, layer);
-
-	layer->enabled = true;
-	layer->mode = mode;
-
-	if (mode == ZYNQMP_DISP_LAYER_LIVE)
-		return 0;
-
-	for (i = 0; i < ZYNQMP_DISP_MAX_NUM_SUB_PLANES; i++) {
-		struct zynqmp_disp_layer_dma *dma = &layer->dma[i];
-
-		if (dma->chan && dma->is_active) {
-			flags = DMA_CTRL_ACK | DMA_PREP_INTERRUPT | DMA_PREP_REPEAT |
-				DMA_PREP_LOAD_EOT;
-			desc = dmaengine_prep_interleaved_dma(dma->chan,
-							      &dma->xt, flags);
-			if (!desc) {
-				dev_err(dev, "failed to prep DMA descriptor\n");
-				return -ENOMEM;
-			}
-
-			dmaengine_submit(desc);
-			dma_async_issue_pending(dma->chan);
-		}
-=======
+}
+
+/**
+ * zynqmp_disp_layer_disable - Disable the layer
+ * @layer: The layer
+ *
+ * Disable the layer by stopping its DMA channels and disabling it in the
+ * audio/video buffer manager and the blender.
+ */
+void zynqmp_disp_layer_disable(struct zynqmp_disp_layer *layer)
+{
+	unsigned int i;
+
 	if (layer->mode == ZYNQMP_DPSUB_LAYER_NONLIVE) {
 		for (i = 0; i < layer->drm_fmt->num_planes; i++)
 			dmaengine_terminate_sync(layer->dmas[i].chan);
->>>>>>> a686015d
-	}
-
-	return 0;
-}
-
-/**
- * zynqmp_disp_layer_disable - Disable the layer
- * @disp: Display subsystem
- * @layer: layer to disable
- * @mode: operation mode
- *
- * Disable the layer @layer.
- *
-<<<<<<< HEAD
- * Return: 0 on success, or -EBUSY if the layer is in different mode.
-=======
+	}
+
+	zynqmp_disp_avbuf_disable_video(layer->disp, layer);
+	zynqmp_disp_blend_layer_disable(layer->disp, layer);
+}
+
+/**
+ * zynqmp_disp_layer_set_format - Set the layer format
+ * @layer: The layer
+ * @info: The format info
+ *
  * NOTE: Use zynqmp_disp_layer_set_live_format() to set media bus format for
  * live video layers.
  *
  * Set the format for @layer to @info. The layer must be disabled.
->>>>>>> a686015d
- */
-static int zynqmp_disp_layer_disable(struct zynqmp_disp *disp,
-				     struct zynqmp_disp_layer *layer,
-				     enum zynqmp_disp_layer_mode mode)
-{
-	struct device *dev = disp->dev;
-	unsigned int i;
-
-<<<<<<< HEAD
-	if (layer->mode != mode) {
-		dev_err(dev, "the layer is operating in different mode\n");
-		return -EBUSY;
-	}
-=======
+ */
+void zynqmp_disp_layer_set_format(struct zynqmp_disp_layer *layer,
+				  const struct drm_format_info *info)
+{
+	unsigned int i;
+
 	if (WARN_ON(layer->mode != ZYNQMP_DPSUB_LAYER_NONLIVE))
 		return;
 
@@ -2060,26 +1087,9 @@
 	if (WARN_ON(!layer->disp_fmt))
 		return;
 	layer->drm_fmt = info;
->>>>>>> a686015d
-
-	for (i = 0; i < ZYNQMP_DISP_MAX_NUM_SUB_PLANES; i++)
-		if (layer->dma[i].chan && layer->dma[i].is_active)
-			dmaengine_terminate_sync(layer->dma[i].chan);
-
-<<<<<<< HEAD
-	zynqmp_disp_av_buf_disable_vid(&disp->av_buf, layer);
-	zynqmp_disp_blend_layer_disable(&disp->blend, layer);
-	layer->enabled = false;
-
-	return 0;
-}
-
-/**
- * zynqmp_disp_layer_request_dma - Request DMA channels for a layer
- * @disp: Display subsystem
- * @layer: layer to request DMA channels
- * @name: identifier string for layer type
-=======
+
+	zynqmp_disp_avbuf_set_format(layer->disp, layer, layer->disp_fmt);
+
 	/*
 	 * Set pconfig for each DMA channel to indicate they're part of a
 	 * video group.
@@ -2129,34 +1139,18 @@
  * zynqmp_disp_layer_update - Update the layer framebuffer
  * @layer: The layer
  * @state: The plane state
->>>>>>> a686015d
- *
- * Request DMA engine channels for corresponding layer.
- *
- * Return: 0 on success, or err value from of_dma_request_slave_channel().
- */
-static int
-zynqmp_disp_layer_request_dma(struct zynqmp_disp *disp,
-			      struct zynqmp_disp_layer *layer, const char *name)
-{
-	struct zynqmp_disp_layer_dma *dma;
-	unsigned int i;
-	int ret;
-
-<<<<<<< HEAD
-	for (i = 0; i < layer->num_chan; i++) {
-		char temp[16];
-
-		dma = &layer->dma[i];
-		snprintf(temp, sizeof(temp), "%s%d", name, i);
-		dma->chan = of_dma_request_slave_channel(disp->dev->of_node,
-							 temp);
-		if (IS_ERR(dma->chan)) {
-			dev_err(disp->dev, "failed to request dma channel\n");
-			ret = PTR_ERR(dma->chan);
-			dma->chan = NULL;
-			return ret;
-=======
+ *
+ * Update the framebuffer for the layer by issuing a new DMA engine transaction
+ * for the new framebuffer.
+ *
+ * Return: 0 on success, or the DMA descriptor failure error otherwise
+ */
+int zynqmp_disp_layer_update(struct zynqmp_disp_layer *layer,
+			     struct drm_plane_state *state)
+{
+	const struct drm_format_info *info = layer->drm_fmt;
+	unsigned int i;
+
 	if (layer->mode == ZYNQMP_DPSUB_LAYER_LIVE)
 		return 0;
 
@@ -2188,8 +1182,10 @@
 			dev_err(layer->disp->dev,
 				"failed to prepare DMA descriptor\n");
 			return -ENOMEM;
->>>>>>> a686015d
 		}
+
+		dmaengine_submit(desc);
+		dma_async_issue_pending(dma->chan);
 	}
 
 	return 0;
@@ -2197,24 +1193,16 @@
 
 /**
  * zynqmp_disp_layer_release_dma - Release DMA channels for a layer
- * @disp: Display subsystem
- * @layer: layer to release DMA channels
- *
- * Release the dma channels associated with @layer.
+ * @disp: Display controller
+ * @layer: The layer
+ *
+ * Release the DMA channels associated with @layer.
  */
 static void zynqmp_disp_layer_release_dma(struct zynqmp_disp *disp,
 					  struct zynqmp_disp_layer *layer)
 {
 	unsigned int i;
 
-<<<<<<< HEAD
-	for (i = 0; i < layer->num_chan; i++) {
-		if (layer->dma[i].chan) {
-			/* Make sure the channel is terminated before release */
-			dmaengine_terminate_all(layer->dma[i].chan);
-			dma_release_channel(layer->dma[i].chan);
-		}
-=======
 	if (!layer->info)
 		return;
 
@@ -2227,64 +1215,63 @@
 		/* Make sure the channel is terminated before release. */
 		dmaengine_terminate_sync(dma->chan);
 		dma_release_channel(dma->chan);
->>>>>>> a686015d
-	}
-}
-
-/**
- * zynqmp_disp_layer_is_live - if any layer is live
- * @disp: Display subsystem
- *
- * Return: true if any layer is live
- */
-static bool zynqmp_disp_layer_is_live(struct zynqmp_disp *disp)
-{
-	unsigned int i;
-
-	for (i = 0; i < ZYNQMP_DISP_NUM_LAYERS; i++) {
-		if (disp->layers[i].enabled &&
-		    disp->layers[i].mode == ZYNQMP_DISP_LAYER_LIVE)
-			return true;
-	}
-
-	return false;
-}
-
-/**
- * zynqmp_disp_layer_is_enabled - if any layer is enabled
- * @disp: Display subsystem
- *
- * Return: true if any layer is enabled
- */
-static bool zynqmp_disp_layer_is_enabled(struct zynqmp_disp *disp)
-{
-	unsigned int i;
-<<<<<<< HEAD
-=======
+	}
+}
+
+/**
+ * zynqmp_disp_destroy_layers - Destroy all layers
+ * @disp: Display controller
+ */
+static void zynqmp_disp_destroy_layers(struct zynqmp_disp *disp)
+{
+	unsigned int i;
+
+	for (i = 0; i < ARRAY_SIZE(disp->layers); i++)
+		zynqmp_disp_layer_release_dma(disp, &disp->layers[i]);
+}
+
+/**
+ * zynqmp_disp_layer_request_dma - Request DMA channels for a layer
+ * @disp: Display controller
+ * @layer: The layer
+ *
+ * Request all DMA engine channels needed by @layer.
+ *
+ * Return: 0 on success, or the DMA channel request error otherwise
+ */
+static int zynqmp_disp_layer_request_dma(struct zynqmp_disp *disp,
+					 struct zynqmp_disp_layer *layer)
+{
+	static const char * const dma_names[] = { "vid", "gfx" };
+	unsigned int i;
 	int ret;
 
 	for (i = 0; i < layer->info->num_channels; i++) {
 		struct zynqmp_disp_layer_dma *dma = &layer->dmas[i];
 		char dma_channel_name[16];
->>>>>>> a686015d
-
-	for (i = 0; i < ZYNQMP_DISP_NUM_LAYERS; i++)
-		if (disp->layers[i].enabled)
-			return true;
-
-	return false;
-}
-
-/**
- * zynqmp_disp_layer_destroy - Destroy all layers
- * @disp: Display subsystem
- *
- * Destroy all layers.
- */
-static void zynqmp_disp_layer_destroy(struct zynqmp_disp *disp)
-{
-<<<<<<< HEAD
-=======
+
+		snprintf(dma_channel_name, sizeof(dma_channel_name),
+			 "%s%u", dma_names[layer->id], i);
+		dma->chan = dma_request_chan(disp->dev, dma_channel_name);
+		if (IS_ERR(dma->chan)) {
+			ret = dev_err_probe(disp->dev, PTR_ERR(dma->chan),
+					    "failed to request dma channel\n");
+			dma->chan = NULL;
+			return ret;
+		}
+	}
+
+	return 0;
+}
+
+/**
+ * zynqmp_disp_create_layers - Create and initialize all layers
+ * @disp: Display controller
+ *
+ * Return: 0 on success, or the DMA channel request error otherwise
+ */
+static int zynqmp_disp_create_layers(struct zynqmp_disp *disp)
+{
 	static const struct zynqmp_disp_layer_info layer_info[] = {
 		[ZYNQMP_DPSUB_LAYER_VID] = {
 			.formats = avbuf_vid_fmts,
@@ -2303,14 +1290,9 @@
 		.num_channels = 0,
 	};
 
->>>>>>> a686015d
-	unsigned int i;
-
-<<<<<<< HEAD
-	for (i = 0; i < ZYNQMP_DISP_NUM_LAYERS; i++)
-		zynqmp_disp_layer_release_dma(disp, &disp->layers[i]);
-}
-=======
+	unsigned int i;
+	int ret;
+
 	for (i = 0; i < ARRAY_SIZE(disp->layers); i++) {
 		struct zynqmp_disp_layer *layer = &disp->layers[i];
 
@@ -2327,105 +1309,34 @@
 			layer->mode = ZYNQMP_DPSUB_LAYER_LIVE;
 			layer->info = &live_layer_info;
 		}
->>>>>>> a686015d
-
-/**
- * zynqmp_disp_layer_create - Create all layers
- * @disp: Display subsystem
- *
- * Create all layers.
- *
- * Return: 0 on success, otherwise error code from failed function
- */
-static int zynqmp_disp_layer_create(struct zynqmp_disp *disp)
-{
-	struct zynqmp_disp_layer *layer;
-	unsigned int i;
-	int num_chans[ZYNQMP_DISP_NUM_LAYERS] = { 3, 1 };
-	const char * const dma_name[] = { "vid", "gfx" };
-	int ret = -EINVAL;
-
-	for (i = 0; i < ZYNQMP_DISP_NUM_LAYERS; i++) {
-		layer = &disp->layers[i];
-		layer->id = (enum zynqmp_disp_layer_type)i;
-		layer->offset = i * 4;
-		layer->other = &disp->layers[!i];
-		layer->num_chan = num_chans[i];
-		ret = zynqmp_disp_layer_request_dma(disp, layer, dma_name[i]);
+
+		ret = zynqmp_disp_layer_request_dma(disp, layer);
 		if (ret)
 			goto err;
-		layer->disp = disp;
+
+		disp->dpsub->layers[i] = layer;
 	}
 
 	return 0;
 
 err:
-	zynqmp_disp_layer_destroy(disp);
+	zynqmp_disp_destroy_layers(disp);
 	return ret;
 }
 
-/*
- * ZynqMP Display internal functions
- */
-
-/*
- * Output format enumeration.
- * The ID should be aligned with blend_output_fmts.
- * The string should be aligned with how zynqmp_dp_set_color() decodes.
- */
-static struct drm_prop_enum_list zynqmp_disp_color_enum[] = {
-	{ 0, "rgb" },
-	{ 1, "ycrcb444" },
-	{ 2, "ycrcb422" },
-	{ 3, "yonly" },
-};
-
-/**
- * zynqmp_disp_set_output_fmt - Set the output format
- * @disp: Display subsystem
- * @id: the format ID. Refer to zynqmp_disp_color_enum[].
- *
- * This function sets the output format of the display / blender as well as
- * the format of DP controller. The @id should be aligned with
- * zynqmp_disp_color_enum.
- */
-static void
-zynqmp_disp_set_output_fmt(struct zynqmp_disp *disp, unsigned int id)
-{
-	const struct zynqmp_disp_fmt *fmt = &blend_output_fmts[id];
-
-	zynqmp_dp_set_color(disp->dpsub->dp, zynqmp_disp_color_enum[id].name);
-	zynqmp_disp_blend_set_output_fmt(&disp->blend, fmt->disp_fmt);
-}
-
-<<<<<<< HEAD
-/**
- * zynqmp_disp_set_bg_color - Set the background color
- * @disp: Display subsystem
- * @c0: color component 0
- * @c1: color component 1
- * @c2: color component 2
- *
- * Set the background color with given color components (@c0, @c1, @c2).
- */
-static void zynqmp_disp_set_bg_color(struct zynqmp_disp *disp,
-				     u32 c0, u32 c1, u32 c2)
-{
-	zynqmp_disp_blend_set_bg_color(&disp->blend, c0, c1, c2);
-}
-
-/**
- * zynqmp_disp_set_alpha - Set the alpha value
- * @disp: Display subsystem
- * @alpha: alpha value to set
- *
- * Set the alpha value for blending.
- */
-static void zynqmp_disp_set_alpha(struct zynqmp_disp *disp, u32 alpha)
-{
-	disp->alpha = alpha;
-	zynqmp_disp_blend_set_alpha(&disp->blend, alpha);
-=======
+/* -----------------------------------------------------------------------------
+ * ZynqMP Display
+ */
+
+/**
+ * zynqmp_disp_enable - Enable the display controller
+ * @disp: Display controller
+ */
+void zynqmp_disp_enable(struct zynqmp_disp *disp)
+{
+	zynqmp_disp_blend_set_output_format(disp, ZYNQMP_DPSUB_FORMAT_RGB);
+	zynqmp_disp_blend_set_bg_color(disp, 0, 0, 0);
+
 	zynqmp_disp_avbuf_enable(disp);
 	/* Choose clock source based on the DT clock handle. */
 	zynqmp_disp_avbuf_set_clocks_sources(disp, disp->dpsub->vid_clk_from_ps,
@@ -2433,125 +1344,70 @@
 					     disp->dpsub->vid_clk_from_ps);
 	zynqmp_disp_avbuf_enable_channels(disp);
 	zynqmp_disp_avbuf_enable_audio(disp);
->>>>>>> a686015d
-}
-
-/**
- * zynqmp_disp_get_alpha - Get the alpha value
- * @disp: Display subsystem
- *
- * Get the alpha value for blending.
- *
- * Return: current alpha value.
- */
-static u32 zynqmp_disp_get_alpha(struct zynqmp_disp *disp)
-{
-<<<<<<< HEAD
-	return disp->alpha;
-}
-
-/**
- * zynqmp_disp_set_g_alpha - Enable/disable the global alpha blending
- * @disp: Display subsystem
- * @enable: flag to enable or disable alpha blending
- *
- * Set the alpha value for blending.
- */
-static void zynqmp_disp_set_g_alpha(struct zynqmp_disp *disp, bool enable)
-{
-	disp->alpha_en = enable;
-	zynqmp_disp_blend_enable_alpha(&disp->blend, enable);
-=======
+}
+
+/**
+ * zynqmp_disp_disable - Disable the display controller
+ * @disp: Display controller
+ */
+void zynqmp_disp_disable(struct zynqmp_disp *disp)
+{
 	zynqmp_disp_avbuf_disable_audio(disp);
 	zynqmp_disp_avbuf_disable_channels(disp);
 	zynqmp_disp_avbuf_disable(disp);
->>>>>>> a686015d
-}
-
-/**
- * zynqmp_disp_get_g_alpha - Get the global alpha status
- * @disp: Display subsystem
- *
- * Get the global alpha statue.
- *
- * Return: true if global alpha is enabled, or false.
- */
-static bool zynqmp_disp_get_g_alpha(struct zynqmp_disp *disp)
-{
-	return disp->alpha_en;
-}
-
-/**
- * zynqmp_disp_enable - Enable the Display subsystem
- * @disp: Display subsystem
- *
- * Enable the Display subsystem.
- */
-static void zynqmp_disp_enable(struct zynqmp_disp *disp)
-{
-	bool live;
-
-	if (disp->enabled)
-		return;
-
-	zynqmp_disp_av_buf_enable(&disp->av_buf);
-	/* Choose clock source based on the DT clock handle */
-	zynqmp_disp_av_buf_set_vid_clock_src(&disp->av_buf, !!disp->_ps_pclk);
-	zynqmp_disp_av_buf_set_aud_clock_src(&disp->av_buf, !!disp->_ps_audclk);
-	live = zynqmp_disp_layer_is_live(disp);
-	zynqmp_disp_av_buf_set_vid_timing_src(&disp->av_buf, !live);
-	zynqmp_disp_av_buf_enable_buf(&disp->av_buf);
-	zynqmp_disp_av_buf_enable_aud(&disp->av_buf);
-	zynqmp_disp_aud_init(&disp->aud);
-	disp->enabled = true;
-}
-
-/**
- * zynqmp_disp_disable - Disable the Display subsystem
- * @disp: Display subsystem
- * @force: flag to disable forcefully
- *
- * Disable the Display subsystem.
- */
-static void zynqmp_disp_disable(struct zynqmp_disp *disp, bool force)
-{
-	struct drm_crtc *crtc = &disp->xlnx_crtc.crtc;
-
-	if (!force && (!disp->enabled || zynqmp_disp_layer_is_enabled(disp)))
-		return;
-
-	zynqmp_disp_aud_deinit(&disp->aud);
-	zynqmp_disp_av_buf_disable_aud(&disp->av_buf);
-	zynqmp_disp_av_buf_disable_buf(&disp->av_buf);
-	zynqmp_disp_av_buf_disable(&disp->av_buf);
-
-<<<<<<< HEAD
-	/* Mark the flip is done as crtc is disabled anyway */
-	if (crtc->state->event) {
-		complete_all(crtc->state->event->base.completion);
-		crtc->state->event = NULL;
-	}
-
-	disp->enabled = false;
-}
-
-/**
- * zynqmp_disp_init - Initialize the Display subsystem states
- * @disp: Display subsystem
- *
- * Some states are not initialized as desired. For example, the output select
- * register resets to the live source. This function is to initialize
- * some register states as desired.
- */
-static void zynqmp_disp_init(struct zynqmp_disp *disp)
-{
-	struct zynqmp_disp_layer *layer;
-	unsigned int i;
-
-	for (i = 0; i < ZYNQMP_DISP_NUM_LAYERS; i++) {
-		layer = &disp->layers[i];
-		zynqmp_disp_av_buf_disable_vid(&disp->av_buf, layer);
-=======
+}
+
+/**
+ * zynqmp_disp_setup_clock - Configure the display controller pixel clock rate
+ * @disp: Display controller
+ * @mode_clock: The pixel clock rate, in Hz
+ *
+ * Return: 0 on success, or a negative error clock otherwise
+ */
+int zynqmp_disp_setup_clock(struct zynqmp_disp *disp,
+			    unsigned long mode_clock)
+{
+	unsigned long rate;
+	long diff;
+	int ret;
+
+	ret = clk_set_rate(disp->dpsub->vid_clk, mode_clock);
+	if (ret) {
+		dev_err(disp->dev, "failed to set the video clock\n");
+		return ret;
+	}
+
+	rate = clk_get_rate(disp->dpsub->vid_clk);
+	diff = rate - mode_clock;
+	if (abs(diff) > mode_clock / 20)
+		dev_info(disp->dev,
+			 "requested pixel rate: %lu actual rate: %lu\n",
+			 mode_clock, rate);
+	else
+		dev_dbg(disp->dev,
+			"requested pixel rate: %lu actual rate: %lu\n",
+			mode_clock, rate);
+
+	return 0;
+}
+
+/* -----------------------------------------------------------------------------
+ * Initialization & Cleanup
+ */
+
+int zynqmp_disp_probe(struct zynqmp_dpsub *dpsub)
+{
+	struct platform_device *pdev = to_platform_device(dpsub->dev);
+	struct zynqmp_disp *disp;
+	int ret;
+
+	disp = kzalloc(sizeof(*disp), GFP_KERNEL);
+	if (!disp)
+		return -ENOMEM;
+
+	disp->dev = &pdev->dev;
+	disp->dpsub = dpsub;
+
 	disp->blend = devm_platform_ioremap_resource_byname(pdev, "blend");
 	if (IS_ERR(disp->blend)) {
 		ret = PTR_ERR(disp->blend);
@@ -2562,1134 +1418,31 @@
 	if (IS_ERR(disp->avbuf)) {
 		ret = PTR_ERR(disp->avbuf);
 		goto error;
->>>>>>> a686015d
-	}
-}
-
-/*
- * ZynqMP Display external functions for zynqmp_dp
- */
-
-/**
- * zynqmp_disp_handle_vblank - Handle the vblank event
- * @disp: Display subsystem
- *
- * This function handles the vblank interrupt, and sends an event to
- * CRTC object. This will be called by the DP vblank interrupt handler.
- */
-void zynqmp_disp_handle_vblank(struct zynqmp_disp *disp)
-{
-	struct drm_crtc *crtc = &disp->xlnx_crtc.crtc;
-
-	drm_crtc_handle_vblank(crtc);
-}
-
-/**
- * zynqmp_disp_get_apb_clk_rate - Get the current APB clock rate
- * @disp: Display subsystem
- *
- * Return: the current APB clock rate.
- */
-unsigned int zynqmp_disp_get_apb_clk_rate(struct zynqmp_disp *disp)
-{
-	return clk_get_rate(disp->aclk);
-}
-
-/**
- * zynqmp_disp_aud_enabled - If the audio is enabled
- * @disp: Display subsystem
- *
- * Return if the audio is enabled depending on the audio clock.
- *
- * Return: true if audio is enabled, or false.
- */
-bool zynqmp_disp_aud_enabled(struct zynqmp_disp *disp)
-{
-	return !!disp->audclk;
-}
-
-/**
- * zynqmp_disp_get_aud_clk_rate - Get the current audio clock rate
- * @disp: Display subsystem
- *
- * Return: the current audio clock rate.
- */
-unsigned int zynqmp_disp_get_aud_clk_rate(struct zynqmp_disp *disp)
-{
-	if (!zynqmp_disp_aud_enabled(disp))
-		return 0;
-	return clk_get_rate(disp->audclk);
-}
-
-/**
- * zynqmp_disp_get_crtc_mask - Return the CRTC bit mask
- * @disp: Display subsystem
- *
- * Return: the crtc mask of the zyqnmp_disp CRTC.
- */
-uint32_t zynqmp_disp_get_crtc_mask(struct zynqmp_disp *disp)
-{
-	return drm_crtc_mask(&disp->xlnx_crtc.crtc);
-}
-
-/*
- * DRM plane functions
- */
-
-static inline struct zynqmp_disp_layer *plane_to_layer(struct drm_plane *plane)
-{
-	return container_of(plane, struct zynqmp_disp_layer, plane);
-}
-
-static int zynqmp_disp_plane_enable(struct drm_plane *plane)
-{
-	struct zynqmp_disp_layer *layer = plane_to_layer(plane);
-	struct zynqmp_disp *disp = layer->disp;
-	int ret;
-
-	zynqmp_disp_set_g_alpha(disp, disp->alpha_en);
-	zynqmp_disp_set_alpha(disp, disp->alpha);
-	ret = zynqmp_disp_layer_enable(layer->disp, layer,
-				       ZYNQMP_DISP_LAYER_NONLIVE);
+	}
+
+	ret = zynqmp_disp_create_layers(disp);
 	if (ret)
-		return ret;
-
-	if (layer->id == ZYNQMP_DISP_LAYER_GFX && disp->tpg_on) {
-		layer = &disp->layers[ZYNQMP_DISP_LAYER_VID];
-		zynqmp_disp_layer_set_tpg(disp, layer, disp->tpg_on);
-	}
+		goto error;
+
+	if (disp->dpsub->dma_enabled) {
+		struct zynqmp_disp_layer *layer;
+
+		layer = &disp->layers[ZYNQMP_DPSUB_LAYER_VID];
+		dpsub->dma_align = 1 << layer->dmas[0].chan->device->copy_align;
+	}
+
+	dpsub->disp = disp;
 
 	return 0;
-}
-
-static int zynqmp_disp_plane_disable(struct drm_plane *plane)
-{
-	struct zynqmp_disp_layer *layer = plane_to_layer(plane);
-	struct zynqmp_disp *disp = layer->disp;
-
-	zynqmp_disp_layer_disable(disp, layer, ZYNQMP_DISP_LAYER_NONLIVE);
-	if (layer->id == ZYNQMP_DISP_LAYER_VID && disp->tpg_on)
-		zynqmp_disp_layer_set_tpg(disp, layer, disp->tpg_on);
-
-	return 0;
-}
-
-static int zynqmp_disp_plane_mode_set(struct drm_plane *plane,
-				      struct drm_framebuffer *fb,
-				      int crtc_x, int crtc_y,
-				      unsigned int crtc_w, unsigned int crtc_h,
-				      u32 src_x, u32 src_y,
-				      u32 src_w, u32 src_h)
-{
-	struct zynqmp_disp_layer *layer = plane_to_layer(plane);
-	const struct drm_format_info *info = fb->format;
-	struct device *dev = layer->disp->dev;
-	dma_addr_t paddr;
-	unsigned int i;
-	int ret;
-
-	if (!info) {
-		dev_err(dev, "No format info found\n");
-		return -EINVAL;
-	}
-
-	ret = zynqmp_disp_layer_check_size(layer->disp, layer, src_w, src_h);
-	if (ret)
-		return ret;
-
-	for (i = 0; i < info->num_planes; i++) {
-		unsigned int width = src_w / (i ? info->hsub : 1);
-		unsigned int height = src_h / (i ? info->vsub : 1);
-		int width_bytes;
-
-		paddr = drm_fb_dma_get_gem_addr(fb, plane->state, i);
-		if (!paddr) {
-			dev_err(dev, "failed to get a paddr\n");
-			return -EINVAL;
-		}
-
-		layer->dma[i].xt.numf = height;
-		width_bytes = drm_format_plane_width_bytes(info, i, width);
-		layer->dma[i].sgl[0].size = width_bytes;
-		layer->dma[i].sgl[0].icg = fb->pitches[i] -
-					   layer->dma[i].sgl[0].size;
-		layer->dma[i].xt.src_start = paddr;
-		layer->dma[i].xt.frame_size = 1;
-		layer->dma[i].xt.dir = DMA_MEM_TO_DEV;
-		layer->dma[i].xt.src_sgl = true;
-		layer->dma[i].xt.dst_sgl = false;
-		layer->dma[i].is_active = true;
-	}
-
-	for (; i < ZYNQMP_DISP_MAX_NUM_SUB_PLANES; i++)
-		layer->dma[i].is_active = false;
-
-	ret = zynqmp_disp_layer_set_fmt(layer->disp,  layer, info->format);
-	if (ret)
-		dev_err(dev, "failed to set dp_sub layer fmt\n");
-
+
+error:
+	kfree(disp);
 	return ret;
 }
 
-static void zynqmp_disp_plane_destroy(struct drm_plane *plane)
-{
-	struct zynqmp_disp_layer *layer = plane_to_layer(plane);
-
-	xlnx_bridge_unregister(&layer->bridge);
-	drm_plane_cleanup(plane);
-}
-
-static int
-zynqmp_disp_plane_atomic_set_property(struct drm_plane *plane,
-				      struct drm_plane_state *state,
-				      struct drm_property *property, u64 val)
-{
-	struct zynqmp_disp_layer *layer = plane_to_layer(plane);
-	struct zynqmp_disp *disp = layer->disp;
-	int ret = 0;
-
-	if (property == disp->g_alpha_prop)
-		zynqmp_disp_set_alpha(disp, val);
-	else if (property == disp->g_alpha_en_prop)
-		zynqmp_disp_set_g_alpha(disp, val);
-	else if (property == disp->tpg_prop)
-		ret = zynqmp_disp_layer_set_tpg(disp, layer, val);
-	else
-		return -EINVAL;
-
-	return ret;
-}
-
-static int
-zynqmp_disp_plane_atomic_get_property(struct drm_plane *plane,
-				      const struct drm_plane_state *state,
-				      struct drm_property *property,
-				      uint64_t *val)
-{
-	struct zynqmp_disp_layer *layer = plane_to_layer(plane);
-	struct zynqmp_disp *disp = layer->disp;
-	int ret = 0;
-
-	if (property == disp->g_alpha_prop)
-		*val = zynqmp_disp_get_alpha(disp);
-	else if (property == disp->g_alpha_en_prop)
-		*val = zynqmp_disp_get_g_alpha(disp);
-	else if (property == disp->tpg_prop)
-		*val = zynqmp_disp_layer_get_tpg(disp, layer);
-	else
-		return -EINVAL;
-
-	return ret;
-}
-
-static int
-zynqmp_disp_plane_atomic_update_plane(struct drm_plane *plane,
-				      struct drm_crtc *crtc,
-				      struct drm_framebuffer *fb,
-				      int crtc_x, int crtc_y,
-				      unsigned int crtc_w, unsigned int crtc_h,
-				      u32 src_x, u32 src_y,
-				      u32 src_w, u32 src_h,
-				      struct drm_modeset_acquire_ctx *ctx)
-{
-	struct drm_atomic_state *state;
-	struct drm_plane_state *plane_state;
-	int ret;
-
-	state = drm_atomic_state_alloc(plane->dev);
-	if (!state)
-		return -ENOMEM;
-
-	state->acquire_ctx = ctx;
-	plane_state = drm_atomic_get_plane_state(state, plane);
-	if (IS_ERR(plane_state)) {
-		ret = PTR_ERR(plane_state);
-		goto fail;
-	}
-
-	ret = drm_atomic_set_crtc_for_plane(plane_state, crtc);
-	if (ret)
-		goto fail;
-	drm_atomic_set_fb_for_plane(plane_state, fb);
-	plane_state->crtc_x = crtc_x;
-	plane_state->crtc_y = crtc_y;
-	plane_state->crtc_w = crtc_w;
-	plane_state->crtc_h = crtc_h;
-	plane_state->src_x = src_x;
-	plane_state->src_y = src_y;
-	plane_state->src_w = src_w;
-	plane_state->src_h = src_h;
-
-	if (plane == crtc->cursor)
-		state->legacy_cursor_update = true;
-
-	/* Do async-update if possible */
-	state->async_update = !drm_atomic_helper_async_check(plane->dev, state);
-	ret = drm_atomic_commit(state);
-fail:
-	drm_atomic_state_put(state);
-	return ret;
-}
-
-static struct drm_plane_funcs zynqmp_disp_plane_funcs = {
-	.update_plane		= zynqmp_disp_plane_atomic_update_plane,
-	.disable_plane		= drm_atomic_helper_disable_plane,
-	.atomic_set_property	= zynqmp_disp_plane_atomic_set_property,
-	.atomic_get_property	= zynqmp_disp_plane_atomic_get_property,
-	.destroy		= zynqmp_disp_plane_destroy,
-	.reset			= drm_atomic_helper_plane_reset,
-	.atomic_duplicate_state	= drm_atomic_helper_plane_duplicate_state,
-	.atomic_destroy_state	= drm_atomic_helper_plane_destroy_state,
-};
-
-static void
-zynqmp_disp_plane_atomic_update(struct drm_plane *plane,
-				struct drm_atomic_state *state)
-{
-	int ret;
-	struct drm_plane_state *old_state = drm_atomic_get_old_plane_state(state, plane);
-
-	if (!plane->state->crtc || !plane->state->fb)
-		return;
-
-	if (plane->state->fb == old_state->fb &&
-	    plane->state->crtc_x == old_state->crtc_x &&
-	    plane->state->crtc_y == old_state->crtc_y &&
-	    plane->state->crtc_w == old_state->crtc_w &&
-	    plane->state->crtc_h == old_state->crtc_h &&
-	    plane->state->src_x == old_state->src_x &&
-	    plane->state->src_y == old_state->src_y &&
-	    plane->state->src_w == old_state->src_w &&
-	    plane->state->src_h == old_state->src_h)
-		return;
-
-	if (old_state->fb &&
-	    old_state->fb->format->format != plane->state->fb->format->format)
-		zynqmp_disp_plane_disable(plane);
-
-	ret = zynqmp_disp_plane_mode_set(plane, plane->state->fb,
-					 plane->state->crtc_x,
-					 plane->state->crtc_y,
-					 plane->state->crtc_w,
-					 plane->state->crtc_h,
-					 plane->state->src_x >> 16,
-					 plane->state->src_y >> 16,
-					 plane->state->src_w >> 16,
-					 plane->state->src_h >> 16);
-	if (ret)
-		return;
-
-	zynqmp_disp_plane_enable(plane);
-}
-
-static void
-zynqmp_disp_plane_atomic_disable(struct drm_plane *plane,
-				 struct drm_atomic_state *state)
-{
-	zynqmp_disp_plane_disable(plane);
-}
-
-static int zynqmp_disp_plane_atomic_async_check(struct drm_plane *plane,
-						struct drm_atomic_state *state)
-{
-	return 0;
-}
-
-static void
-zynqmp_disp_plane_atomic_async_update(struct drm_plane *plane,
-				      struct drm_atomic_state *state)
-{
-	int ret;
-	struct drm_plane_state *new_state = drm_atomic_get_new_plane_state(state, plane);
-
-	if (plane->state->fb == new_state->fb)
-		return;
-
-	if (plane->state->fb &&
-	    plane->state->fb->format->format != new_state->fb->format->format)
-		zynqmp_disp_plane_disable(plane);
-
-	 /* Update the current state with new configurations */
-	swap(plane->state->fb, new_state->fb);
-	plane->state->crtc = new_state->crtc;
-	plane->state->crtc_x = new_state->crtc_x;
-	plane->state->crtc_y = new_state->crtc_y;
-	plane->state->crtc_w = new_state->crtc_w;
-	plane->state->crtc_h = new_state->crtc_h;
-	plane->state->src_x = new_state->src_x;
-	plane->state->src_y = new_state->src_y;
-	plane->state->src_w = new_state->src_w;
-	plane->state->src_h = new_state->src_h;
-	plane->state->state = new_state->state;
-
-	ret = zynqmp_disp_plane_mode_set(plane, plane->state->fb,
-					 plane->state->crtc_x,
-					 plane->state->crtc_y,
-					 plane->state->crtc_w,
-					 plane->state->crtc_h,
-					 plane->state->src_x >> 16,
-					 plane->state->src_y >> 16,
-					 plane->state->src_w >> 16,
-					 plane->state->src_h >> 16);
-	if (ret)
-		return;
-
-	zynqmp_disp_plane_enable(plane);
-}
-
-static const struct drm_plane_helper_funcs zynqmp_disp_plane_helper_funcs = {
-	.atomic_update		= zynqmp_disp_plane_atomic_update,
-	.atomic_disable		= zynqmp_disp_plane_atomic_disable,
-	.atomic_async_check	= zynqmp_disp_plane_atomic_async_check,
-	.atomic_async_update	= zynqmp_disp_plane_atomic_async_update,
-};
-
-static int zynqmp_disp_create_plane(struct zynqmp_disp *disp)
-{
-	struct zynqmp_disp_layer *layer;
-	unsigned int i;
-	u32 *fmts = NULL;
-	unsigned int num_fmts = 0;
-	enum drm_plane_type type;
-	int ret;
-
-	/* graphics layer is primary, and video layer is overaly */
-	type = DRM_PLANE_TYPE_OVERLAY;
-	for (i = 0; i < ZYNQMP_DISP_NUM_LAYERS; i++) {
-		layer = &disp->layers[i];
-		zynqmp_disp_layer_get_fmts(disp, layer, &fmts, &num_fmts);
-		ret = drm_universal_plane_init(disp->drm, &layer->plane, 0,
-					       &zynqmp_disp_plane_funcs, fmts,
-					       num_fmts, NULL, type, NULL);
-		if (ret)
-			goto err_plane;
-		drm_plane_helper_add(&layer->plane,
-				     &zynqmp_disp_plane_helper_funcs);
-		type = DRM_PLANE_TYPE_PRIMARY;
-	}
-
-	/* Attach properties to each layers */
-	drm_object_attach_property(&layer->plane.base, disp->g_alpha_prop,
-				   ZYNQMP_DISP_V_BLEND_SET_GLOBAL_ALPHA_MAX);
-	disp->alpha = ZYNQMP_DISP_V_BLEND_SET_GLOBAL_ALPHA_MAX;
-	/* Enable the global alpha as default */
-	drm_object_attach_property(&layer->plane.base, disp->g_alpha_en_prop,
-				   true);
-	disp->alpha_en = true;
-
-	layer = &disp->layers[ZYNQMP_DISP_LAYER_VID];
-	drm_object_attach_property(&layer->plane.base, disp->tpg_prop, false);
-
-	return ret;
-
-err_plane:
-	if (i)
-		drm_plane_cleanup(&disp->layers[0].plane);
-	return ret;
-}
-
-static void zynqmp_disp_destroy_plane(struct zynqmp_disp *disp)
-{
-	unsigned int i;
-
-	for (i = 0; i < ZYNQMP_DISP_NUM_LAYERS; i++)
-		zynqmp_disp_plane_destroy(&disp->layers[i].plane);
-}
-
-/*
- * Xlnx crtc functions
- */
-
-static inline struct zynqmp_disp *xlnx_crtc_to_disp(struct xlnx_crtc *xlnx_crtc)
-{
-	return container_of(xlnx_crtc, struct zynqmp_disp, xlnx_crtc);
-}
-
-static int zynqmp_disp_get_max_width(struct xlnx_crtc *xlnx_crtc)
-{
-	return ZYNQMP_DISP_MAX_WIDTH;
-}
-
-static int zynqmp_disp_get_max_height(struct xlnx_crtc *xlnx_crtc)
-{
-	return ZYNQMP_DISP_MAX_HEIGHT;
-}
-
-static uint32_t zynqmp_disp_get_format(struct xlnx_crtc *xlnx_crtc)
-{
-	struct zynqmp_disp *disp = xlnx_crtc_to_disp(xlnx_crtc);
-
-	return disp->layers[ZYNQMP_DISP_LAYER_GFX].fmt->drm_fmt;
-}
-
-static unsigned int zynqmp_disp_get_align(struct xlnx_crtc *xlnx_crtc)
-{
-	struct zynqmp_disp *disp = xlnx_crtc_to_disp(xlnx_crtc);
-	struct zynqmp_disp_layer *layer = &disp->layers[ZYNQMP_DISP_LAYER_VID];
-
-	return 1 << layer->dma->chan->device->copy_align;
-}
-
-static u64 zynqmp_disp_get_dma_mask(struct xlnx_crtc *xlnx_crtc)
-{
-	return DMA_BIT_MASK(ZYNQMP_DISP_MAX_DMA_BIT);
-}
-
-/*
- * DRM crtc functions
- */
-
-static inline struct zynqmp_disp *crtc_to_disp(struct drm_crtc *crtc)
-{
-	struct xlnx_crtc *xlnx_crtc = to_xlnx_crtc(crtc);
-
-	return xlnx_crtc_to_disp(xlnx_crtc);
-}
-
-static int zynqmp_disp_crtc_mode_set(struct drm_crtc *crtc,
-				     struct drm_display_mode *mode,
-				     struct drm_display_mode *adjusted_mode,
-				     int x, int y,
-				     struct drm_framebuffer *old_fb)
-{
-	struct zynqmp_disp *disp = crtc_to_disp(crtc);
-	unsigned long rate;
-	long diff;
-	int ret;
-
-	zynqmp_disp_clk_disable(disp->pclk, &disp->pclk_en);
-	ret = clk_set_rate(disp->pclk,
-			   (unsigned long)adjusted_mode->clock * 1000);
-	if (ret) {
-		dev_err(disp->dev, "failed to set a pixel clock\n");
-		return ret;
-	}
-
-	rate = clk_get_rate(disp->pclk);
-	diff = rate - (unsigned long)adjusted_mode->clock * 1000;
-	if (abs(diff) > ((long)adjusted_mode->clock * 1000) / 20) {
-		dev_info(disp->dev, "request pixel rate: %d actual rate: %lu\n",
-			 adjusted_mode->clock, rate);
-	} else {
-		dev_dbg(disp->dev, "request pixel rate: %d actual rate: %lu\n",
-			adjusted_mode->clock, rate);
-	}
-
-	/* The timing register should be programmed always */
-	zynqmp_dp_encoder_mode_set_stream(disp->dpsub->dp, adjusted_mode);
-
-	return 0;
-}
-
-static void
-zynqmp_disp_crtc_atomic_enable(struct drm_crtc *crtc,
-			       struct drm_atomic_state *state)
-{
-	struct zynqmp_disp *disp = crtc_to_disp(crtc);
-	struct drm_display_mode *adjusted_mode = &crtc->state->adjusted_mode;
-	int ret, vrefresh;
-
-	zynqmp_disp_crtc_mode_set(crtc, &crtc->state->mode,
-				  adjusted_mode, crtc->x, crtc->y, NULL);
-
-	ret = pm_runtime_get_sync(disp->dev);
-	if (ret < 0) {
-		dev_err(disp->dev, "IRQ sync failed to resume: %d\n", ret);
-		return;
-	}
-
-	ret = zynqmp_disp_clk_enable(disp->pclk, &disp->pclk_en);
-	if (ret) {
-		dev_err(disp->dev, "failed to enable a pixel clock\n");
-		return;
-	}
-	zynqmp_disp_set_output_fmt(disp, disp->color);
-	zynqmp_disp_set_bg_color(disp, disp->bg_c0, disp->bg_c1, disp->bg_c2);
-	zynqmp_disp_enable(disp);
-	/* Delay of 3 vblank intervals for timing gen to be stable */
-	vrefresh = (adjusted_mode->clock * 1000) /
-		   (adjusted_mode->vtotal * adjusted_mode->htotal);
-	msleep(3 * 1000 / vrefresh);
-}
-
-static void
-zynqmp_disp_crtc_atomic_disable(struct drm_crtc *crtc,
-				struct drm_atomic_state *state)
-{
-	struct zynqmp_disp *disp = crtc_to_disp(crtc);
-
-	zynqmp_disp_clk_disable(disp->pclk, &disp->pclk_en);
-	zynqmp_disp_plane_disable(crtc->primary);
-	zynqmp_disp_disable(disp, true);
-	if (!disp->dpsub->external_crtc_attached)
-		drm_crtc_vblank_off(crtc);
-	pm_runtime_put_sync(disp->dev);
-}
-
-static int zynqmp_disp_crtc_atomic_check(struct drm_crtc *crtc,
-					 struct drm_atomic_state *state)
-{
-	return drm_atomic_add_affected_planes(state, crtc);
-}
-
-static void
-zynqmp_disp_crtc_atomic_begin(struct drm_crtc *crtc,
-			      struct drm_atomic_state *state)
-{
-	drm_crtc_vblank_on(crtc);
-	/* Don't rely on vblank when disabling crtc */
-	spin_lock_irq(&crtc->dev->event_lock);
-	if (crtc->state->event) {
-		/* Consume the flip_done event from atomic helper */
-		crtc->state->event->pipe = drm_crtc_index(crtc);
-		WARN_ON(drm_crtc_vblank_get(crtc) != 0);
-		drm_crtc_arm_vblank_event(crtc, crtc->state->event);
-		crtc->state->event = NULL;
-	}
-	spin_unlock_irq(&crtc->dev->event_lock);
-}
-
-static struct drm_crtc_helper_funcs zynqmp_disp_crtc_helper_funcs = {
-	.atomic_enable	= zynqmp_disp_crtc_atomic_enable,
-	.atomic_disable	= zynqmp_disp_crtc_atomic_disable,
-	.atomic_check	= zynqmp_disp_crtc_atomic_check,
-	.atomic_begin	= zynqmp_disp_crtc_atomic_begin,
-};
-
-static void zynqmp_disp_crtc_destroy(struct drm_crtc *crtc)
-{
-	zynqmp_disp_crtc_atomic_disable(crtc, NULL);
-	drm_crtc_cleanup(crtc);
-}
-
-static int zynqmp_disp_crtc_enable_vblank(struct drm_crtc *crtc)
-{
-	struct zynqmp_disp *disp = crtc_to_disp(crtc);
-
-	zynqmp_dp_enable_vblank(disp->dpsub->dp);
-
-	return 0;
-}
-
-static void zynqmp_disp_crtc_disable_vblank(struct drm_crtc *crtc)
-{
-	struct zynqmp_disp *disp = crtc_to_disp(crtc);
-
-	zynqmp_dp_disable_vblank(disp->dpsub->dp);
-}
-
-static int
-zynqmp_disp_crtc_atomic_set_property(struct drm_crtc *crtc,
-				     struct drm_crtc_state *state,
-				     struct drm_property *property,
-				     uint64_t val)
-{
-	struct zynqmp_disp *disp = crtc_to_disp(crtc);
-
-	/*
-	 * CRTC prop values are just stored here and applied when CRTC gets
-	 * enabled
-	 */
-	if (property == disp->color_prop)
-		disp->color = val;
-	else if (property == disp->bg_c0_prop)
-		disp->bg_c0 = val;
-	else if (property == disp->bg_c1_prop)
-		disp->bg_c1 = val;
-	else if (property == disp->bg_c2_prop)
-		disp->bg_c2 = val;
-	else
-		return -EINVAL;
-
-	return 0;
-}
-
-static int
-zynqmp_disp_crtc_atomic_get_property(struct drm_crtc *crtc,
-				     const struct drm_crtc_state *state,
-				     struct drm_property *property,
-				     uint64_t *val)
-{
-	struct zynqmp_disp *disp = crtc_to_disp(crtc);
-
-	if (property == disp->color_prop)
-		*val = disp->color;
-	else if (property == disp->bg_c0_prop)
-		*val = disp->bg_c0;
-	else if (property == disp->bg_c1_prop)
-		*val = disp->bg_c1;
-	else if (property == disp->bg_c2_prop)
-		*val = disp->bg_c2;
-	else
-		return -EINVAL;
-
-	return 0;
-}
-
-static struct drm_crtc_funcs zynqmp_disp_crtc_funcs = {
-	.destroy		= zynqmp_disp_crtc_destroy,
-	.set_config		= drm_atomic_helper_set_config,
-	.page_flip		= drm_atomic_helper_page_flip,
-	.atomic_set_property	= zynqmp_disp_crtc_atomic_set_property,
-	.atomic_get_property	= zynqmp_disp_crtc_atomic_get_property,
-	.reset			= drm_atomic_helper_crtc_reset,
-	.atomic_duplicate_state	= drm_atomic_helper_crtc_duplicate_state,
-	.atomic_destroy_state	= drm_atomic_helper_crtc_destroy_state,
-	.enable_vblank		= zynqmp_disp_crtc_enable_vblank,
-	.disable_vblank		= zynqmp_disp_crtc_disable_vblank,
-};
-
-static int zynqmp_disp_create_crtc(struct zynqmp_disp *disp)
-{
-	struct drm_plane *plane = &disp->layers[ZYNQMP_DISP_LAYER_GFX].plane;
-	struct drm_mode_object *obj = &disp->xlnx_crtc.crtc.base;
-	int ret;
-
-	ret = drm_crtc_init_with_planes(disp->drm, &disp->xlnx_crtc.crtc,
-					plane, NULL, &zynqmp_disp_crtc_funcs,
-					NULL);
-	if (ret < 0) {
-		dev_err(disp->dev, "failed to initialize disp CRTC: %d\n",
-			ret);
-		return ret;
-	}
-
-	drm_crtc_helper_add(&disp->xlnx_crtc.crtc,
-			    &zynqmp_disp_crtc_helper_funcs);
-	drm_object_attach_property(obj, disp->color_prop, 0);
-	zynqmp_dp_set_color(disp->dpsub->dp, zynqmp_disp_color_enum[0].name);
-	drm_object_attach_property(obj, disp->bg_c0_prop, 0);
-	drm_object_attach_property(obj, disp->bg_c1_prop, 0);
-	drm_object_attach_property(obj, disp->bg_c2_prop, 0);
-
-	disp->xlnx_crtc.get_max_width = &zynqmp_disp_get_max_width;
-	disp->xlnx_crtc.get_max_height = &zynqmp_disp_get_max_height;
-	disp->xlnx_crtc.get_format = &zynqmp_disp_get_format;
-	disp->xlnx_crtc.get_align = &zynqmp_disp_get_align;
-	disp->xlnx_crtc.get_dma_mask = &zynqmp_disp_get_dma_mask;
-	/* Only register the PS DP CRTC if there is no external port/CRTC */
-	if (!disp->dpsub->external_crtc_attached)
-		xlnx_crtc_register(disp->drm, &disp->xlnx_crtc);
-
-	return 0;
-}
-
-static void zynqmp_disp_destroy_crtc(struct zynqmp_disp *disp)
-{
-	if (!disp->dpsub->external_crtc_attached)
-		xlnx_crtc_unregister(disp->drm, &disp->xlnx_crtc);
-	zynqmp_disp_crtc_destroy(&disp->xlnx_crtc.crtc);
-}
-
-static void zynqmp_disp_map_crtc_to_plane(struct zynqmp_disp *disp)
-{
-	u32 possible_crtcs = drm_crtc_mask(&disp->xlnx_crtc.crtc);
-	unsigned int i;
-
-	for (i = 0; i < ZYNQMP_DISP_NUM_LAYERS; i++)
-		disp->layers[i].plane.possible_crtcs = possible_crtcs;
-}
-
-/*
- * Xlnx bridge functions
- */
-
-static inline struct zynqmp_disp_layer
-*bridge_to_layer(struct xlnx_bridge *bridge)
-{
-	return container_of(bridge, struct zynqmp_disp_layer, bridge);
-}
-
-static int zynqmp_disp_bridge_enable(struct xlnx_bridge *bridge)
-{
-	struct zynqmp_disp_layer *layer = bridge_to_layer(bridge);
-	struct zynqmp_disp *disp = layer->disp;
-	struct drm_crtc *crtc = &disp->xlnx_crtc.crtc;
-	struct drm_display_mode *adjusted_mode = &crtc->state->adjusted_mode;
-	struct videomode vm;
-	int ret;
-
-	if (!disp->_pl_pclk) {
-		dev_err(disp->dev, "PL clock is required for live\n");
-		return -ENODEV;
-	}
-
-	ret = zynqmp_disp_layer_check_size(disp, layer, layer->w, layer->h);
-	if (ret)
-		return ret;
-
-	/* Enable DP encoder if external CRTC attached */
-	if (disp->dpsub->external_crtc_attached)
-		zynqmp_disp_crtc_atomic_enable(crtc, NULL);
-
-	if (disp->vtc_bridge) {
-		drm_display_mode_to_videomode(adjusted_mode, &vm);
-		xlnx_bridge_set_timing(disp->vtc_bridge, &vm);
-		xlnx_bridge_enable(disp->vtc_bridge);
-	}
-
-	/* If external CRTC is connected through video layer, set alpha to 0 */
-	if (disp->dpsub->external_crtc_attached && layer->id == ZYNQMP_DISP_LAYER_VID)
-		disp->alpha = 0;
-
-	zynqmp_disp_set_g_alpha(disp, disp->alpha_en);
-	zynqmp_disp_set_alpha(disp, disp->alpha);
-	ret = zynqmp_disp_layer_enable(layer->disp, layer,
-				       ZYNQMP_DISP_LAYER_LIVE);
-	if (ret)
-		return ret;
-
-	if (layer->id == ZYNQMP_DISP_LAYER_GFX && disp->tpg_on) {
-		layer = &disp->layers[ZYNQMP_DISP_LAYER_VID];
-		zynqmp_disp_layer_set_tpg(disp, layer, disp->tpg_on);
-	}
-
-	if (zynqmp_disp_av_buf_vid_timing_src_is_int(&disp->av_buf) ||
-	    zynqmp_disp_av_buf_vid_clock_src_is_ps(&disp->av_buf)) {
-		dev_info(disp->dev,
-			 "Disabling the pipeline to change the clk/timing src");
-		zynqmp_disp_disable(disp, true);
-		zynqmp_disp_av_buf_set_vid_clock_src(&disp->av_buf, false);
-		zynqmp_disp_av_buf_set_vid_timing_src(&disp->av_buf, false);
-	}
-
-	zynqmp_disp_enable(disp);
-
-	return 0;
-}
-
-static void zynqmp_disp_bridge_disable(struct xlnx_bridge *bridge)
-{
-	struct zynqmp_disp_layer *layer = bridge_to_layer(bridge);
-	struct zynqmp_disp *disp = layer->disp;
-
-	zynqmp_disp_disable(disp, false);
-
-	zynqmp_disp_layer_disable(disp, layer, ZYNQMP_DISP_LAYER_LIVE);
-	if (layer->id == ZYNQMP_DISP_LAYER_VID && disp->tpg_on)
-		zynqmp_disp_layer_set_tpg(disp, layer, disp->tpg_on);
-
-	if (!zynqmp_disp_layer_is_live(disp)) {
-		dev_info(disp->dev,
-			 "Disabling the pipeline to change the clk/timing src");
-		zynqmp_disp_disable(disp, true);
-		zynqmp_disp_av_buf_set_vid_clock_src(&disp->av_buf, true);
-		zynqmp_disp_av_buf_set_vid_timing_src(&disp->av_buf, true);
-		if (zynqmp_disp_layer_is_enabled(disp))
-			zynqmp_disp_enable(disp);
-	}
-}
-
-static int zynqmp_disp_bridge_set_input(struct xlnx_bridge *bridge,
-					u32 width, u32 height, u32 bus_fmt)
-{
-	struct zynqmp_disp_layer *layer = bridge_to_layer(bridge);
-	int ret;
-
-	ret = zynqmp_disp_layer_check_size(layer->disp, layer, width, height);
-	if (ret)
-		return ret;
-
-	ret = zynqmp_disp_layer_set_live_fmt(layer->disp,  layer, bus_fmt);
-	if (ret)
-		dev_err(layer->disp->dev, "failed to set live fmt\n");
-
-	return ret;
-}
-
-static int zynqmp_disp_bridge_get_input_fmts(struct xlnx_bridge *bridge,
-					     const u32 **fmts, u32 *count)
-{
-	struct zynqmp_disp_layer *layer = bridge_to_layer(bridge);
-
-	*fmts = layer->bus_fmts;
-	*count = layer->num_bus_fmts;
-
-	return 0;
-}
-
-static int zynqmp_disp_bridge_set_timing(struct xlnx_bridge *bridge,
-					 struct videomode *vm)
-{
-	struct zynqmp_disp_layer *layer = bridge_to_layer(bridge);
-	struct zynqmp_disp *disp = layer->disp;
-	struct drm_crtc *crtc = &disp->xlnx_crtc.crtc;
-	struct drm_display_mode *adjusted_mode = &crtc->state->adjusted_mode;
-
-	drm_display_mode_from_videomode(vm, adjusted_mode);
-
-	return 0;
-}
-
-/*
- * Component functions
- */
-
-int zynqmp_disp_bind(struct device *dev, struct device *master, void *data)
-{
-	struct zynqmp_dpsub *dpsub = dev_get_drvdata(dev);
+void zynqmp_disp_remove(struct zynqmp_dpsub *dpsub)
+{
 	struct zynqmp_disp *disp = dpsub->disp;
-	struct drm_device *drm = data;
-	int num;
-	u64 max;
-	int ret;
-
-	disp->drm = drm;
-
-	max = ZYNQMP_DISP_V_BLEND_SET_GLOBAL_ALPHA_MAX;
-	disp->g_alpha_prop = drm_property_create_range(drm, 0, "alpha", 0, max);
-	disp->g_alpha_en_prop = drm_property_create_bool(drm, 0,
-							 "g_alpha_en");
-	num = ARRAY_SIZE(zynqmp_disp_color_enum);
-	disp->color_prop = drm_property_create_enum(drm, 0,
-						    "output_color",
-						    zynqmp_disp_color_enum,
-						    num);
-	max = ZYNQMP_DISP_V_BLEND_BG_MAX;
-	disp->bg_c0_prop = drm_property_create_range(drm, 0, "bg_c0", 0, max);
-	disp->bg_c1_prop = drm_property_create_range(drm, 0, "bg_c1", 0, max);
-	disp->bg_c2_prop = drm_property_create_range(drm, 0, "bg_c2", 0, max);
-	disp->tpg_prop = drm_property_create_bool(drm, 0, "tpg");
-
-	ret = zynqmp_disp_create_plane(disp);
-	if (ret)
-		return ret;
-	ret = zynqmp_disp_create_crtc(disp);
-	if (ret)
-		return ret;
-	zynqmp_disp_map_crtc_to_plane(disp);
-
-	return 0;
-}
-
-void zynqmp_disp_unbind(struct device *dev, struct device *master, void *data)
-{
-	struct zynqmp_dpsub *dpsub = dev_get_drvdata(dev);
-	struct zynqmp_disp *disp = dpsub->disp;
-
-	zynqmp_disp_destroy_crtc(disp);
-	zynqmp_disp_destroy_plane(disp);
-	drm_property_destroy(disp->drm, disp->bg_c2_prop);
-	drm_property_destroy(disp->drm, disp->bg_c1_prop);
-	drm_property_destroy(disp->drm, disp->bg_c0_prop);
-	drm_property_destroy(disp->drm, disp->color_prop);
-	drm_property_destroy(disp->drm, disp->g_alpha_en_prop);
-	drm_property_destroy(disp->drm, disp->g_alpha_prop);
-}
-
-/*
- * Platform initialization functions
- */
-
-static int zynqmp_disp_enumerate_fmts(struct zynqmp_disp *disp)
-{
-	struct zynqmp_disp_layer *layer;
-	u32 *bus_fmts;
-	u32 i, size, num_bus_fmts;
-	u32 gfx_fmt = ZYNQMP_DISP_AV_BUF_GFX_FMT_RGB565;
-
-	num_bus_fmts = ARRAY_SIZE(av_buf_live_fmts);
-	bus_fmts = devm_kzalloc(disp->dev, sizeof(*bus_fmts) * num_bus_fmts,
-				GFP_KERNEL);
-	if (!bus_fmts)
-		return -ENOMEM;
-	for (i = 0; i < num_bus_fmts; i++)
-		bus_fmts[i] = av_buf_live_fmts[i].bus_fmt;
-
-	layer = &disp->layers[ZYNQMP_DISP_LAYER_VID];
-	layer->num_bus_fmts = num_bus_fmts;
-	layer->bus_fmts = bus_fmts;
-	size = ARRAY_SIZE(av_buf_vid_fmts);
-	layer->num_fmts = size;
-	layer->drm_fmts = devm_kzalloc(disp->dev,
-				       sizeof(*layer->drm_fmts) * size,
-				       GFP_KERNEL);
-	if (!layer->drm_fmts)
-		return -ENOMEM;
-	for (i = 0; i < layer->num_fmts; i++)
-		layer->drm_fmts[i] = av_buf_vid_fmts[i].drm_fmt;
-	layer->fmt = &av_buf_vid_fmts[ZYNQMP_DISP_AV_BUF_VID_FMT_YUYV];
-
-	layer = &disp->layers[ZYNQMP_DISP_LAYER_GFX];
-	layer->num_bus_fmts = num_bus_fmts;
-	layer->bus_fmts = bus_fmts;
-	size = ARRAY_SIZE(av_buf_gfx_fmts);
-	layer->num_fmts = size;
-	layer->drm_fmts = devm_kzalloc(disp->dev,
-				       sizeof(*layer->drm_fmts) * size,
-				       GFP_KERNEL);
-	if (!layer->drm_fmts)
-		return -ENOMEM;
-
-	for (i = 0; i < layer->num_fmts; i++)
-		layer->drm_fmts[i] = av_buf_gfx_fmts[i].drm_fmt;
-	if (zynqmp_disp_gfx_init_fmt < ARRAY_SIZE(zynqmp_disp_gfx_init_fmts))
-		gfx_fmt = zynqmp_disp_gfx_init_fmts[zynqmp_disp_gfx_init_fmt];
-	layer->fmt = &av_buf_gfx_fmts[gfx_fmt];
-
-	return 0;
-}
-
-int zynqmp_disp_probe(struct platform_device *pdev)
-{
-	struct zynqmp_dpsub *dpsub;
-	struct zynqmp_disp *disp;
-	struct resource *res;
-	void __iomem *regs;
-	int ret;
-	struct zynqmp_disp_layer *layer;
-	unsigned int i, j;
-	struct device_node *vtc_node;
-
-	disp = devm_kzalloc(&pdev->dev, sizeof(*disp), GFP_KERNEL);
-	if (!disp)
-		return -ENOMEM;
-	disp->dev = &pdev->dev;
-
-	res = platform_get_resource_byname(pdev, IORESOURCE_MEM, "blend");
-	disp->blend.base = devm_ioremap_resource(&pdev->dev, res);
-	if (IS_ERR(disp->blend.base))
-		return PTR_ERR(disp->blend.base);
-
-	res = platform_get_resource_byname(pdev, IORESOURCE_MEM, "av_buf");
-	disp->av_buf.base = devm_ioremap_resource(&pdev->dev, res);
-	if (IS_ERR(disp->av_buf.base))
-		return PTR_ERR(disp->av_buf.base);
-
-	disp->aud.base = syscon_regmap_lookup_by_phandle(disp->dev->of_node,
-							 "xlnx,dpaud-reg");
-	if (IS_ERR(disp->aud.base)) {
-		dev_info(&pdev->dev, "could not find xlnx,dpaud-reg, trying direct register access. DisplayPort audio will not work\n");
-
-		regs = devm_platform_ioremap_resource_byname(pdev, "aud");
-		if (IS_ERR(regs)) {
-			dev_err(&pdev->dev, "get aud memory resource failed.\n");
-			return PTR_ERR(regs);
-		}
-		disp->aud.base =
-			devm_regmap_init_mmio(&pdev->dev, regs,
-					      &dpaud_regmap_config);
-		if (IS_ERR(disp->aud.base)) {
-			dev_err(&pdev->dev, "failed to init regmap\n");
-			return PTR_ERR(disp->aud.base);
-		}
-	}
-
-	dpsub = platform_get_drvdata(pdev);
-	dpsub->disp = disp;
-	disp->dpsub = dpsub;
-
-	ret = zynqmp_disp_enumerate_fmts(disp);
-	if (ret)
-		return ret;
-
-	/* Try the live PL video clock */
-	disp->_pl_pclk = devm_clk_get(disp->dev, "dp_live_video_in_clk");
-	if (!IS_ERR(disp->_pl_pclk)) {
-		disp->pclk = disp->_pl_pclk;
-	} else if (PTR_ERR(disp->_pl_pclk) == -EPROBE_DEFER) {
-		return PTR_ERR(disp->_pl_pclk);
-	}
-
-	/* If the live PL video clock is not valid, fall back to PS clock */
-	if (!disp->pclk) {
-		disp->_ps_pclk = devm_clk_get(disp->dev, "dp_vtc_pixel_clk_in");
-		if (IS_ERR(disp->_ps_pclk)) {
-			dev_err(disp->dev, "failed to init any video clock\n");
-			return PTR_ERR(disp->_ps_pclk);
-		}
-		disp->pclk = disp->_ps_pclk;
-	}
-
-	disp->aclk = devm_clk_get(disp->dev, "dp_apb_clk");
-	if (IS_ERR(disp->aclk))
-		return PTR_ERR(disp->aclk);
-	ret = zynqmp_disp_clk_enable(disp->aclk, &disp->aclk_en);
-	if (ret) {
-		dev_err(disp->dev, "failed to enable the APB clk\n");
-		return ret;
-	}
-
-	/* Try the live PL audio clock */
-	disp->_pl_audclk = devm_clk_get(disp->dev, "dp_live_audio_aclk");
-	if (!IS_ERR(disp->_pl_audclk)) {
-		disp->audclk = disp->_pl_audclk;
-	}
-
-	/* If the live PL audio clock is not valid, fall back to PS clock */
-	if (!disp->audclk) {
-		disp->_ps_audclk = devm_clk_get(disp->dev, "dp_aud_clk");
-		if (!IS_ERR(disp->_ps_audclk)) {
-			disp->audclk = disp->_ps_audclk;
-		}
-
-		if (!disp->audclk) {
-			dev_err(disp->dev,
-				"audio is disabled due to clock failure\n");
-		}
-	}
-
-	/* VTC Bridge support */
-	vtc_node = of_parse_phandle(disp->dev->of_node, "xlnx,bridge", 0);
-	if (vtc_node) {
-		disp->vtc_bridge = of_xlnx_bridge_get(vtc_node);
-		if (!disp->vtc_bridge) {
-			dev_info(disp->dev, "Didn't get vtc bridge instance\n");
-			return -EPROBE_DEFER;
-		}
-	} else {
-		dev_info(disp->dev, "vtc bridge property not present\n");
-	}
-
-	ret = zynqmp_disp_layer_create(disp);
-	if (ret)
-		goto error_aclk;
-
-	zynqmp_disp_init(disp);
-
-	/*
-	 * Register live bridges so external CRTCs will be able probe
-	 * successfully
-	 */
-	for (i = 0; i < ZYNQMP_DISP_NUM_LAYERS; i++) {
-		layer = &disp->layers[i];
-		layer->bridge.enable = &zynqmp_disp_bridge_enable;
-		layer->bridge.disable = &zynqmp_disp_bridge_disable;
-		layer->bridge.set_input = &zynqmp_disp_bridge_set_input;
-		layer->bridge.get_input_fmts =
-			&zynqmp_disp_bridge_get_input_fmts;
-		layer->bridge.set_timing = &zynqmp_disp_bridge_set_timing;
-		layer->bridge.of_node = disp->dev->of_node;
-		layer->bridge.extra_name = ((i == 0) ? ".vid" : ".gfx");
-		ret = xlnx_bridge_register(&layer->bridge);
-		if (ret) {
-			dev_info(disp->dev, "Bridge registration failed\n");
-			for (j = 0; j < i; j++)
-				xlnx_bridge_unregister(&disp->layers[j].bridge);
-			goto error_aclk;
-		}
-	}
-
-	return 0;
-
-error_aclk:
-	zynqmp_disp_clk_disable(disp->aclk, &disp->aclk_en);
-	return ret;
-}
-
-int zynqmp_disp_remove(struct platform_device *pdev)
-{
-	struct zynqmp_dpsub *dpsub = platform_get_drvdata(pdev);
-	struct zynqmp_disp *disp = dpsub->disp;
-
-	zynqmp_disp_layer_destroy(disp);
-	if (disp->audclk)
-		zynqmp_disp_clk_disable(disp->audclk, &disp->audclk_en);
-	if (disp->vtc_bridge)
-		of_xlnx_bridge_put(disp->vtc_bridge);
-	zynqmp_disp_clk_disable(disp->aclk, &disp->aclk_en);
-	zynqmp_disp_clk_disable(disp->pclk, &disp->pclk_en);
-	dpsub->disp = NULL;
-
-	return 0;
+
+	zynqmp_disp_destroy_layers(disp);
 }