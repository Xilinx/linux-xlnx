--- conflicted
+++ resolved
@@ -178,13 +178,8 @@
 	info = drm_get_format_info(dev, r);
 
 	for (i = 0; i < info->num_planes; i++) {
-<<<<<<< HEAD
-		unsigned int width = fb_plane_width(r->width, info, i);
-		unsigned int height = fb_plane_height(r->height, info, i);
-=======
 		unsigned int width = drm_format_info_plane_width(info, r->width, i);
 		unsigned int height = drm_format_info_plane_height(info, r->height, i);
->>>>>>> a686015d
 		unsigned int block_size = info->char_per_block[i] ||
 					  info->bytes_per_macropixel[i];
 		u64 min_pitch = drm_format_info_min_pitch(info, i, width);
