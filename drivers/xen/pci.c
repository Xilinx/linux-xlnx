// SPDX-License-Identifier: GPL-2.0-only
/*
 * Copyright (c) 2009, Intel Corporation.
 *
 * Author: Weidong Han <weidong.han@intel.com>
 */

#include <linux/pci.h>
#include <linux/acpi.h>
#include <linux/pci-acpi.h>
#include <xen/pci.h>
#include <xen/xen.h>
#include <xen/interface/physdev.h>
#include <xen/interface/xen.h>

#include <asm/xen/hypervisor.h>
#include <asm/xen/hypercall.h>
#include "../pci/pci.h"
#ifdef CONFIG_PCI_MMCONFIG
#include <asm/pci_x86.h>

static int xen_mcfg_late(void);
#endif

static bool __read_mostly pci_seg_supported = true;

static int xen_add_device(struct device *dev)
{
	int r;
	struct pci_dev *pci_dev = to_pci_dev(dev);
#ifdef CONFIG_PCI_IOV
	struct pci_dev *physfn = pci_dev->physfn;
#endif
#ifdef CONFIG_PCI_MMCONFIG
	static bool pci_mcfg_reserved = false;
	/*
	 * Reserve MCFG areas in Xen on first invocation due to this being
	 * potentially called from inside of acpi_init immediately after
	 * MCFG table has been finally parsed.
	 */
	if (!pci_mcfg_reserved) {
		xen_mcfg_late();
		pci_mcfg_reserved = true;
	}
#endif
	if (pci_seg_supported) {
		DEFINE_RAW_FLEX(struct physdev_pci_device_add, add, optarr, 1);

		add->seg = pci_domain_nr(pci_dev->bus);
		add->bus = pci_dev->bus->number;
		add->devfn = pci_dev->devfn;

#ifdef CONFIG_ACPI
		acpi_handle handle;
#endif

#ifdef CONFIG_PCI_IOV
		if (pci_dev->is_virtfn) {
			add->flags = XEN_PCI_DEV_VIRTFN;
			add->physfn.bus = physfn->bus->number;
			add->physfn.devfn = physfn->devfn;
		} else
#endif
		if (pci_ari_enabled(pci_dev->bus) && PCI_SLOT(pci_dev->devfn))
			add->flags = XEN_PCI_DEV_EXTFN;

#ifdef CONFIG_ACPI
		handle = ACPI_HANDLE(&pci_dev->dev);
#ifdef CONFIG_PCI_IOV
		if (!handle && pci_dev->is_virtfn)
			handle = ACPI_HANDLE(physfn->bus->bridge);
#endif
		if (!handle) {
			/*
			 * This device was not listed in the ACPI name space at
			 * all. Try to get acpi handle of parent pci bus.
			 */
			struct pci_bus *pbus;
			for (pbus = pci_dev->bus; pbus; pbus = pbus->parent) {
				handle = acpi_pci_get_bridge_handle(pbus);
				if (handle)
					break;
			}
		}
		if (handle) {
			acpi_status status;

			do {
				unsigned long long pxm;

				status = acpi_evaluate_integer(handle, "_PXM",
							       NULL, &pxm);
				if (ACPI_SUCCESS(status)) {
					add->optarr[0] = pxm;
					add->flags |= XEN_PCI_DEV_PXM;
					break;
				}
				status = acpi_get_parent(handle, &handle);
			} while (ACPI_SUCCESS(status));
		}
#endif /* CONFIG_ACPI */

		r = HYPERVISOR_physdev_op(PHYSDEVOP_pci_device_add, add);
		if (r != -ENOSYS)
			return r;
		pci_seg_supported = false;
	}

	if (pci_domain_nr(pci_dev->bus))
		r = -ENOSYS;
#ifdef CONFIG_PCI_IOV
	else if (pci_dev->is_virtfn) {
		struct physdev_manage_pci_ext manage_pci_ext = {
			.bus		= pci_dev->bus->number,
			.devfn		= pci_dev->devfn,
			.is_virtfn 	= 1,
			.physfn.bus	= physfn->bus->number,
			.physfn.devfn	= physfn->devfn,
		};

		r = HYPERVISOR_physdev_op(PHYSDEVOP_manage_pci_add_ext,
			&manage_pci_ext);
	}
#endif
	else if (pci_ari_enabled(pci_dev->bus) && PCI_SLOT(pci_dev->devfn)) {
		struct physdev_manage_pci_ext manage_pci_ext = {
			.bus		= pci_dev->bus->number,
			.devfn		= pci_dev->devfn,
			.is_extfn	= 1,
		};

		r = HYPERVISOR_physdev_op(PHYSDEVOP_manage_pci_add_ext,
			&manage_pci_ext);
	} else {
		struct physdev_manage_pci manage_pci = {
			.bus	= pci_dev->bus->number,
			.devfn	= pci_dev->devfn,
		};

		r = HYPERVISOR_physdev_op(PHYSDEVOP_manage_pci_add,
			&manage_pci);
	}

	return r;
}

static int xen_remove_device(struct device *dev)
{
	int r;
	struct pci_dev *pci_dev = to_pci_dev(dev);

	if (pci_seg_supported) {
		struct physdev_pci_device device = {
			.seg = pci_domain_nr(pci_dev->bus),
			.bus = pci_dev->bus->number,
			.devfn = pci_dev->devfn
		};

		r = HYPERVISOR_physdev_op(PHYSDEVOP_pci_device_remove,
					  &device);
	} else if (pci_domain_nr(pci_dev->bus))
		r = -ENOSYS;
	else {
		struct physdev_manage_pci manage_pci = {
			.bus = pci_dev->bus->number,
			.devfn = pci_dev->devfn
		};

		r = HYPERVISOR_physdev_op(PHYSDEVOP_manage_pci_remove,
					  &manage_pci);
	}

	return r;
}

<<<<<<< HEAD
int xen_reset_device_state(const struct pci_dev *dev)
{
	struct physdev_pci_device device = {
		.seg = pci_domain_nr(dev->bus),
		.bus = dev->bus->number,
		.devfn = dev->devfn
	};

	return HYPERVISOR_physdev_op(PHYSDEVOP_pci_device_state_reset, &device);
}
EXPORT_SYMBOL_GPL(xen_reset_device_state);
=======
int xen_reset_device(const struct pci_dev *dev)
{
	struct pci_device_reset device = {
		.dev.seg = pci_domain_nr(dev->bus),
		.dev.bus = dev->bus->number,
		.dev.devfn = dev->devfn,
		.flags = PCI_DEVICE_RESET_FLR,
	};

	return HYPERVISOR_physdev_op(PHYSDEVOP_pci_device_reset, &device);
}
EXPORT_SYMBOL_GPL(xen_reset_device);
>>>>>>> a686015d

static int xen_pci_notifier(struct notifier_block *nb,
			    unsigned long action, void *data)
{
	struct device *dev = data;
	int r = 0;

	switch (action) {
	case BUS_NOTIFY_ADD_DEVICE:
		r = xen_add_device(dev);
		break;
	case BUS_NOTIFY_DEL_DEVICE:
		r = xen_remove_device(dev);
		break;
	default:
		return NOTIFY_DONE;
	}
	if (r)
		dev_err(dev, "Failed to %s - passthrough or MSI/MSI-X might fail!\n",
			action == BUS_NOTIFY_ADD_DEVICE ? "add" :
			(action == BUS_NOTIFY_DEL_DEVICE ? "delete" : "?"));
	return NOTIFY_OK;
}

static struct notifier_block device_nb = {
	.notifier_call = xen_pci_notifier,
};

static int __init register_xen_pci_notifier(void)
{
	if (!xen_initial_domain())
		return 0;

	return bus_register_notifier(&pci_bus_type, &device_nb);
}

arch_initcall(register_xen_pci_notifier);

#ifdef CONFIG_PCI_MMCONFIG
static int xen_mcfg_late(void)
{
	struct pci_mmcfg_region *cfg;
	int rc;

	if (!xen_initial_domain())
		return 0;

	if ((pci_probe & PCI_PROBE_MMCONF) == 0)
		return 0;

	if (list_empty(&pci_mmcfg_list))
		return 0;

	/* Check whether they are in the right area. */
	list_for_each_entry(cfg, &pci_mmcfg_list, list) {
		struct physdev_pci_mmcfg_reserved r;

		r.address = cfg->address;
		r.segment = cfg->segment;
		r.start_bus = cfg->start_bus;
		r.end_bus = cfg->end_bus;
		r.flags = XEN_PCI_MMCFG_RESERVED;

		rc = HYPERVISOR_physdev_op(PHYSDEVOP_pci_mmcfg_reserved, &r);
		switch (rc) {
		case 0:
		case -ENOSYS:
			continue;

		default:
			pr_warn("Failed to report MMCONFIG reservation"
				" state for %s to hypervisor"
				" (%d)\n",
				cfg->name, rc);
		}
	}
	return 0;
}
#endif

#ifdef CONFIG_XEN_DOM0
struct xen_device_domain_owner {
	domid_t domain;
	struct pci_dev *dev;
	struct list_head list;
};

static DEFINE_SPINLOCK(dev_domain_list_spinlock);
static LIST_HEAD(dev_domain_list);

static struct xen_device_domain_owner *find_device(struct pci_dev *dev)
{
	struct xen_device_domain_owner *owner;

	list_for_each_entry(owner, &dev_domain_list, list) {
		if (owner->dev == dev)
			return owner;
	}
	return NULL;
}

int xen_find_device_domain_owner(struct pci_dev *dev)
{
	struct xen_device_domain_owner *owner;
	int domain = -ENODEV;

	spin_lock(&dev_domain_list_spinlock);
	owner = find_device(dev);
	if (owner)
		domain = owner->domain;
	spin_unlock(&dev_domain_list_spinlock);
	return domain;
}
EXPORT_SYMBOL_GPL(xen_find_device_domain_owner);

int xen_register_device_domain_owner(struct pci_dev *dev, uint16_t domain)
{
	struct xen_device_domain_owner *owner;

	owner = kzalloc(sizeof(struct xen_device_domain_owner), GFP_KERNEL);
	if (!owner)
		return -ENODEV;

	spin_lock(&dev_domain_list_spinlock);
	if (find_device(dev)) {
		spin_unlock(&dev_domain_list_spinlock);
		kfree(owner);
		return -EEXIST;
	}
	owner->domain = domain;
	owner->dev = dev;
	list_add_tail(&owner->list, &dev_domain_list);
	spin_unlock(&dev_domain_list_spinlock);
	return 0;
}
EXPORT_SYMBOL_GPL(xen_register_device_domain_owner);

int xen_unregister_device_domain_owner(struct pci_dev *dev)
{
	struct xen_device_domain_owner *owner;

	spin_lock(&dev_domain_list_spinlock);
	owner = find_device(dev);
	if (!owner) {
		spin_unlock(&dev_domain_list_spinlock);
		return -ENODEV;
	}
	list_del(&owner->list);
	spin_unlock(&dev_domain_list_spinlock);
	kfree(owner);
	return 0;
}
EXPORT_SYMBOL_GPL(xen_unregister_device_domain_owner);
#endif<|MERGE_RESOLUTION|>--- conflicted
+++ resolved
@@ -173,19 +173,6 @@
 	return r;
 }
 
-<<<<<<< HEAD
-int xen_reset_device_state(const struct pci_dev *dev)
-{
-	struct physdev_pci_device device = {
-		.seg = pci_domain_nr(dev->bus),
-		.bus = dev->bus->number,
-		.devfn = dev->devfn
-	};
-
-	return HYPERVISOR_physdev_op(PHYSDEVOP_pci_device_state_reset, &device);
-}
-EXPORT_SYMBOL_GPL(xen_reset_device_state);
-=======
 int xen_reset_device(const struct pci_dev *dev)
 {
 	struct pci_device_reset device = {
@@ -198,7 +185,6 @@
 	return HYPERVISOR_physdev_op(PHYSDEVOP_pci_device_reset, &device);
 }
 EXPORT_SYMBOL_GPL(xen_reset_device);
->>>>>>> a686015d
 
 static int xen_pci_notifier(struct notifier_block *nb,
 			    unsigned long action, void *data)
