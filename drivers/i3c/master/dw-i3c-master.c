--- conflicted
+++ resolved
@@ -221,14 +221,6 @@
 static unsigned int scl_timing_quirk_spp = 0;
 module_param(scl_timing_quirk_spp, uint, 0644);
 MODULE_PARM_DESC(scl_timing_quirk_spp, "Override the scl timings");
-<<<<<<< HEAD
-
-struct dw_i3c_master_caps {
-	u8 cmdfifodepth;
-	u8 datafifodepth;
-};
-=======
->>>>>>> 08485d4c
 
 struct dw_i3c_cmd {
 	u32 cmd_lo;
