/*
 * Remote Processor Framework Elf loader
 *
 * Copyright (C) 2011 Texas Instruments, Inc.
 * Copyright (C) 2011 Google, Inc.
 *
 * Ohad Ben-Cohen <ohad@wizery.com>
 * Brian Swetland <swetland@google.com>
 * Mark Grosen <mgrosen@ti.com>
 * Fernando Guzman Lugo <fernando.lugo@ti.com>
 * Suman Anna <s-anna@ti.com>
 * Robert Tivy <rtivy@ti.com>
 * Armando Uribe De Leon <x0095078@ti.com>
 * Sjur Brændeland <sjur.brandeland@stericsson.com>
 *
 * This program is free software; you can redistribute it and/or
 * modify it under the terms of the GNU General Public License
 * version 2 as published by the Free Software Foundation.
 *
 * This program is distributed in the hope that it will be useful,
 * but WITHOUT ANY WARRANTY; without even the implied warranty of
 * MERCHANTABILITY or FITNESS FOR A PARTICULAR PURPOSE.  See the
 * GNU General Public License for more details.
 */

#define pr_fmt(fmt)    "%s: " fmt, __func__

#include <linux/module.h>
#include <linux/firmware.h>
#include <linux/remoteproc.h>
#include <linux/elf.h>
#include <crypto/hash.h>

#include "remoteproc_internal.h"

/**
 * rproc_elf_sanity_check() - Sanity Check ELF firmware image
 * @rproc: the remote processor handle
 * @fw: the ELF firmware image
 *
 * Make sure this fw image is sane.
 */
int rproc_elf_sanity_check(struct rproc *rproc, const struct firmware *fw)
{
	const char *name = rproc->firmware;
	struct device *dev = &rproc->dev;
	struct elf32_hdr *ehdr;
	char class;

	if (!fw) {
		dev_err(dev, "failed to load %s\n", name);
		return -EINVAL;
	}

	if (fw->size < sizeof(struct elf32_hdr)) {
		dev_err(dev, "Image is too small\n");
		return -EINVAL;
	}

	ehdr = (struct elf32_hdr *)fw->data;

	/* We only support ELF32 at this point */
	class = ehdr->e_ident[EI_CLASS];
	if (class != ELFCLASS32) {
		dev_err(dev, "Unsupported class: %d\n", class);
		return -EINVAL;
	}

	/* We assume the firmware has the same endianness as the host */
# ifdef __LITTLE_ENDIAN
	if (ehdr->e_ident[EI_DATA] != ELFDATA2LSB) {
# else /* BIG ENDIAN */
	if (ehdr->e_ident[EI_DATA] != ELFDATA2MSB) {
# endif
		dev_err(dev, "Unsupported firmware endianness\n");
		return -EINVAL;
	}

	if (fw->size < ehdr->e_shoff + sizeof(struct elf32_shdr)) {
		dev_err(dev, "Image is too small\n");
		return -EINVAL;
	}

	if (memcmp(ehdr->e_ident, ELFMAG, SELFMAG)) {
		dev_err(dev, "Image is corrupted (bad magic)\n");
		return -EINVAL;
	}

	if (ehdr->e_phnum == 0) {
		dev_err(dev, "No loadable segments\n");
		return -EINVAL;
	}

	if (ehdr->e_phoff > fw->size) {
		dev_err(dev, "Firmware size is too small\n");
		return -EINVAL;
	}

	return 0;
}
EXPORT_SYMBOL(rproc_elf_sanity_check);

/**
 * rproc_elf_get_boot_addr() - Get rproc's boot address.
 * @rproc: the remote processor handle
 * @fw: the ELF firmware image
 *
 * This function returns the entry point address of the ELF
 * image.
 *
 * Note that the boot address is not a configurable property of all remote
 * processors. Some will always boot at a specific hard-coded address.
 */
u32 rproc_elf_get_boot_addr(struct rproc *rproc, const struct firmware *fw)
{
	struct elf32_hdr *ehdr  = (struct elf32_hdr *)fw->data;

	return ehdr->e_entry;
}
EXPORT_SYMBOL(rproc_elf_get_boot_addr);

/**
 * rproc_elf_load_segments() - load firmware segments to memory
 * @rproc: remote processor which will be booted using these fw segments
 * @fw: the ELF firmware image
 *
 * This function loads the firmware segments to memory, where the remote
 * processor expects them.
 *
 * Some remote processors will expect their code and data to be placed
 * in specific device addresses, and can't have them dynamically assigned.
 *
 * We currently support only those kind of remote processors, and expect
 * the program header's paddr member to contain those addresses. We then go
 * through the physically contiguous "carveout" memory regions which we
 * allocated (and mapped) earlier on behalf of the remote processor,
 * and "translate" device address to kernel addresses, so we can copy the
 * segments where they are expected.
 *
 * Currently we only support remote processors that required carveout
 * allocations and got them mapped onto their iommus. Some processors
 * might be different: they might not have iommus, and would prefer to
 * directly allocate memory for every segment/resource. This is not yet
 * supported, though.
 */
int rproc_elf_load_segments(struct rproc *rproc, const struct firmware *fw)
{
	struct device *dev = &rproc->dev;
	struct elf32_hdr *ehdr;
	struct elf32_phdr *phdr;
	int i, ret = 0;
	const u8 *elf_data = fw->data;

	ehdr = (struct elf32_hdr *)elf_data;
	phdr = (struct elf32_phdr *)(elf_data + ehdr->e_phoff);

	/* go through the available ELF segments */
	for (i = 0; i < ehdr->e_phnum; i++, phdr++) {
		u32 da = phdr->p_paddr;
		u32 memsz = phdr->p_memsz;
		u32 filesz = phdr->p_filesz;
		u32 offset = phdr->p_offset;
		void *ptr;

		if (phdr->p_type != PT_LOAD)
			continue;

		dev_dbg(dev, "phdr: type %d da 0x%x memsz 0x%x filesz 0x%x\n",
			phdr->p_type, da, memsz, filesz);

		if (filesz > memsz) {
			dev_err(dev, "bad phdr filesz 0x%x memsz 0x%x\n",
				filesz, memsz);
			ret = -EINVAL;
			break;
		}

		if (offset + filesz > fw->size) {
			dev_err(dev, "truncated fw: need 0x%x avail 0x%zx\n",
				offset + filesz, fw->size);
			ret = -EINVAL;
			break;
		}

		/* grab the kernel address for this device address */
		ptr = rproc_da_to_va(rproc, da, memsz);
		if (!ptr) {
			dev_err(dev, "bad phdr da 0x%x mem 0x%x\n", da, memsz);
			ret = -EINVAL;
			break;
		}

		/* put the segment where the remote processor expects it */
		if (phdr->p_filesz)
			memcpy(ptr, elf_data + phdr->p_offset, filesz);

		/*
		 * Zero out remaining memory for this segment.
		 *
		 * This isn't strictly required since dma_alloc_coherent already
		 * did this for us. albeit harmless, we may consider removing
		 * this.
		 */
		if (memsz > filesz)
			memset(ptr + filesz, 0, memsz - filesz);
	}

	return ret;
}
EXPORT_SYMBOL(rproc_elf_load_segments);

static struct elf32_shdr *
find_table(struct device *dev, struct elf32_hdr *ehdr, size_t fw_size)
{
	struct elf32_shdr *shdr;
	int i;
	const char *name_table;
	struct resource_table *table = NULL;
	const u8 *elf_data = (void *)ehdr;

	/* look for the resource table and handle it */
	shdr = (struct elf32_shdr *)(elf_data + ehdr->e_shoff);
	name_table = elf_data + shdr[ehdr->e_shstrndx].sh_offset;

	for (i = 0; i < ehdr->e_shnum; i++, shdr++) {
		u32 size = shdr->sh_size;
		u32 offset = shdr->sh_offset;

		if (strcmp(name_table + shdr->sh_name, ".resource_table"))
			continue;

		table = (struct resource_table *)(elf_data + offset);

		/* make sure we have the entire table */
		if (offset + size > fw_size || offset + size < size) {
			dev_err(dev, "resource table truncated\n");
			return NULL;
		}

		/* make sure table has at least the header */
		if (sizeof(struct resource_table) > size) {
			dev_err(dev, "header-less resource table\n");
			return NULL;
		}

		/* we don't support any version beyond the first */
		if (table->ver != 1) {
			dev_err(dev, "unsupported fw ver: %d\n", table->ver);
			return NULL;
		}

		/* make sure reserved bytes are zeroes */
		if (table->reserved[0] || table->reserved[1]) {
			dev_err(dev, "non zero reserved bytes\n");
			return NULL;
		}

		/* make sure the offsets array isn't truncated */
		if (table->num * sizeof(table->offset[0]) +
				sizeof(struct resource_table) > size) {
			dev_err(dev, "resource table incomplete\n");
			return NULL;
		}

		return shdr;
	}

	return NULL;
}

/**
 * rproc_elf_load_rsc_table() - load the resource table
 * @rproc: the rproc handle
 * @fw: the ELF firmware image
 *
 * This function finds the resource table inside the remote processor's
 * firmware, load it into the @cached_table and update @table_ptr.
 *
 * Return: 0 on success, negative errno on failure.
 */
int rproc_elf_load_rsc_table(struct rproc *rproc, const struct firmware *fw)
{
	struct elf32_hdr *ehdr;
	struct elf32_shdr *shdr;
	struct device *dev = &rproc->dev;
	struct resource_table *table = NULL;
	const u8 *elf_data = fw->data;
	size_t tablesz;

	ehdr = (struct elf32_hdr *)elf_data;

	shdr = find_table(dev, ehdr, fw->size);
	if (!shdr)
		return -EINVAL;

	table = (struct resource_table *)(elf_data + shdr->sh_offset);
	tablesz = shdr->sh_size;

	/*
	 * Create a copy of the resource table. When a virtio device starts
	 * and calls vring_new_virtqueue() the address of the allocated vring
	 * will be stored in the cached_table. Before the device is started,
	 * cached_table will be copied into device memory.
	 */
	rproc->cached_table = kmemdup(table, tablesz, GFP_KERNEL);
	if (!rproc->cached_table)
		return -ENOMEM;

	rproc->table_ptr = rproc->cached_table;
	rproc->table_sz = tablesz;

	return 0;
}
EXPORT_SYMBOL(rproc_elf_load_rsc_table);

/**
 * rproc_elf_find_loaded_rsc_table() - find the loaded resource table
 * @rproc: the rproc handle
 * @fw: the ELF firmware image
 *
 * This function finds the location of the loaded resource table. Don't
 * call this function if the table wasn't loaded yet - it's a bug if you do.
 *
 * Returns the pointer to the resource table if it is found or NULL otherwise.
 * If the table wasn't loaded yet the result is unspecified.
 */
struct resource_table *rproc_elf_find_loaded_rsc_table(struct rproc *rproc,
						       const struct firmware *fw)
{
	struct elf32_hdr *ehdr = (struct elf32_hdr *)fw->data;
	struct elf32_shdr *shdr;

	shdr = find_table(&rproc->dev, ehdr, fw->size);
	if (!shdr)
		return NULL;

	return rproc_da_to_va(rproc, shdr->sh_addr, shdr->sh_size);
}
<<<<<<< HEAD

/**
 * rproc_elf_get_chksum() - calcuate checksum of the loadable section
 * @rproc: the rproc handle
 * @fw: the ELF firmware image
 * @algo: name of the checksum algorithm
 * @chksum: checksum
 * @output_size: size of the checksum
 *
 * This function calculate the checksum of the loadable secitons
 * of the specified firmware.
 *
 * Returns 0 for success, negative value for failure.
 */
static int
rproc_elf_get_chksum(struct rproc *rproc, const struct firmware *fw,
		char *algo, u8 *chksum, int output_size)
{
	int ret, i;
	struct device *dev = &rproc->dev;
	struct crypto_shash *tfm;
	struct shash_desc *desc;
	int algo_len = 0;
	struct elf32_hdr *ehdr;
	struct elf32_phdr *phdr;
	const u8 *elf_data = fw->data;

	memset(chksum, 0, output_size);
	/* If no algo is specified, default it to "sha256" */
	if (!strlen(algo))
		sprintf(algo, "sha256");
	ret = crypto_has_alg(algo, 0, 0);
	if (!ret) {
		dev_err(dev, "failed to find crypto algo: %s.\n", algo);
		return -EINVAL;
	}
	dev_dbg(dev, "firmware checksum algo: %s.\n", algo);
	tfm =  crypto_alloc_shash(algo, 0, 0);
	if (!tfm) {
		dev_err(dev, "failed to allocate shash.\n");
		return -ENOMEM;
	}
	algo_len = crypto_shash_digestsize(tfm);
	if (algo_len > output_size) {
		dev_err(dev,
			"algo digest size %d is larger expected %d.\n",
			algo_len, output_size);
		return -EINVAL;
	}
	desc = kzalloc(sizeof(*desc) + algo_len, GFP_KERNEL);
	if (!desc)
		return -ENOMEM;
	desc->tfm = tfm;
	ret = crypto_shash_init(desc);
	if (ret) {
		dev_err(dev, "failed crypto %s initialization.\n", algo);
		return ret;
	}

	ehdr = (struct elf32_hdr *)elf_data;
	phdr = (struct elf32_phdr *)(elf_data + ehdr->e_phoff);

	/* go through the available ELF segments */
	for (i = 0; i < ehdr->e_phnum; i++, phdr++) {
		u32 memsz = phdr->p_memsz;
		u32 filesz = phdr->p_filesz;
		u32 offset = phdr->p_offset;

		if (phdr->p_type != PT_LOAD)
			continue;

		if (filesz > memsz) {
			dev_err(dev, "bad phdr filesz 0x%x memsz 0x%x\n",
				filesz, memsz);
			ret = -EINVAL;
			break;
		}

		if (offset + filesz > fw->size) {
			dev_err(dev, "truncated fw: need 0x%x avail 0x%zx\n",
				offset + filesz, fw->size);
			ret = -EINVAL;
			break;
		}

		/* put the segment where the remote processor expects it */
		if (phdr->p_filesz) {
			ret = crypto_shash_update(desc,
				elf_data + offset, filesz);
			if (ret) {
				dev_err(dev,
				"Failed to update fw crypto digest state at offset 0x%x, size 0x%x.\n",
				offset, filesz);
				return ret;
			}
		}

	}
	ret = crypto_shash_final(desc, chksum);
	crypto_free_shash(tfm);
	kfree(desc);
	if (ret) {
		dev_err(dev, "failed to finalize checksum of firmware.\n");
		return ret;
	}
	return ret;
}

const struct rproc_fw_ops rproc_elf_fw_ops = {
	.load = rproc_elf_load_segments,
	.find_rsc_table = rproc_elf_find_rsc_table,
	.find_loaded_rsc_table = rproc_elf_find_loaded_rsc_table,
	.sanity_check = rproc_elf_sanity_check,
	.get_chksum = rproc_elf_get_chksum,
	.get_boot_addr = rproc_elf_get_boot_addr
};
=======
EXPORT_SYMBOL(rproc_elf_find_loaded_rsc_table);
>>>>>>> 84df9525
<|MERGE_RESOLUTION|>--- conflicted
+++ resolved
@@ -29,7 +29,6 @@
 #include <linux/firmware.h>
 #include <linux/remoteproc.h>
 #include <linux/elf.h>
-#include <crypto/hash.h>
 
 #include "remoteproc_internal.h"
 
@@ -336,123 +335,4 @@
 
 	return rproc_da_to_va(rproc, shdr->sh_addr, shdr->sh_size);
 }
-<<<<<<< HEAD
-
-/**
- * rproc_elf_get_chksum() - calcuate checksum of the loadable section
- * @rproc: the rproc handle
- * @fw: the ELF firmware image
- * @algo: name of the checksum algorithm
- * @chksum: checksum
- * @output_size: size of the checksum
- *
- * This function calculate the checksum of the loadable secitons
- * of the specified firmware.
- *
- * Returns 0 for success, negative value for failure.
- */
-static int
-rproc_elf_get_chksum(struct rproc *rproc, const struct firmware *fw,
-		char *algo, u8 *chksum, int output_size)
-{
-	int ret, i;
-	struct device *dev = &rproc->dev;
-	struct crypto_shash *tfm;
-	struct shash_desc *desc;
-	int algo_len = 0;
-	struct elf32_hdr *ehdr;
-	struct elf32_phdr *phdr;
-	const u8 *elf_data = fw->data;
-
-	memset(chksum, 0, output_size);
-	/* If no algo is specified, default it to "sha256" */
-	if (!strlen(algo))
-		sprintf(algo, "sha256");
-	ret = crypto_has_alg(algo, 0, 0);
-	if (!ret) {
-		dev_err(dev, "failed to find crypto algo: %s.\n", algo);
-		return -EINVAL;
-	}
-	dev_dbg(dev, "firmware checksum algo: %s.\n", algo);
-	tfm =  crypto_alloc_shash(algo, 0, 0);
-	if (!tfm) {
-		dev_err(dev, "failed to allocate shash.\n");
-		return -ENOMEM;
-	}
-	algo_len = crypto_shash_digestsize(tfm);
-	if (algo_len > output_size) {
-		dev_err(dev,
-			"algo digest size %d is larger expected %d.\n",
-			algo_len, output_size);
-		return -EINVAL;
-	}
-	desc = kzalloc(sizeof(*desc) + algo_len, GFP_KERNEL);
-	if (!desc)
-		return -ENOMEM;
-	desc->tfm = tfm;
-	ret = crypto_shash_init(desc);
-	if (ret) {
-		dev_err(dev, "failed crypto %s initialization.\n", algo);
-		return ret;
-	}
-
-	ehdr = (struct elf32_hdr *)elf_data;
-	phdr = (struct elf32_phdr *)(elf_data + ehdr->e_phoff);
-
-	/* go through the available ELF segments */
-	for (i = 0; i < ehdr->e_phnum; i++, phdr++) {
-		u32 memsz = phdr->p_memsz;
-		u32 filesz = phdr->p_filesz;
-		u32 offset = phdr->p_offset;
-
-		if (phdr->p_type != PT_LOAD)
-			continue;
-
-		if (filesz > memsz) {
-			dev_err(dev, "bad phdr filesz 0x%x memsz 0x%x\n",
-				filesz, memsz);
-			ret = -EINVAL;
-			break;
-		}
-
-		if (offset + filesz > fw->size) {
-			dev_err(dev, "truncated fw: need 0x%x avail 0x%zx\n",
-				offset + filesz, fw->size);
-			ret = -EINVAL;
-			break;
-		}
-
-		/* put the segment where the remote processor expects it */
-		if (phdr->p_filesz) {
-			ret = crypto_shash_update(desc,
-				elf_data + offset, filesz);
-			if (ret) {
-				dev_err(dev,
-				"Failed to update fw crypto digest state at offset 0x%x, size 0x%x.\n",
-				offset, filesz);
-				return ret;
-			}
-		}
-
-	}
-	ret = crypto_shash_final(desc, chksum);
-	crypto_free_shash(tfm);
-	kfree(desc);
-	if (ret) {
-		dev_err(dev, "failed to finalize checksum of firmware.\n");
-		return ret;
-	}
-	return ret;
-}
-
-const struct rproc_fw_ops rproc_elf_fw_ops = {
-	.load = rproc_elf_load_segments,
-	.find_rsc_table = rproc_elf_find_rsc_table,
-	.find_loaded_rsc_table = rproc_elf_find_loaded_rsc_table,
-	.sanity_check = rproc_elf_sanity_check,
-	.get_chksum = rproc_elf_get_chksum,
-	.get_boot_addr = rproc_elf_get_boot_addr
-};
-=======
-EXPORT_SYMBOL(rproc_elf_find_loaded_rsc_table);
->>>>>>> 84df9525
+EXPORT_SYMBOL(rproc_elf_find_loaded_rsc_table);