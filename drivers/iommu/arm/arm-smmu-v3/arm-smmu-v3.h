--- conflicted
+++ resolved
@@ -605,8 +605,6 @@
 	u8				s1fmt;
 	/* log2 of the maximum number of CDs supported by this table */
 	u8				s1cdmax;
-	/* Whether CD entries in this table have the stall bit set. */
-	u8				stall_enabled:1;
 };
 
 struct arm_smmu_s2_cfg {
@@ -776,10 +774,6 @@
 extern struct xarray arm_smmu_asid_xa;
 extern struct mutex arm_smmu_asid_lock;
 
-<<<<<<< HEAD
-int arm_smmu_write_ctx_desc(struct arm_smmu_master *smmu_master, int ssid,
-			    struct arm_smmu_ctx_desc *cd);
-=======
 void arm_smmu_clear_cd(struct arm_smmu_master *master, ioasid_t ssid);
 struct arm_smmu_cd *arm_smmu_get_cd_ptr(struct arm_smmu_master *master,
 					u32 ssid);
@@ -792,7 +786,6 @@
 			     struct arm_smmu_cd *cdptr,
 			     const struct arm_smmu_cd *target);
 
->>>>>>> 0c383648
 void arm_smmu_tlb_inv_asid(struct arm_smmu_device *smmu, u16 asid);
 void arm_smmu_tlb_inv_range_asid(unsigned long iova, size_t size, int asid,
 				 size_t granule, bool leaf,
