--- conflicted
+++ resolved
@@ -83,21 +83,6 @@
 	dev->ib_dev.num_comp_vectors = mdev->gdma_context->max_num_queues;
 	dev->ib_dev.dev.parent = mdev->gdma_context->dev;
 
-<<<<<<< HEAD
-	ret = mana_gd_register_device(&mdev->gdma_context->mana_ib);
-	if (ret) {
-		ibdev_err(&dev->ib_dev, "Failed to register device, ret %d",
-			  ret);
-		goto free_ib_device;
-	}
-	dev->gdma_dev = &mdev->gdma_context->mana_ib;
-
-	ret = mana_ib_gd_query_adapter_caps(dev);
-	if (ret) {
-		ibdev_err(&dev->ib_dev, "Failed to query device caps, ret %d",
-			  ret);
-		goto deregister_device;
-=======
 	rcu_read_lock(); /* required to get upper dev */
 	upper_ndev = netdev_master_upper_dev_get_rcu(mc->ports[0]);
 	if (!upper_ndev) {
@@ -119,7 +104,6 @@
 		ibdev_err(&dev->ib_dev, "Failed to register device, ret %d",
 			  ret);
 		goto free_ib_device;
->>>>>>> 0c383648
 	}
 	dev->gdma_dev = &mdev->gdma_context->mana_ib;
 
@@ -152,22 +136,14 @@
 	if (ret)
 		goto destroy_rnic;
 
-	ret = ib_register_device(&dev->ib_dev, "mana_%d",
-				 mdev->gdma_context->dev);
-	if (ret)
-		goto deregister_device;
-
 	dev_set_drvdata(&adev->dev, dev);
 
 	return 0;
 
-<<<<<<< HEAD
-=======
 destroy_rnic:
 	mana_ib_gd_destroy_rnic_adapter(dev);
 destroy_eqs:
 	mana_ib_destroy_eqs(dev);
->>>>>>> 0c383648
 deregister_device:
 	mana_gd_deregister_device(dev->gdma_dev);
 free_ib_device:
@@ -180,15 +156,9 @@
 	struct mana_ib_dev *dev = dev_get_drvdata(&adev->dev);
 
 	ib_unregister_device(&dev->ib_dev);
-<<<<<<< HEAD
-
-	mana_gd_deregister_device(dev->gdma_dev);
-
-=======
 	mana_ib_gd_destroy_rnic_adapter(dev);
 	mana_ib_destroy_eqs(dev);
 	mana_gd_deregister_device(dev->gdma_dev);
->>>>>>> 0c383648
 	ib_dealloc_device(&dev->ib_dev);
 }
 
