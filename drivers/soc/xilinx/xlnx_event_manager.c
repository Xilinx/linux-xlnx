// SPDX-License-Identifier: GPL-2.0
/*
 * Xilinx Event Management Driver
 *
 *  Copyright (C) 2021 Xilinx, Inc.
<<<<<<< HEAD
 *  Copyright (C) 2023 - 2024 Advanced Micro Devices, Inc.
=======
 *  Copyright (C) 2024 Advanced Micro Devices, Inc.
>>>>>>> 9b5aad3a
 *
 *  Abhyuday Godhasara <abhyuday.godhasara@xilinx.com>
 */

#include <linux/cpuhotplug.h>
#include <linux/firmware/xlnx-versal-error-events.h>
#include <linux/firmware/xlnx-versal-net-error-events.h>
#include <linux/firmware/xlnx-event-manager.h>
#include <linux/firmware/xlnx-zynqmp.h>
#include <linux/hashtable.h>
#include <linux/interrupt.h>
#include <linux/irq.h>
#include <linux/irqdomain.h>
#include <linux/module.h>
#include <linux/of_irq.h>
#include <linux/platform_device.h>
#include <linux/slab.h>

static DEFINE_PER_CPU_READ_MOSTLY(int, dummy_cpu_number);

static int virq_sgi;
static int event_manager_availability = -EACCES;
static u32 pm_sub_family_code;

/* SGI number used for Event management driver */
#define XLNX_EVENT_SGI_NUM	(15)

/* Max number of driver can register for same event */
#define MAX_DRIVER_PER_EVENT	(10U)

/* Max HashMap Order for PM API feature check (1<<7 = 128) */
#define REGISTERED_DRIVER_MAX_ORDER	(7)

#define MAX_BITS	(32U) /* Number of bits available for error mask */

#define REGISTER_NOTIFIER_FIRMWARE_VERSION	(2U)

static DEFINE_HASHTABLE(reg_driver_map, REGISTERED_DRIVER_MAX_ORDER);
static int sgi_num = XLNX_EVENT_SGI_NUM;

static bool is_need_to_unregister;

/**
 * struct agent_cb - Registered callback function and private data.
 * @agent_data:		Data passed back to handler function.
 * @eve_cb:		Function pointer to store the callback function.
 * @list:		member to create list.
 */
struct agent_cb {
	void *agent_data;
	event_cb_func_t eve_cb;
	struct list_head list;
};

/**
 * struct registered_event_data - Registered Event Data.
 * @key:		key is the combine id(Node-Id | Event-Id) of type u64
 *			where upper u32 for Node-Id and lower u32 for Event-Id,
 *			And this used as key to index into hashmap.
 * @cb_type:		Type of Api callback, like PM_NOTIFY_CB, etc.
 * @wake:		If this flag set, firmware will wake up processor if is
 *			in sleep or power down state.
 * @cb_list_head:	Head of call back data list which contain the information
 *			about registered handler and private data.
 * @hentry:		hlist_node that hooks this entry into hashtable.
 */
struct registered_event_data {
	u64 key;
	enum pm_api_cb_id cb_type;
	bool wake;
	struct list_head cb_list_head;
	struct hlist_node hentry;
};

static bool xlnx_is_error_event(const u32 node_id)
{
	if (pm_sub_family_code == VERSAL_SUB_FAMILY_CODE) {
		if (node_id == VERSAL_EVENT_ERROR_PMC_ERR1 ||
		    node_id == VERSAL_EVENT_ERROR_PMC_ERR2 ||
		    node_id == VERSAL_EVENT_ERROR_PSM_ERR1 ||
		    node_id == VERSAL_EVENT_ERROR_PSM_ERR2 ||
		    node_id == VERSAL_EVENT_ERROR_SW_ERR)
			return true;
	} else {
		if (node_id == VERSAL_NET_EVENT_ERROR_PMC_ERR1 ||
		    node_id == VERSAL_NET_EVENT_ERROR_PMC_ERR2 ||
		    node_id == VERSAL_NET_EVENT_ERROR_PMC_ERR3 ||
		    node_id == VERSAL_NET_EVENT_ERROR_PSM_ERR1 ||
		    node_id == VERSAL_NET_EVENT_ERROR_PSM_ERR2 ||
		    node_id == VERSAL_NET_EVENT_ERROR_PSM_ERR3 ||
		    node_id == VERSAL_NET_EVENT_ERROR_PSM_ERR4 ||
		    node_id == VERSAL_NET_EVENT_ERROR_SW_ERR)
			return true;
	}

	return false;
}

static int xlnx_add_cb_for_notify_event(const u32 node_id, const u32 event, const bool wake,
					event_cb_func_t cb_fun,	void *data)
{
	u64 key = 0;
	bool present_in_hash = false;
	struct registered_event_data *eve_data;
	struct agent_cb *cb_data;
	struct agent_cb *cb_pos;
	struct agent_cb *cb_next;

	key = ((u64)node_id << 32U) | (u64)event;
	/* Check for existing entry in hash table for given key id */
	hash_for_each_possible(reg_driver_map, eve_data, hentry, key) {
		if (eve_data->key == key) {
			present_in_hash = true;
			break;
		}
	}

	if (!present_in_hash) {
		/* Add new entry if not present in HASH table */
		eve_data = kmalloc(sizeof(*eve_data), GFP_KERNEL);
		if (!eve_data)
			return -ENOMEM;
		eve_data->key = key;
		eve_data->cb_type = PM_NOTIFY_CB;
		eve_data->wake = wake;
		INIT_LIST_HEAD(&eve_data->cb_list_head);

		cb_data = kmalloc(sizeof(*cb_data), GFP_KERNEL);
		if (!cb_data) {
			kfree(eve_data);
			return -ENOMEM;
		}
		cb_data->eve_cb = cb_fun;
		cb_data->agent_data = data;

		/* Add into callback list */
		list_add(&cb_data->list, &eve_data->cb_list_head);

		/* Add into HASH table */
		hash_add(reg_driver_map, &eve_data->hentry, key);
	} else {
		/* Search for callback function and private data in list */
		list_for_each_entry_safe(cb_pos, cb_next, &eve_data->cb_list_head, list) {
			if (cb_pos->eve_cb == cb_fun &&
			    cb_pos->agent_data == data) {
				return 0;
			}
		}

		/* Add multiple handler and private data in list */
		cb_data = kmalloc(sizeof(*cb_data), GFP_KERNEL);
		if (!cb_data)
			return -ENOMEM;
		cb_data->eve_cb = cb_fun;
		cb_data->agent_data = data;

		list_add(&cb_data->list, &eve_data->cb_list_head);
	}

	return 0;
}

static int xlnx_add_cb_for_suspend(event_cb_func_t cb_fun, void *data)
{
	struct registered_event_data *eve_data;
	struct agent_cb *cb_data;

	/* Check for existing entry in hash table for given cb_type */
	hash_for_each_possible(reg_driver_map, eve_data, hentry, PM_INIT_SUSPEND_CB) {
		if (eve_data->cb_type == PM_INIT_SUSPEND_CB) {
			pr_err("Found as already registered\n");
			return -EINVAL;
		}
	}

	/* Add new entry if not present */
	eve_data = kmalloc(sizeof(*eve_data), GFP_KERNEL);
	if (!eve_data)
		return -ENOMEM;

	eve_data->key = 0;
	eve_data->cb_type = PM_INIT_SUSPEND_CB;
	INIT_LIST_HEAD(&eve_data->cb_list_head);

	cb_data = kmalloc(sizeof(*cb_data), GFP_KERNEL);
	if (!cb_data)
		return -ENOMEM;
	cb_data->eve_cb = cb_fun;
	cb_data->agent_data = data;

	/* Add into callback list */
	list_add(&cb_data->list, &eve_data->cb_list_head);

	hash_add(reg_driver_map, &eve_data->hentry, PM_INIT_SUSPEND_CB);

	return 0;
}

static int xlnx_remove_cb_for_suspend(event_cb_func_t cb_fun)
{
	bool is_callback_found = false;
	struct registered_event_data *eve_data;
	struct agent_cb *cb_pos;
	struct agent_cb *cb_next;
	struct hlist_node *tmp;

	is_need_to_unregister = false;

	/* Check for existing entry in hash table for given cb_type */
	hash_for_each_possible_safe(reg_driver_map, eve_data, tmp, hentry, PM_INIT_SUSPEND_CB) {
		if (eve_data->cb_type == PM_INIT_SUSPEND_CB) {
			/* Delete the list of callback */
			list_for_each_entry_safe(cb_pos, cb_next, &eve_data->cb_list_head, list) {
				if (cb_pos->eve_cb == cb_fun) {
					is_callback_found = true;
					list_del_init(&cb_pos->list);
					kfree(cb_pos);
				}
			}
			/* remove an object from a hashtable */
			hash_del(&eve_data->hentry);
			kfree(eve_data);
			is_need_to_unregister = true;
		}
	}
	if (!is_callback_found) {
		pr_warn("Didn't find any registered callback for suspend event\n");
		return -EINVAL;
	}

	return 0;
}

static int xlnx_remove_cb_for_notify_event(const u32 node_id, const u32 event,
					   event_cb_func_t cb_fun, void *data)
{
	bool is_callback_found = false;
	struct registered_event_data *eve_data;
	u64 key = ((u64)node_id << 32U) | (u64)event;
	struct agent_cb *cb_pos;
	struct agent_cb *cb_next;
	struct hlist_node *tmp;

	is_need_to_unregister = false;

	/* Check for existing entry in hash table for given key id */
	hash_for_each_possible_safe(reg_driver_map, eve_data, tmp, hentry, key) {
		if (eve_data->key == key) {
			/* Delete the list of callback */
			list_for_each_entry_safe(cb_pos, cb_next, &eve_data->cb_list_head, list) {
				if (cb_pos->eve_cb == cb_fun &&
				    cb_pos->agent_data == data) {
					is_callback_found = true;
					list_del_init(&cb_pos->list);
					kfree(cb_pos);
				}
			}

			/* Remove HASH table if callback list is empty */
			if (list_empty(&eve_data->cb_list_head)) {
				/* remove an object from a HASH table */
				hash_del(&eve_data->hentry);
				kfree(eve_data);
				is_need_to_unregister = true;
			}
		}
	}
	if (!is_callback_found) {
		pr_warn("Didn't find any registered callback for 0x%x 0x%x\n",
			node_id, event);
		return -EINVAL;
	}

	return 0;
}

/**
 * xlnx_register_event() - Register for the event.
 * @cb_type:	Type of callback from pm_api_cb_id,
 *			PM_NOTIFY_CB - for Error Events,
 *			PM_INIT_SUSPEND_CB - for suspend callback.
 * @node_id:	Node-Id related to event.
 * @event:	Event Mask for the Error Event.
 * @wake:	Flag specifying whether the subsystem should be woken upon
 *		event notification.
 * @cb_fun:	Function pointer to store the callback function.
 * @data:	Pointer for the driver instance.
 *
 * Return:	Returns 0 on successful registration else error code.
 */
int xlnx_register_event(const enum pm_api_cb_id cb_type, const u32 node_id, const u32 event,
			const bool wake, event_cb_func_t cb_fun, void *data)
{
	int ret = 0;
	u32 eve;
	int pos;

	if (event_manager_availability)
		return event_manager_availability;

	if (cb_type != PM_NOTIFY_CB && cb_type != PM_INIT_SUSPEND_CB) {
		pr_err("%s() Unsupported Callback 0x%x\n", __func__, cb_type);
		return -EINVAL;
	}

	if (!cb_fun)
		return -EFAULT;

	if (cb_type == PM_INIT_SUSPEND_CB) {
		ret = xlnx_add_cb_for_suspend(cb_fun, data);
	} else {
		if (!xlnx_is_error_event(node_id)) {
			/* Add entry for Node-Id/Event in hash table */
			ret = xlnx_add_cb_for_notify_event(node_id, event, wake, cb_fun, data);
		} else {
			/* Add into Hash table */
			for (pos = 0; pos < MAX_BITS; pos++) {
				eve = event & (1 << pos);
				if (!eve)
					continue;

				/* Add entry for Node-Id/Eve in hash table */
				ret = xlnx_add_cb_for_notify_event(node_id, eve, wake, cb_fun,
								   data);
				/* Break the loop if got error */
				if (ret)
					break;
			}
			if (ret) {
				/* Skip the Event for which got the error */
				pos--;
				/* Remove registered(during this call) event from hash table */
				for ( ; pos >= 0; pos--) {
					eve = event & (1 << pos);
					if (!eve)
						continue;
					xlnx_remove_cb_for_notify_event(node_id, eve, cb_fun, data);
				}
			}
		}

		if (ret) {
			pr_err("%s() failed for 0x%x and 0x%x: %d\r\n", __func__, node_id,
			       event, ret);
			return ret;
		}

		/* Register for Node-Id/Event combination in firmware */
		ret = zynqmp_pm_register_notifier(node_id, event, wake, true);
		if (ret) {
			pr_err("%s() failed for 0x%x and 0x%x: %d\r\n", __func__, node_id,
			       event, ret);
			/* Remove already registered event from hash table */
			if (xlnx_is_error_event(node_id)) {
				for (pos = 0; pos < MAX_BITS; pos++) {
					eve = event & (1 << pos);
					if (!eve)
						continue;
					xlnx_remove_cb_for_notify_event(node_id, eve, cb_fun, data);
				}
			} else {
				xlnx_remove_cb_for_notify_event(node_id, event, cb_fun, data);
			}
			return ret;
		}
	}

	return ret;
}
EXPORT_SYMBOL_GPL(xlnx_register_event);

/**
 * xlnx_unregister_event() - Unregister for the event.
 * @cb_type:	Type of callback from pm_api_cb_id,
 *			PM_NOTIFY_CB - for Error Events,
 *			PM_INIT_SUSPEND_CB - for suspend callback.
 * @node_id:	Node-Id related to event.
 * @event:	Event Mask for the Error Event.
 * @cb_fun:	Function pointer of callback function.
 * @data:	Pointer of agent's private data.
 *
 * Return:	Returns 0 on successful unregistration else error code.
 */
int xlnx_unregister_event(const enum pm_api_cb_id cb_type, const u32 node_id, const u32 event,
			  event_cb_func_t cb_fun, void *data)
{
	int ret = 0;
	u32 eve, pos;

	is_need_to_unregister = false;

	if (event_manager_availability)
		return event_manager_availability;

	if (cb_type != PM_NOTIFY_CB && cb_type != PM_INIT_SUSPEND_CB) {
		pr_err("%s() Unsupported Callback 0x%x\n", __func__, cb_type);
		return -EINVAL;
	}

	if (!cb_fun)
		return -EFAULT;

	if (cb_type == PM_INIT_SUSPEND_CB) {
		ret = xlnx_remove_cb_for_suspend(cb_fun);
	} else {
		/* Remove Node-Id/Event from hash table */
		if (!xlnx_is_error_event(node_id)) {
			xlnx_remove_cb_for_notify_event(node_id, event, cb_fun, data);
		} else {
			for (pos = 0; pos < MAX_BITS; pos++) {
				eve = event & (1 << pos);
				if (!eve)
					continue;

				xlnx_remove_cb_for_notify_event(node_id, eve, cb_fun, data);
			}
		}

		/* Un-register if list is empty */
		if (is_need_to_unregister) {
			/* Un-register for Node-Id/Event combination */
			ret = zynqmp_pm_register_notifier(node_id, event, false, false);
			if (ret) {
				pr_err("%s() failed for 0x%x and 0x%x: %d\n",
				       __func__, node_id, event, ret);
				return ret;
			}
		}
	}

	return ret;
}
EXPORT_SYMBOL_GPL(xlnx_unregister_event);

static void xlnx_call_suspend_cb_handler(const u32 *payload)
{
	bool is_callback_found = false;
	struct registered_event_data *eve_data;
	u32 cb_type = payload[0];
	struct agent_cb *cb_pos;
	struct agent_cb *cb_next;

	/* Check for existing entry in hash table for given cb_type */
	hash_for_each_possible(reg_driver_map, eve_data, hentry, cb_type) {
		if (eve_data->cb_type == cb_type) {
			list_for_each_entry_safe(cb_pos, cb_next, &eve_data->cb_list_head, list) {
				cb_pos->eve_cb(&payload[0], cb_pos->agent_data);
				is_callback_found = true;
			}
		}
	}
	if (!is_callback_found)
		pr_warn("Didn't find any registered callback for suspend event\n");
}

static void xlnx_call_notify_cb_handler(const u32 *payload)
{
	bool is_callback_found = false;
	struct registered_event_data *eve_data;
	u64 key = ((u64)payload[1] << 32U) | (u64)payload[2];
	int ret;
	struct agent_cb *cb_pos;
	struct agent_cb *cb_next;

	/* Check for existing entry in hash table for given key id */
	hash_for_each_possible(reg_driver_map, eve_data, hentry, key) {
		if (eve_data->key == key) {
			list_for_each_entry_safe(cb_pos, cb_next, &eve_data->cb_list_head, list) {
				cb_pos->eve_cb(&payload[0], cb_pos->agent_data);
				is_callback_found = true;
			}

			/* re register with firmware to get future events */
			ret = zynqmp_pm_register_notifier(payload[1], payload[2],
							  eve_data->wake, true);
			if (ret) {
				pr_err("%s() failed for 0x%x and 0x%x: %d\r\n", __func__,
				       payload[1], payload[2], ret);
				list_for_each_entry_safe(cb_pos, cb_next, &eve_data->cb_list_head,
							 list) {
					/* Remove already registered event from hash table */
					xlnx_remove_cb_for_notify_event(payload[1], payload[2],
									cb_pos->eve_cb,
									cb_pos->agent_data);
				}
			}
		}
	}
	if (!is_callback_found)
		pr_warn("Unhandled SGI node 0x%x event 0x%x. Expected with Xen hypervisor\n",
			payload[1], payload[2]);
}

static void xlnx_get_event_callback_data(u32 *buf)
{
	zynqmp_pm_invoke_fn(GET_CALLBACK_DATA, buf, 0);
}

static irqreturn_t xlnx_event_handler(int irq, void *dev_id)
{
	u32 cb_type, node_id, event, pos;
	u32 payload[CB_MAX_PAYLOAD_SIZE] = {0};
	u32 event_data[CB_MAX_PAYLOAD_SIZE] = {0};

	/* Get event data */
	xlnx_get_event_callback_data(payload);

	/* First element is callback type, others are callback arguments */
	cb_type = payload[0];

	if (cb_type == PM_NOTIFY_CB) {
		node_id = payload[1];
		event = payload[2];
		if (!xlnx_is_error_event(node_id)) {
			xlnx_call_notify_cb_handler(payload);
		} else {
			/*
			 * Each call back function expecting payload as an input arguments.
			 * We can get multiple error events as in one call back through error
			 * mask. So payload[2] may can contain multiple error events.
			 * In reg_driver_map database we store data in the combination of single
			 * node_id-error combination.
			 * So coping the payload message into event_data and update the
			 * event_data[2] with Error Mask for single error event and use
			 * event_data as input argument for registered call back function.
			 *
			 */
			memcpy(event_data, payload, (4 * CB_MAX_PAYLOAD_SIZE));
			/* Support Multiple Error Event */
			for (pos = 0; pos < MAX_BITS; pos++) {
				if ((0 == (event & (1 << pos))))
					continue;
				event_data[2] = (event & (1 << pos));
				xlnx_call_notify_cb_handler(event_data);
			}
		}
	} else if (cb_type == PM_INIT_SUSPEND_CB) {
		xlnx_call_suspend_cb_handler(payload);
	} else {
		pr_err("%s() Unsupported Callback %d\n", __func__, cb_type);
	}

	return IRQ_HANDLED;
}

static int xlnx_event_cpuhp_start(unsigned int cpu)
{
	enable_percpu_irq(virq_sgi, IRQ_TYPE_NONE);

	return 0;
}

static int xlnx_event_cpuhp_down(unsigned int cpu)
{
	disable_percpu_irq(virq_sgi);

	return 0;
}

static void xlnx_disable_percpu_irq(void *data)
{
	disable_percpu_irq(virq_sgi);
}

static int xlnx_event_init_sgi(struct platform_device *pdev)
{
	int ret = 0;
	/*
	 * IRQ related structures are used for the following:
	 * for each SGI interrupt ensure its mapped by GIC IRQ domain
	 * and that each corresponding linux IRQ for the HW IRQ has
	 * a handler for when receiving an interrupt from the remote
	 * processor.
	 */
	struct irq_domain *domain;
	struct irq_fwspec sgi_fwspec;
	struct device_node *interrupt_parent = NULL;
	struct device *parent = pdev->dev.parent;

	/* Find GIC controller to map SGIs. */
	interrupt_parent = of_irq_find_parent(parent->of_node);
	if (!interrupt_parent) {
		dev_err(&pdev->dev, "Failed to find property for Interrupt parent\n");
		return -EINVAL;
	}

	/* Each SGI needs to be associated with GIC's IRQ domain. */
	domain = irq_find_host(interrupt_parent);
	of_node_put(interrupt_parent);

	/* Each mapping needs GIC domain when finding IRQ mapping. */
	sgi_fwspec.fwnode = domain->fwnode;

	/*
	 * When irq domain looks at mapping each arg is as follows:
	 * 3 args for: interrupt type (SGI), interrupt # (set later), type
	 */
	sgi_fwspec.param_count = 1;

	/* Set SGI's hwirq */
	sgi_fwspec.param[0] = sgi_num;
	virq_sgi = irq_create_fwspec_mapping(&sgi_fwspec);

	ret = request_percpu_irq(virq_sgi, xlnx_event_handler, "xlnx_event_mgmt",
				 &dummy_cpu_number);
<<<<<<< HEAD
=======

>>>>>>> 9b5aad3a
	WARN_ON(ret);
	if (ret) {
		irq_dispose_mapping(virq_sgi);
		return ret;
	}

	irq_to_desc(virq_sgi);
	irq_set_status_flags(virq_sgi, IRQ_PER_CPU);

	return ret;
}

static void xlnx_event_cleanup_sgi(struct platform_device *pdev)
{
	cpuhp_remove_state(CPUHP_AP_ONLINE_DYN);

	on_each_cpu(xlnx_disable_percpu_irq, NULL, 1);

	irq_clear_status_flags(virq_sgi, IRQ_PER_CPU);
	free_percpu_irq(virq_sgi, &dummy_cpu_number);
	irq_dispose_mapping(virq_sgi);
}

static int xlnx_event_manager_probe(struct platform_device *pdev)
{
	int ret;
	u32 *platform_data;

	ret = zynqmp_pm_feature(PM_REGISTER_NOTIFIER);
	if (ret < 0) {
		dev_err(&pdev->dev, "Feature check failed with %d\n", ret);
		return ret;
	}

	if ((ret & FIRMWARE_VERSION_MASK) <
	    REGISTER_NOTIFIER_FIRMWARE_VERSION) {
		dev_err(&pdev->dev, "Register notifier version error. Expected Firmware: v%d - Found: v%d\n",
			REGISTER_NOTIFIER_FIRMWARE_VERSION,
			ret & FIRMWARE_VERSION_MASK);
		return -EOPNOTSUPP;
	}

	/* Initialize the SGI */
	ret = xlnx_event_init_sgi(pdev);
	if (ret) {
		dev_err(&pdev->dev, "SGI Init has been failed with %d\n", ret);
		return ret;
	}

	/* Setup function for the CPU hot-plug cases */
	cpuhp_setup_state(CPUHP_AP_ONLINE_DYN, "soc/event:starting",
			  xlnx_event_cpuhp_start, xlnx_event_cpuhp_down);

	ret = zynqmp_pm_register_sgi(sgi_num, 0);
	if (ret) {
		if (ret == -EOPNOTSUPP)
			dev_err(&pdev->dev, "SGI registration not supported by TF-A or Xen\n");
		else
			dev_err(&pdev->dev, "SGI %d registration failed, err %d\n", sgi_num, ret);

		xlnx_event_cleanup_sgi(pdev);
		return ret;
	}

	event_manager_availability = 0;
	platform_data = (u32 *)dev_get_platdata((const struct device *)&pdev->dev);
	pm_sub_family_code = *platform_data;

	dev_info(&pdev->dev, "SGI %d Registered over TF-A\n", sgi_num);
	dev_info(&pdev->dev, "Xilinx Event Management driver probed\n");

	return ret;
}

static void xlnx_event_manager_remove(struct platform_device *pdev)
{
	int i;
	struct registered_event_data *eve_data;
	struct hlist_node *tmp;
	int ret;
	struct agent_cb *cb_pos;
	struct agent_cb *cb_next;

	hash_for_each_safe(reg_driver_map, i, tmp, eve_data, hentry) {
		list_for_each_entry_safe(cb_pos, cb_next, &eve_data->cb_list_head, list) {
			list_del_init(&cb_pos->list);
			kfree(cb_pos);
		}
		hash_del(&eve_data->hentry);
		kfree(eve_data);
	}

	ret = zynqmp_pm_register_sgi(0, 1);
	if (ret)
		dev_err(&pdev->dev, "SGI unregistration over TF-A failed with %d\n", ret);

	xlnx_event_cleanup_sgi(pdev);

	event_manager_availability = -EACCES;
}

static struct platform_driver xlnx_event_manager_driver = {
	.probe = xlnx_event_manager_probe,
	.remove_new = xlnx_event_manager_remove,
	.driver = {
		.name = "xlnx_event_manager",
	},
};
module_param(sgi_num, uint, 0);
module_platform_driver(xlnx_event_manager_driver);<|MERGE_RESOLUTION|>--- conflicted
+++ resolved
@@ -3,11 +3,7 @@
  * Xilinx Event Management Driver
  *
  *  Copyright (C) 2021 Xilinx, Inc.
-<<<<<<< HEAD
- *  Copyright (C) 2023 - 2024 Advanced Micro Devices, Inc.
-=======
  *  Copyright (C) 2024 Advanced Micro Devices, Inc.
->>>>>>> 9b5aad3a
  *
  *  Abhyuday Godhasara <abhyuday.godhasara@xilinx.com>
  */
@@ -613,10 +609,7 @@
 
 	ret = request_percpu_irq(virq_sgi, xlnx_event_handler, "xlnx_event_mgmt",
 				 &dummy_cpu_number);
-<<<<<<< HEAD
-=======
-
->>>>>>> 9b5aad3a
+
 	WARN_ON(ret);
 	if (ret) {
 		irq_dispose_mapping(virq_sgi);
