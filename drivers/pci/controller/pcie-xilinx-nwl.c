// SPDX-License-Identifier: GPL-2.0+
/*
 * PCIe host controller driver for NWL PCIe Bridge
 * Based on pcie-xilinx.c, pci-tegra.c
 *
 * (C) Copyright 2014 - 2015, Xilinx, Inc.
 */

#include <linux/clk.h>
#include <linux/delay.h>
#include <linux/interrupt.h>
#include <linux/irq.h>
#include <linux/irqdomain.h>
#include <linux/kernel.h>
#include <linux/init.h>
#include <linux/msi.h>
#include <linux/of_address.h>
#include <linux/of_pci.h>
#include <linux/of_platform.h>
#include <linux/pci.h>
#include <linux/pci-ecam.h>
#include <linux/platform_device.h>
#include <linux/irqchip/chained_irq.h>

#include "../pci.h"

/* Bridge core config registers */
#define BRCFG_PCIE_RX0			0x00000000
#define BRCFG_PCIE_RX1			0x00000004
#define BRCFG_INTERRUPT			0x00000010
#define BRCFG_PCIE_RX_MSG_FILTER	0x00000020

/* Egress - Bridge translation registers */
#define E_BREG_CAPABILITIES		0x00000200
#define E_BREG_CONTROL			0x00000208
#define E_BREG_BASE_LO			0x00000210
#define E_BREG_BASE_HI			0x00000214
#define E_ECAM_CAPABILITIES		0x00000220
#define E_ECAM_CONTROL			0x00000228
#define E_ECAM_BASE_LO			0x00000230
#define E_ECAM_BASE_HI			0x00000234

/* Ingress - address translations */
#define I_MSII_CAPABILITIES		0x00000300
#define I_MSII_CONTROL			0x00000308
#define I_MSII_BASE_LO			0x00000310
#define I_MSII_BASE_HI			0x00000314

#define I_ISUB_CONTROL			0x000003E8
#define SET_ISUB_CONTROL		BIT(0)
/* Rxed msg fifo  - Interrupt status registers */
#define MSGF_MISC_STATUS		0x00000400
#define MSGF_MISC_MASK			0x00000404
#define MSGF_LEG_STATUS			0x00000420
#define MSGF_LEG_MASK			0x00000424
#define MSGF_MSI_STATUS_LO		0x00000440
#define MSGF_MSI_STATUS_HI		0x00000444
#define MSGF_MSI_MASK_LO		0x00000448
#define MSGF_MSI_MASK_HI		0x0000044C

/* Msg filter mask bits */
#define CFG_ENABLE_PM_MSG_FWD		BIT(1)
#define CFG_ENABLE_INT_MSG_FWD		BIT(2)
#define CFG_ENABLE_ERR_MSG_FWD		BIT(3)
#define CFG_ENABLE_MSG_FILTER_MASK	(CFG_ENABLE_PM_MSG_FWD | \
					CFG_ENABLE_INT_MSG_FWD | \
					CFG_ENABLE_ERR_MSG_FWD)

/* Misc interrupt status mask bits */
#define MSGF_MISC_SR_RXMSG_AVAIL	BIT(0)
#define MSGF_MISC_SR_RXMSG_OVER		BIT(1)
#define MSGF_MISC_SR_SLAVE_ERR		BIT(4)
#define MSGF_MISC_SR_MASTER_ERR		BIT(5)
#define MSGF_MISC_SR_I_ADDR_ERR		BIT(6)
#define MSGF_MISC_SR_E_ADDR_ERR		BIT(7)
#define MSGF_MISC_SR_FATAL_AER		BIT(16)
#define MSGF_MISC_SR_NON_FATAL_AER	BIT(17)
#define MSGF_MISC_SR_CORR_AER		BIT(18)
#define MSGF_MISC_SR_UR_DETECT		BIT(20)
#define MSGF_MISC_SR_NON_FATAL_DEV	BIT(22)
#define MSGF_MISC_SR_FATAL_DEV		BIT(23)
#define MSGF_MISC_SR_LINK_DOWN		BIT(24)
#define MSGF_MSIC_SR_LINK_AUTO_BWIDTH	BIT(25)
#define MSGF_MSIC_SR_LINK_BWIDTH	BIT(26)

#define MSGF_MISC_SR_MASKALL		(MSGF_MISC_SR_RXMSG_AVAIL | \
					MSGF_MISC_SR_RXMSG_OVER | \
					MSGF_MISC_SR_SLAVE_ERR | \
					MSGF_MISC_SR_MASTER_ERR | \
					MSGF_MISC_SR_I_ADDR_ERR | \
					MSGF_MISC_SR_E_ADDR_ERR | \
					MSGF_MISC_SR_FATAL_AER | \
					MSGF_MISC_SR_NON_FATAL_AER | \
					MSGF_MISC_SR_CORR_AER | \
					MSGF_MISC_SR_UR_DETECT | \
					MSGF_MISC_SR_NON_FATAL_DEV | \
					MSGF_MISC_SR_FATAL_DEV | \
					MSGF_MISC_SR_LINK_DOWN | \
					MSGF_MSIC_SR_LINK_AUTO_BWIDTH | \
					MSGF_MSIC_SR_LINK_BWIDTH)

/* Legacy interrupt status mask bits */
#define MSGF_LEG_SR_INTA		BIT(0)
#define MSGF_LEG_SR_INTB		BIT(1)
#define MSGF_LEG_SR_INTC		BIT(2)
#define MSGF_LEG_SR_INTD		BIT(3)
#define MSGF_LEG_SR_MASKALL		(MSGF_LEG_SR_INTA | MSGF_LEG_SR_INTB | \
					MSGF_LEG_SR_INTC | MSGF_LEG_SR_INTD)

/* MSI interrupt status mask bits */
#define MSGF_MSI_SR_LO_MASK		GENMASK(31, 0)
#define MSGF_MSI_SR_HI_MASK		GENMASK(31, 0)

#define MSII_PRESENT			BIT(0)
#define MSII_ENABLE			BIT(0)
#define MSII_STATUS_ENABLE		BIT(15)

/* Bridge config interrupt mask */
#define BRCFG_INTERRUPT_MASK		BIT(0)
#define BREG_PRESENT			BIT(0)
#define BREG_ENABLE			BIT(0)
#define BREG_ENABLE_FORCE		BIT(1)

/* E_ECAM status mask bits */
#define E_ECAM_PRESENT			BIT(0)
#define E_ECAM_CR_ENABLE		BIT(0)
#define E_ECAM_SIZE_LOC			GENMASK(20, 16)
#define E_ECAM_SIZE_SHIFT		16
#define NWL_ECAM_MAX_SIZE		16

#define CFG_DMA_REG_BAR			GENMASK(2, 0)
#define CFG_PCIE_CACHE			GENMASK(7, 0)

#define INT_PCI_MSI_NR			(2 * 32)

/* Readin the PS_LINKUP */
#define PS_LINKUP_OFFSET		0x00000238
#define PCIE_PHY_LINKUP_BIT		BIT(0)
#define PHY_RDY_LINKUP_BIT		BIT(1)

/* Parameters for the waiting for link up routine */
#define LINK_WAIT_MAX_RETRIES          10
#define LINK_WAIT_USLEEP_MIN           90000
#define LINK_WAIT_USLEEP_MAX           100000

struct nwl_msi {			/* MSI information */
	struct irq_domain *msi_domain;
	DECLARE_BITMAP(bitmap, INT_PCI_MSI_NR);
	struct irq_domain *dev_domain;
	struct mutex lock;		/* protect bitmap variable */
	int irq_msi0;
	int irq_msi1;
};

struct nwl_pcie {
	struct device *dev;
	void __iomem *breg_base;
	void __iomem *pcireg_base;
	void __iomem *ecam_base;
	phys_addr_t phys_breg_base;	/* Physical Bridge Register Base */
	phys_addr_t phys_pcie_reg_base;	/* Physical PCIe Controller Base */
	phys_addr_t phys_ecam_base;	/* Physical Configuration Base */
	u32 breg_size;
	u32 pcie_reg_size;
	u32 ecam_size;
	int irq_intx;
	int irq_misc;
	struct nwl_msi msi;
	struct irq_domain *legacy_irq_domain;
	struct clk *clk;
	raw_spinlock_t leg_mask_lock;
};

static inline u32 nwl_bridge_readl(struct nwl_pcie *pcie, u32 off)
{
	return readl(pcie->breg_base + off);
}

static inline void nwl_bridge_writel(struct nwl_pcie *pcie, u32 val, u32 off)
{
	writel(val, pcie->breg_base + off);
}

static bool nwl_pcie_link_up(struct nwl_pcie *pcie)
{
	if (readl(pcie->pcireg_base + PS_LINKUP_OFFSET) & PCIE_PHY_LINKUP_BIT)
		return true;
	return false;
}

static bool nwl_phy_link_up(struct nwl_pcie *pcie)
{
	if (readl(pcie->pcireg_base + PS_LINKUP_OFFSET) & PHY_RDY_LINKUP_BIT)
		return true;
	return false;
}

static int nwl_wait_for_link(struct nwl_pcie *pcie)
{
	struct device *dev = pcie->dev;
	int retries;

	/* check if the link is up or not */
	for (retries = 0; retries < LINK_WAIT_MAX_RETRIES; retries++) {
		if (nwl_phy_link_up(pcie))
			return 0;
		usleep_range(LINK_WAIT_USLEEP_MIN, LINK_WAIT_USLEEP_MAX);
	}

	dev_err(dev, "PHY link never came up\n");
	return -ETIMEDOUT;
}

static bool nwl_pcie_valid_device(struct pci_bus *bus, unsigned int devfn)
{
	struct nwl_pcie *pcie = bus->sysdata;

	/* Check link before accessing downstream ports */
	if (!pci_is_root_bus(bus)) {
		if (!nwl_pcie_link_up(pcie))
			return false;
	} else if (devfn > 0)
		/* Only one device down on each root port */
		return false;

	return true;
}

/**
 * nwl_pcie_map_bus - Get configuration base
 *
 * @bus: Bus structure of current bus
 * @devfn: Device/function
 * @where: Offset from base
 *
 * Return: Base address of the configuration space needed to be
 *	   accessed.
 */
static void __iomem *nwl_pcie_map_bus(struct pci_bus *bus, unsigned int devfn,
				      int where)
{
	struct nwl_pcie *pcie = bus->sysdata;

	if (!nwl_pcie_valid_device(bus, devfn))
		return NULL;

	return pcie->ecam_base + PCIE_ECAM_OFFSET(bus->number, devfn, where);
}

/* PCIe operations */
static struct pci_ops nwl_pcie_ops = {
	.map_bus = nwl_pcie_map_bus,
	.read  = pci_generic_config_read,
	.write = pci_generic_config_write,
};

static irqreturn_t nwl_pcie_misc_handler(int irq, void *data)
{
	struct nwl_pcie *pcie = data;
	struct device *dev = pcie->dev;
	u32 misc_stat;

	/* Checking for misc interrupts */
	misc_stat = nwl_bridge_readl(pcie, MSGF_MISC_STATUS) &
				     MSGF_MISC_SR_MASKALL;
	if (!misc_stat)
		return IRQ_NONE;

	if (misc_stat & MSGF_MISC_SR_RXMSG_OVER)
		dev_err(dev, "Received Message FIFO Overflow\n");

	if (misc_stat & MSGF_MISC_SR_SLAVE_ERR)
		dev_err(dev, "Slave error\n");

	if (misc_stat & MSGF_MISC_SR_MASTER_ERR)
		dev_err(dev, "Master error\n");

	if (misc_stat & MSGF_MISC_SR_I_ADDR_ERR)
		dev_err(dev, "In Misc Ingress address translation error\n");

	if (misc_stat & MSGF_MISC_SR_E_ADDR_ERR)
		dev_err(dev, "In Misc Egress address translation error\n");

	if (misc_stat & MSGF_MISC_SR_FATAL_AER)
		dev_err(dev, "Fatal Error in AER Capability\n");

	if (misc_stat & MSGF_MISC_SR_NON_FATAL_AER)
		dev_err(dev, "Non-Fatal Error in AER Capability\n");

	if (misc_stat & MSGF_MISC_SR_CORR_AER)
		dev_err(dev, "Correctable Error in AER Capability\n");

	if (misc_stat & MSGF_MISC_SR_UR_DETECT)
		dev_err(dev, "Unsupported request Detected\n");

	if (misc_stat & MSGF_MISC_SR_NON_FATAL_DEV)
		dev_err(dev, "Non-Fatal Error Detected\n");

	if (misc_stat & MSGF_MISC_SR_FATAL_DEV)
		dev_err(dev, "Fatal Error Detected\n");

	if (misc_stat & MSGF_MSIC_SR_LINK_AUTO_BWIDTH)
		dev_info(dev, "Link Autonomous Bandwidth Management Status bit set\n");

	if (misc_stat & MSGF_MSIC_SR_LINK_BWIDTH)
		dev_info(dev, "Link Bandwidth Management Status bit set\n");

	/* Clear misc interrupt status */
	nwl_bridge_writel(pcie, misc_stat, MSGF_MISC_STATUS);

	return IRQ_HANDLED;
}

static void nwl_pcie_leg_handler(struct irq_desc *desc)
{
	struct irq_chip *chip = irq_desc_get_chip(desc);
	struct nwl_pcie *pcie;
	unsigned long status;
	u32 bit;

	chained_irq_enter(chip, desc);
	pcie = irq_desc_get_handler_data(desc);

	while ((status = nwl_bridge_readl(pcie, MSGF_LEG_STATUS) &
				MSGF_LEG_SR_MASKALL) != 0) {
		for_each_set_bit(bit, &status, PCI_NUM_INTX)
			generic_handle_domain_irq(pcie->legacy_irq_domain, bit);
	}

	chained_irq_exit(chip, desc);
}

static void nwl_pcie_handle_msi_irq(struct nwl_pcie *pcie, u32 status_reg)
{
	struct nwl_msi *msi = &pcie->msi;
	unsigned long status;
	u32 bit;

	while ((status = nwl_bridge_readl(pcie, status_reg)) != 0) {
		for_each_set_bit(bit, &status, 32) {
			nwl_bridge_writel(pcie, 1 << bit, status_reg);
			generic_handle_domain_irq(msi->dev_domain, bit);
		}
	}
}

static void nwl_pcie_msi_handler_high(struct irq_desc *desc)
{
	struct irq_chip *chip = irq_desc_get_chip(desc);
	struct nwl_pcie *pcie = irq_desc_get_handler_data(desc);

	chained_irq_enter(chip, desc);
	nwl_pcie_handle_msi_irq(pcie, MSGF_MSI_STATUS_HI);
	chained_irq_exit(chip, desc);
}

static void nwl_pcie_msi_handler_low(struct irq_desc *desc)
{
	struct irq_chip *chip = irq_desc_get_chip(desc);
	struct nwl_pcie *pcie = irq_desc_get_handler_data(desc);

	chained_irq_enter(chip, desc);
	nwl_pcie_handle_msi_irq(pcie, MSGF_MSI_STATUS_LO);
	chained_irq_exit(chip, desc);
}

static void nwl_mask_leg_irq(struct irq_data *data)
{
	struct nwl_pcie *pcie = irq_data_get_irq_chip_data(data);
	unsigned long flags;
	u32 mask;
	u32 val;

	mask = 1 << (data->hwirq - 1);
	raw_spin_lock_irqsave(&pcie->leg_mask_lock, flags);
	val = nwl_bridge_readl(pcie, MSGF_LEG_MASK);
	nwl_bridge_writel(pcie, (val & (~mask)), MSGF_LEG_MASK);
	raw_spin_unlock_irqrestore(&pcie->leg_mask_lock, flags);
}

static void nwl_unmask_leg_irq(struct irq_data *data)
{
	struct nwl_pcie *pcie = irq_data_get_irq_chip_data(data);
	unsigned long flags;
	u32 mask;
	u32 val;

	mask = 1 << (data->hwirq - 1);
	raw_spin_lock_irqsave(&pcie->leg_mask_lock, flags);
	val = nwl_bridge_readl(pcie, MSGF_LEG_MASK);
	nwl_bridge_writel(pcie, (val | mask), MSGF_LEG_MASK);
	raw_spin_unlock_irqrestore(&pcie->leg_mask_lock, flags);
}

static struct irq_chip nwl_leg_irq_chip = {
	.name = "nwl_pcie:legacy",
	.irq_enable = nwl_unmask_leg_irq,
	.irq_disable = nwl_mask_leg_irq,
	.irq_mask = nwl_mask_leg_irq,
	.irq_unmask = nwl_unmask_leg_irq,
};

static int nwl_legacy_map(struct irq_domain *domain, unsigned int irq,
			  irq_hw_number_t hwirq)
{
	irq_set_chip_and_handler(irq, &nwl_leg_irq_chip, handle_level_irq);
	irq_set_chip_data(irq, domain->host_data);
	irq_set_status_flags(irq, IRQ_LEVEL);

	return 0;
}

static const struct irq_domain_ops legacy_domain_ops = {
	.map = nwl_legacy_map,
	.xlate = pci_irqd_intx_xlate,
};

#ifdef CONFIG_PCI_MSI
static struct irq_chip nwl_msi_irq_chip = {
	.name = "nwl_pcie:msi",
	.irq_enable = pci_msi_unmask_irq,
	.irq_disable = pci_msi_mask_irq,
	.irq_mask = pci_msi_mask_irq,
	.irq_unmask = pci_msi_unmask_irq,
};

static struct msi_domain_info nwl_msi_domain_info = {
	.flags = (MSI_FLAG_USE_DEF_DOM_OPS | MSI_FLAG_USE_DEF_CHIP_OPS |
		  MSI_FLAG_MULTI_PCI_MSI),
	.chip = &nwl_msi_irq_chip,
};
#endif

static void nwl_compose_msi_msg(struct irq_data *data, struct msi_msg *msg)
{
	struct nwl_pcie *pcie = irq_data_get_irq_chip_data(data);
	phys_addr_t msi_addr = pcie->phys_pcie_reg_base;

	msg->address_lo = lower_32_bits(msi_addr);
	msg->address_hi = upper_32_bits(msi_addr);
	msg->data = data->hwirq;
}

static int nwl_msi_set_affinity(struct irq_data *irq_data,
				const struct cpumask *mask, bool force)
{
	return -EINVAL;
}

static struct irq_chip nwl_irq_chip = {
	.name = "Xilinx MSI",
	.irq_compose_msi_msg = nwl_compose_msi_msg,
	.irq_set_affinity = nwl_msi_set_affinity,
};

static int nwl_irq_domain_alloc(struct irq_domain *domain, unsigned int virq,
				unsigned int nr_irqs, void *args)
{
	struct nwl_pcie *pcie = domain->host_data;
	struct nwl_msi *msi = &pcie->msi;
	int bit;
	int i;

	mutex_lock(&msi->lock);
	bit = bitmap_find_free_region(msi->bitmap, INT_PCI_MSI_NR,
				      get_count_order(nr_irqs));
	if (bit < 0) {
		mutex_unlock(&msi->lock);
		return -ENOSPC;
	}

	for (i = 0; i < nr_irqs; i++) {
		irq_domain_set_info(domain, virq + i, bit + i, &nwl_irq_chip,
				    domain->host_data, handle_simple_irq,
<<<<<<< HEAD
				NULL, NULL);
=======
				    NULL, NULL);
>>>>>>> 08485d4c
	}
	mutex_unlock(&msi->lock);
	return 0;
}

static void nwl_irq_domain_free(struct irq_domain *domain, unsigned int virq,
				unsigned int nr_irqs)
{
	struct irq_data *data = irq_domain_get_irq_data(domain, virq);
	struct nwl_pcie *pcie = irq_data_get_irq_chip_data(data);
	struct nwl_msi *msi = &pcie->msi;

	mutex_lock(&msi->lock);
	bitmap_release_region(msi->bitmap, data->hwirq,
			      get_count_order(nr_irqs));
	mutex_unlock(&msi->lock);
}

static const struct irq_domain_ops dev_msi_domain_ops = {
	.alloc  = nwl_irq_domain_alloc,
	.free   = nwl_irq_domain_free,
};

static int nwl_pcie_init_msi_irq_domain(struct nwl_pcie *pcie)
{
#ifdef CONFIG_PCI_MSI
	struct device *dev = pcie->dev;
	struct fwnode_handle *fwnode = of_node_to_fwnode(dev->of_node);
	struct nwl_msi *msi = &pcie->msi;

	msi->dev_domain = irq_domain_add_linear(NULL, INT_PCI_MSI_NR,
						&dev_msi_domain_ops, pcie);
	if (!msi->dev_domain) {
		dev_err(dev, "failed to create dev IRQ domain\n");
		return -ENOMEM;
	}
	msi->msi_domain = pci_msi_create_irq_domain(fwnode,
						    &nwl_msi_domain_info,
						    msi->dev_domain);
	if (!msi->msi_domain) {
		dev_err(dev, "failed to create msi IRQ domain\n");
		irq_domain_remove(msi->dev_domain);
		return -ENOMEM;
	}
#endif
	return 0;
}

static int nwl_pcie_init_irq_domain(struct nwl_pcie *pcie)
{
	struct device *dev = pcie->dev;
	struct device_node *node = dev->of_node;
	struct device_node *legacy_intc_node;

	legacy_intc_node = of_get_next_child(node, NULL);
	if (!legacy_intc_node) {
		dev_err(dev, "No legacy intc node found\n");
		return -EINVAL;
	}

	pcie->legacy_irq_domain = irq_domain_add_linear(legacy_intc_node,
							PCI_NUM_INTX,
							&legacy_domain_ops,
							pcie);
	of_node_put(legacy_intc_node);
	if (!pcie->legacy_irq_domain) {
		dev_err(dev, "failed to create IRQ domain\n");
		return -ENOMEM;
	}

	raw_spin_lock_init(&pcie->leg_mask_lock);
	nwl_pcie_init_msi_irq_domain(pcie);
	return 0;
}

static int nwl_pcie_enable_msi(struct nwl_pcie *pcie)
{
	struct device *dev = pcie->dev;
	struct platform_device *pdev = to_platform_device(dev);
	struct nwl_msi *msi = &pcie->msi;
	unsigned long base;
	int ret;

	mutex_init(&msi->lock);

	/* Get msi_1 IRQ number */
	msi->irq_msi1 = platform_get_irq_byname(pdev, "msi1");
	if (msi->irq_msi1 < 0)
		return -EINVAL;

	irq_set_chained_handler_and_data(msi->irq_msi1,
					 nwl_pcie_msi_handler_high, pcie);

	/* Get msi_0 IRQ number */
	msi->irq_msi0 = platform_get_irq_byname(pdev, "msi0");
	if (msi->irq_msi0 < 0)
		return -EINVAL;

	irq_set_chained_handler_and_data(msi->irq_msi0,
					 nwl_pcie_msi_handler_low, pcie);

	/* Check for msii_present bit */
	ret = nwl_bridge_readl(pcie, I_MSII_CAPABILITIES) & MSII_PRESENT;
	if (!ret) {
		dev_err(dev, "MSI not present\n");
		return -EIO;
	}

	/* Enable MSII */
	nwl_bridge_writel(pcie, nwl_bridge_readl(pcie, I_MSII_CONTROL) |
			  MSII_ENABLE, I_MSII_CONTROL);

	/* Enable MSII status */
	nwl_bridge_writel(pcie, nwl_bridge_readl(pcie, I_MSII_CONTROL) |
			  MSII_STATUS_ENABLE, I_MSII_CONTROL);

	/* setup AFI/FPCI range */
	base = pcie->phys_pcie_reg_base;
	nwl_bridge_writel(pcie, lower_32_bits(base), I_MSII_BASE_LO);
	nwl_bridge_writel(pcie, upper_32_bits(base), I_MSII_BASE_HI);

	/*
	 * For high range MSI interrupts: disable, clear any pending,
	 * and enable
	 */
	nwl_bridge_writel(pcie, 0, MSGF_MSI_MASK_HI);

	nwl_bridge_writel(pcie, nwl_bridge_readl(pcie,  MSGF_MSI_STATUS_HI) &
			  MSGF_MSI_SR_HI_MASK, MSGF_MSI_STATUS_HI);

	nwl_bridge_writel(pcie, MSGF_MSI_SR_HI_MASK, MSGF_MSI_MASK_HI);

	/*
	 * For low range MSI interrupts: disable, clear any pending,
	 * and enable
	 */
	nwl_bridge_writel(pcie, 0, MSGF_MSI_MASK_LO);

	nwl_bridge_writel(pcie, nwl_bridge_readl(pcie, MSGF_MSI_STATUS_LO) &
			  MSGF_MSI_SR_LO_MASK, MSGF_MSI_STATUS_LO);

	nwl_bridge_writel(pcie, MSGF_MSI_SR_LO_MASK, MSGF_MSI_MASK_LO);

	return 0;
}

static int nwl_pcie_bridge_init(struct nwl_pcie *pcie)
{
	struct device *dev = pcie->dev;
	struct platform_device *pdev = to_platform_device(dev);
	u32 breg_val, ecam_val;
	int err;

	breg_val = nwl_bridge_readl(pcie, E_BREG_CAPABILITIES) & BREG_PRESENT;
	if (!breg_val) {
		dev_err(dev, "BREG is not present\n");
		return breg_val;
	}

	/* Write bridge_off to breg base */
	nwl_bridge_writel(pcie, lower_32_bits(pcie->phys_breg_base),
			  E_BREG_BASE_LO);
	nwl_bridge_writel(pcie, upper_32_bits(pcie->phys_breg_base),
			  E_BREG_BASE_HI);

	/* Enable BREG */
	nwl_bridge_writel(pcie, ~BREG_ENABLE_FORCE & BREG_ENABLE,
			  E_BREG_CONTROL);

	/* Disable DMA channel registers */
	nwl_bridge_writel(pcie, nwl_bridge_readl(pcie, BRCFG_PCIE_RX0) |
			  CFG_DMA_REG_BAR, BRCFG_PCIE_RX0);

	/* Enable Ingress subtractive decode translation */
	nwl_bridge_writel(pcie, SET_ISUB_CONTROL, I_ISUB_CONTROL);

	/* Enable msg filtering details */
	nwl_bridge_writel(pcie, CFG_ENABLE_MSG_FILTER_MASK,
			  BRCFG_PCIE_RX_MSG_FILTER);

	/* This routes the PCIe DMA traffic to go through CCI path */
	if (of_dma_is_coherent(dev->of_node))
		nwl_bridge_writel(pcie, nwl_bridge_readl(pcie, BRCFG_PCIE_RX1) |
				  CFG_PCIE_CACHE, BRCFG_PCIE_RX1);

	err = nwl_wait_for_link(pcie);
	if (err)
		return err;

	ecam_val = nwl_bridge_readl(pcie, E_ECAM_CAPABILITIES) & E_ECAM_PRESENT;
	if (!ecam_val) {
		dev_err(dev, "ECAM is not present\n");
		return ecam_val;
	}

	/* Enable ECAM */
	nwl_bridge_writel(pcie, nwl_bridge_readl(pcie, E_ECAM_CONTROL) |
			  E_ECAM_CR_ENABLE, E_ECAM_CONTROL);

	nwl_bridge_writel(pcie, nwl_bridge_readl(pcie, E_ECAM_CONTROL) |
			  (NWL_ECAM_MAX_SIZE << E_ECAM_SIZE_SHIFT),
			  E_ECAM_CONTROL);

	nwl_bridge_writel(pcie, lower_32_bits(pcie->phys_ecam_base),
			  E_ECAM_BASE_LO);
	nwl_bridge_writel(pcie, upper_32_bits(pcie->phys_ecam_base),
			  E_ECAM_BASE_HI);

	if (nwl_pcie_link_up(pcie))
		dev_info(dev, "Link is UP\n");
	else
		dev_info(dev, "Link is DOWN\n");

	/* Get misc IRQ number */
	pcie->irq_misc = platform_get_irq_byname(pdev, "misc");
	if (pcie->irq_misc < 0)
		return -EINVAL;

	err = devm_request_irq(dev, pcie->irq_misc,
			       nwl_pcie_misc_handler, IRQF_SHARED,
			       "nwl_pcie:misc", pcie);
	if (err) {
		dev_err(dev, "fail to register misc IRQ#%d\n",
			pcie->irq_misc);
		return err;
	}

	/* Disable all misc interrupts */
	nwl_bridge_writel(pcie, (u32)~MSGF_MISC_SR_MASKALL, MSGF_MISC_MASK);

	/* Clear pending misc interrupts */
	nwl_bridge_writel(pcie, nwl_bridge_readl(pcie, MSGF_MISC_STATUS) &
			  MSGF_MISC_SR_MASKALL, MSGF_MISC_STATUS);

	/* Enable all misc interrupts */
	nwl_bridge_writel(pcie, MSGF_MISC_SR_MASKALL, MSGF_MISC_MASK);

	/* Disable all legacy interrupts */
	nwl_bridge_writel(pcie, (u32)~MSGF_LEG_SR_MASKALL, MSGF_LEG_MASK);

	/* Clear pending legacy interrupts */
	nwl_bridge_writel(pcie, nwl_bridge_readl(pcie, MSGF_LEG_STATUS) &
			  MSGF_LEG_SR_MASKALL, MSGF_LEG_STATUS);

	/* Enable all legacy interrupts */
	nwl_bridge_writel(pcie, MSGF_LEG_SR_MASKALL, MSGF_LEG_MASK);

	/* Enable the bridge config interrupt */
	nwl_bridge_writel(pcie, nwl_bridge_readl(pcie, BRCFG_INTERRUPT) |
			  BRCFG_INTERRUPT_MASK, BRCFG_INTERRUPT);

	return 0;
}

static int nwl_pcie_parse_dt(struct nwl_pcie *pcie,
			     struct platform_device *pdev)
{
	struct device *dev = pcie->dev;
	struct resource *res;

	res = platform_get_resource_byname(pdev, IORESOURCE_MEM, "breg");
	pcie->breg_base = devm_ioremap_resource(dev, res);
	if (IS_ERR(pcie->breg_base))
		return PTR_ERR(pcie->breg_base);
	pcie->phys_breg_base = res->start;

	res = platform_get_resource_byname(pdev, IORESOURCE_MEM, "pcireg");
	pcie->pcireg_base = devm_ioremap_resource(dev, res);
	if (IS_ERR(pcie->pcireg_base))
		return PTR_ERR(pcie->pcireg_base);
	pcie->phys_pcie_reg_base = res->start;

	res = platform_get_resource_byname(pdev, IORESOURCE_MEM, "cfg");
	pcie->ecam_base = devm_pci_remap_cfg_resource(dev, res);
	if (IS_ERR(pcie->ecam_base))
		return PTR_ERR(pcie->ecam_base);
	pcie->phys_ecam_base = res->start;

	/* Get intx IRQ number */
	pcie->irq_intx = platform_get_irq_byname(pdev, "intx");
	if (pcie->irq_intx < 0)
		return pcie->irq_intx;

	irq_set_chained_handler_and_data(pcie->irq_intx,
					 nwl_pcie_leg_handler, pcie);

	return 0;
}

static const struct of_device_id nwl_pcie_of_match[] = {
	{ .compatible = "xlnx,nwl-pcie-2.11", },
	{}
};

static int nwl_pcie_probe(struct platform_device *pdev)
{
	struct device *dev = &pdev->dev;
	struct nwl_pcie *pcie;
	struct pci_host_bridge *bridge;
	int err;

	bridge = devm_pci_alloc_host_bridge(dev, sizeof(*pcie));
	if (!bridge)
		return -ENODEV;

	pcie = pci_host_bridge_priv(bridge);

	pcie->dev = dev;

	err = nwl_pcie_parse_dt(pcie, pdev);
	if (err) {
		dev_err(dev, "Parsing DT failed\n");
		return err;
	}

	pcie->clk = devm_clk_get(dev, NULL);
	if (IS_ERR(pcie->clk))
		return PTR_ERR(pcie->clk);

	err = clk_prepare_enable(pcie->clk);
	if (err) {
		dev_err(dev, "can't enable PCIe ref clock\n");
		return err;
	}

	err = nwl_pcie_bridge_init(pcie);
	if (err) {
		dev_err(dev, "HW Initialization failed\n");
		return err;
	}

	err = nwl_pcie_init_irq_domain(pcie);
	if (err) {
		dev_err(dev, "Failed creating IRQ Domain\n");
		return err;
	}

	bridge->sysdata = pcie;
	bridge->ops = &nwl_pcie_ops;

	if (IS_ENABLED(CONFIG_PCI_MSI)) {
		err = nwl_pcie_enable_msi(pcie);
		if (err < 0) {
			dev_err(dev, "failed to enable MSI support: %d\n", err);
			return err;
		}
	}

	return pci_host_probe(bridge);
}

static struct platform_driver nwl_pcie_driver = {
	.driver = {
		.name = "nwl-pcie",
		.suppress_bind_attrs = true,
		.of_match_table = nwl_pcie_of_match,
	},
	.probe = nwl_pcie_probe,
};
builtin_platform_driver(nwl_pcie_driver);<|MERGE_RESOLUTION|>--- conflicted
+++ resolved
@@ -472,11 +472,7 @@
 	for (i = 0; i < nr_irqs; i++) {
 		irq_domain_set_info(domain, virq + i, bit + i, &nwl_irq_chip,
 				    domain->host_data, handle_simple_irq,
-<<<<<<< HEAD
-				NULL, NULL);
-=======
 				    NULL, NULL);
->>>>>>> 08485d4c
 	}
 	mutex_unlock(&msi->lock);
 	return 0;
